# This file configures github.com/golangci/golangci-lint.

run:
  timeout: 20m
  tests: true
<<<<<<< HEAD
  # default is true. Enables skipping of directories:
  #   vendor$, third_party$, testdata$, examples$, Godeps$, builtin$
  skip-dirs-use-default: true
  skip-files:
    - core/genesis_alloc.go
=======
>>>>>>> ebff2f42

linters:
  disable-all: true
  enable:
    - goconst
    - goimports
    - gosimple
    - govet
    - ineffassign
    - misspell
    - unconvert
    - typecheck
    - unused
    - staticcheck
    - bidichk
    - durationcheck
    - copyloopvar
    - whitespace
    - revive # only certain checks enabled
    - durationcheck
    - gocheckcompilerdirectives
    - reassign
    - mirror
    - usetesting
    ### linters we tried and will not be using:
    ###
    # - structcheck # lots of false positives
    # - errcheck #lot of false positives
    # - contextcheck
    # - errchkjson # lots of false positives
    # - errorlint # this check crashes
    # - exhaustive # silly check
    # - makezero # false positives
    # - nilerr # several intentional

linters-settings:
  gofmt:
    simplify: true
  goconst:
    min-len: 3 # minimum length of string constant
    min-occurrences: 6 # minimum number of occurrences

issues:
<<<<<<< HEAD
=======
  # default is true. Enables skipping of directories:
  #   vendor$, third_party$, testdata$, examples$, Godeps$, builtin$
  exclude-dirs-use-default: true
  exclude-files:
    - core/genesis_alloc.go
>>>>>>> ebff2f42
  exclude-rules:
    - path: crypto/bn256/cloudflare/optate.go
      linters:
        - deadcode
        - staticcheck
    - path: internal/build/pgp.go
      text: 'SA1019: "golang.org/x/crypto/openpgp" is deprecated: this package is unmaintained except for security fixes.'
    - path: core/vm/contracts.go
      text: 'SA1019: "golang.org/x/crypto/ripemd160" is deprecated: RIPEMD-160 is a legacy hash and should not be used for new applications.'
    - path: accounts/usbwallet/trezor.go
      text: 'SA1019: "github.com/golang/protobuf/proto" is deprecated: Use the "google.golang.org/protobuf/proto" package instead.'
    - path: accounts/usbwallet/trezor/
      text: 'SA1019: "github.com/golang/protobuf/proto" is deprecated: Use the "google.golang.org/protobuf/proto" package instead.'
  exclude:
    - 'SA1019: event.TypeMux is deprecated: use Feed'
    - 'SA1019: strings.Title is deprecated'
    - 'SA1019: strings.Title has been deprecated since Go 1.18 and an alternative has been available since Go 1.0: The rule Title uses for word boundaries does not handle Unicode punctuation properly. Use golang.org/x/text/cases instead.'
    - 'SA1029: should not use built-in type string as key for value'<|MERGE_RESOLUTION|>--- conflicted
+++ resolved
@@ -3,14 +3,6 @@
 run:
   timeout: 20m
   tests: true
-<<<<<<< HEAD
-  # default is true. Enables skipping of directories:
-  #   vendor$, third_party$, testdata$, examples$, Godeps$, builtin$
-  skip-dirs-use-default: true
-  skip-files:
-    - core/genesis_alloc.go
-=======
->>>>>>> ebff2f42
 
 linters:
   disable-all: true
@@ -54,14 +46,11 @@
     min-occurrences: 6 # minimum number of occurrences
 
 issues:
-<<<<<<< HEAD
-=======
   # default is true. Enables skipping of directories:
   #   vendor$, third_party$, testdata$, examples$, Godeps$, builtin$
   exclude-dirs-use-default: true
   exclude-files:
     - core/genesis_alloc.go
->>>>>>> ebff2f42
   exclude-rules:
     - path: crypto/bn256/cloudflare/optate.go
       linters:
