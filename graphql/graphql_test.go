// Copyright 2019 The go-ethereum Authors
// This file is part of the go-ethereum library.
//
// The go-ethereum library is free software: you can redistribute it and/or modify
// it under the terms of the GNU Lesser General Public License as published by
// the Free Software Foundation, either version 3 of the License, or
// (at your option) any later version.
//
// The go-ethereum library is distributed in the hope that it will be useful,
// but WITHOUT ANY WARRANTY; without even the implied warranty of
// MERCHANTABILITY or FITNESS FOR A PARTICULAR PURPOSE. See the
// GNU Lesser General Public License for more details.
//
// You should have received a copy of the GNU Lesser General Public License
// along with the go-ethereum library. If not, see <http://www.gnu.org/licenses/>.

package graphql

import (
	"context"
	"encoding/json"
	"fmt"
	"io"
	"math/big"
	"net/http"
	"strings"
	"testing"
	"time"

	"github.com/ethereum/go-ethereum/common"
	"github.com/ethereum/go-ethereum/consensus"
	"github.com/ethereum/go-ethereum/consensus/beacon"
	"github.com/ethereum/go-ethereum/consensus/ethash"
	"github.com/ethereum/go-ethereum/core"
	"github.com/ethereum/go-ethereum/core/types"
	"github.com/ethereum/go-ethereum/core/vm"
	"github.com/ethereum/go-ethereum/crypto"
	"github.com/ethereum/go-ethereum/eth"
	"github.com/ethereum/go-ethereum/eth/ethconfig"
	"github.com/ethereum/go-ethereum/eth/filters"
	"github.com/ethereum/go-ethereum/node"
	"github.com/ethereum/go-ethereum/params"

	"github.com/stretchr/testify/assert"
)

func TestBuildSchema(t *testing.T) {
	ddir := t.TempDir()
	// Copy config
	conf := node.DefaultConfig
	conf.DataDir = ddir
	stack, err := node.New(&conf)
	if err != nil {
		t.Fatalf("could not create new node: %v", err)
	}
	defer stack.Close()
	// Make sure the schema can be parsed and matched up to the object model.
	if _, err := newHandler(stack, nil, nil, []string{}, []string{}); err != nil {
		t.Errorf("Could not construct GraphQL handler: %v", err)
	}
}

// Tests that a graphQL request is successfully handled when graphql is enabled on the specified endpoint
func TestGraphQLBlockSerialization(t *testing.T) {
	stack := createNode(t)
	defer stack.Close()
	genesis := &core.Genesis{
		Config:     params.AllEthashProtocolChanges,
		GasLimit:   11500000,
		Difficulty: big.NewInt(1048576),
	}
	newGQLService(t, stack, false, genesis, 10, func(i int, gen *core.BlockGen) {})
	// start node
	if err := stack.Start(); err != nil {
		t.Fatalf("could not start node: %v", err)
	}

	for i, tt := range []struct {
		body string
		want string
		code int
	}{
		{ // Should return latest block
			body: `{"query": "{block{number}}","variables": null}`,
			want: `{"data":{"block":{"number":"0xa"}}}`,
			code: 200,
		},
		{ // Should return info about latest block
			body: `{"query": "{block{number,gasUsed,gasLimit}}","variables": null}`,
			want: `{"data":{"block":{"number":"0xa","gasUsed":"0x0","gasLimit":"0xaf79e0"}}}`,
			code: 200,
		},
		{
			body: `{"query": "{block(number:0){number,gasUsed,gasLimit}}","variables": null}`,
			want: `{"data":{"block":{"number":"0x0","gasUsed":"0x0","gasLimit":"0xaf79e0"}}}`,
			code: 200,
		},
		{
			body: `{"query": "{block(number:-1){number,gasUsed,gasLimit}}","variables": null}`,
			want: `{"data":{"block":null}}`,
			code: 200,
		},
		{
			body: `{"query": "{block(number:-500){number,gasUsed,gasLimit}}","variables": null}`,
			want: `{"data":{"block":null}}`,
			code: 200,
		},
		{
			body: `{"query": "{block(number:\"0\"){number,gasUsed,gasLimit}}","variables": null}`,
			want: `{"data":{"block":{"number":"0x0","gasUsed":"0x0","gasLimit":"0xaf79e0"}}}`,
			code: 200,
		},
		{
			body: `{"query": "{block(number:\"-33\"){number,gasUsed,gasLimit}}","variables": null}`,
			want: `{"data":{"block":null}}`,
			code: 200,
		},
		{
			body: `{"query": "{block(number:\"1337\"){number,gasUsed,gasLimit}}","variables": null}`,
			want: `{"data":{"block":null}}`,
			code: 200,
		},
		{
			body: `{"query": "{block(number:\"0x0\"){number,gasUsed,gasLimit}}","variables": null}`,
			want: `{"data":{"block":{"number":"0x0","gasUsed":"0x0","gasLimit":"0xaf79e0"}}}`,
			//want: `{"errors":[{"message":"strconv.ParseInt: parsing \"0x0\": invalid syntax"}],"data":{}}`,
			code: 200,
		},
		{
			body: `{"query": "{block(number:\"a\"){number,gasUsed,gasLimit}}","variables": null}`,
			want: `{"errors":[{"message":"strconv.ParseInt: parsing \"a\": invalid syntax"}],"data":{}}`,
			code: 400,
		},
		{
			body: `{"query": "{bleh{number}}","variables": null}"`,
			want: `{"errors":[{"message":"Cannot query field \"bleh\" on type \"Query\".","locations":[{"line":1,"column":2}]}]}`,
			code: 400,
		},
		// should return `estimateGas` as decimal
		{
			body: `{"query": "{block{ estimateGas(data:{}) }}"}`,
			want: `{"data":{"block":{"estimateGas":"0xcf08"}}}`,
			code: 200,
		},
		// should return `status` as decimal
		{
			body: `{"query": "{block {number call (data : {from : \"0xa94f5374fce5edbc8e2a8697c15331677e6ebf0b\", to: \"0x6295ee1b4f6dd65047762f924ecd367c17eabf8f\", data :\"0x12a7b914\"}){data status}}}"}`,
			want: `{"data":{"block":{"number":"0xa","call":{"data":"0x","status":"0x1"}}}}`,
			code: 200,
		},
	} {
		resp, err := http.Post(fmt.Sprintf("%s/graphql", stack.HTTPEndpoint()), "application/json", strings.NewReader(tt.body))
		if err != nil {
			t.Fatalf("could not post: %v", err)
		}
		bodyBytes, err := io.ReadAll(resp.Body)
		resp.Body.Close()
		if err != nil {
			t.Fatalf("could not read from response body: %v", err)
		}
		if have := string(bodyBytes); have != tt.want {
			t.Errorf("testcase %d %s,\nhave:\n%v\nwant:\n%v", i, tt.body, have, tt.want)
		}
		if tt.code != resp.StatusCode {
			t.Errorf("testcase %d %s,\nwrong statuscode, have: %v, want: %v", i, tt.body, resp.StatusCode, tt.code)
		}
	}
}

func TestGraphQLBlockSerializationEIP2718(t *testing.T) {
	// Account for signing txes
	var (
		key, _  = crypto.HexToECDSA("b71c71a67e1177ad4e901695e1b4b9ee17ae16c6668d313eac2f96dbcda3f291")
		address = crypto.PubkeyToAddress(key.PublicKey)
		funds   = big.NewInt(1000000000000000)
		dad     = common.HexToAddress("0x0000000000000000000000000000000000000dad")
	)
	stack := createNode(t)
	defer stack.Close()
	genesis := &core.Genesis{
		Config:     params.AllEthashProtocolChanges,
		GasLimit:   11500000,
		Difficulty: big.NewInt(1048576),
		Alloc: core.GenesisAlloc{
			address: {Balance: funds},
			// The address 0xdad sloads 0x00 and 0x01
			dad: {
				Code:    []byte{byte(vm.PC), byte(vm.PC), byte(vm.SLOAD), byte(vm.SLOAD)},
				Nonce:   0,
				Balance: big.NewInt(0),
			},
		},
		BaseFee: big.NewInt(params.InitialBaseFee),
	}
	signer := types.LatestSigner(genesis.Config)
	newGQLService(t, stack, false, genesis, 1, func(i int, gen *core.BlockGen) {
		gen.SetCoinbase(common.Address{1})
		tx, _ := types.SignNewTx(key, signer, &types.LegacyTx{
			Nonce:    uint64(0),
			To:       &dad,
			Value:    big.NewInt(100),
			Gas:      50000,
			GasPrice: big.NewInt(params.InitialBaseFee),
		})
		gen.AddTx(tx)
		tx, _ = types.SignNewTx(key, signer, &types.AccessListTx{
			ChainID:  genesis.Config.ChainID,
			Nonce:    uint64(1),
			To:       &dad,
			Gas:      30000,
			GasPrice: big.NewInt(params.InitialBaseFee),
			Value:    big.NewInt(50),
			AccessList: types.AccessList{{
				Address:     dad,
				StorageKeys: []common.Hash{{0}},
			}},
		})
		gen.AddTx(tx)
	})
	// start node
	if err := stack.Start(); err != nil {
		t.Fatalf("could not start node: %v", err)
	}

	for i, tt := range []struct {
		body string
		want string
		code int
	}{
		{
			body: `{"query": "{block {number transactions { from { address } to { address } value hash type accessList { address storageKeys } index}}}"}`,
			want: `{"data":{"block":{"number":"0x1","transactions":[{"from":{"address":"0x71562b71999873db5b286df957af199ec94617f7"},"to":{"address":"0x0000000000000000000000000000000000000dad"},"value":"0x64","hash":"0xd864c9d7d37fade6b70164740540c06dd58bb9c3f6b46101908d6339db6a6a7b","type":"0x0","accessList":[],"index":"0x0"},{"from":{"address":"0x71562b71999873db5b286df957af199ec94617f7"},"to":{"address":"0x0000000000000000000000000000000000000dad"},"value":"0x32","hash":"0x19b35f8187b4e15fb59a9af469dca5dfa3cd363c11d372058c12f6482477b474","type":"0x1","accessList":[{"address":"0x0000000000000000000000000000000000000dad","storageKeys":["0x0000000000000000000000000000000000000000000000000000000000000000"]}],"index":"0x1"}]}}}`,
			code: 200,
		},
	} {
		resp, err := http.Post(fmt.Sprintf("%s/graphql", stack.HTTPEndpoint()), "application/json", strings.NewReader(tt.body))
		if err != nil {
			t.Fatalf("could not post: %v", err)
		}
		bodyBytes, err := io.ReadAll(resp.Body)
		resp.Body.Close()
		if err != nil {
			t.Fatalf("could not read from response body: %v", err)
		}
		if have := string(bodyBytes); have != tt.want {
			t.Errorf("testcase %d %s,\nhave:\n%v\nwant:\n%v", i, tt.body, have, tt.want)
		}
		if tt.code != resp.StatusCode {
			t.Errorf("testcase %d %s,\nwrong statuscode, have: %v, want: %v", i, tt.body, resp.StatusCode, tt.code)
		}
	}
}

// Tests that a graphQL request is not handled successfully when graphql is not enabled on the specified endpoint
func TestGraphQLHTTPOnSamePort_GQLRequest_Unsuccessful(t *testing.T) {
	stack := createNode(t)
	defer stack.Close()
	if err := stack.Start(); err != nil {
		t.Fatalf("could not start node: %v", err)
	}
	body := strings.NewReader(`{"query": "{block{number}}","variables": null}`)
	resp, err := http.Post(fmt.Sprintf("%s/graphql", stack.HTTPEndpoint()), "application/json", body)
	if err != nil {
		t.Fatalf("could not post: %v", err)
	}
	resp.Body.Close()
	// make sure the request is not handled successfully
	assert.Equal(t, http.StatusNotFound, resp.StatusCode)
}

func TestGraphQLConcurrentResolvers(t *testing.T) {
	var (
		key, _  = crypto.GenerateKey()
		addr    = crypto.PubkeyToAddress(key.PublicKey)
		dadStr  = "0x0000000000000000000000000000000000000dad"
		dad     = common.HexToAddress(dadStr)
		genesis = &core.Genesis{
			Config:     params.AllEthashProtocolChanges,
			GasLimit:   11500000,
			Difficulty: big.NewInt(1048576),
			Alloc: core.GenesisAlloc{
				addr: {Balance: big.NewInt(params.Ether)},
				dad: {
					// LOG0(0, 0), LOG0(0, 0), RETURN(0, 0)
					Code:    common.Hex2Bytes("60006000a060006000a060006000f3"),
					Nonce:   0,
					Balance: big.NewInt(0),
				},
			},
		}
		signer = types.LatestSigner(genesis.Config)
		stack  = createNode(t)
	)
	defer stack.Close()

	var tx *types.Transaction
	handler, chain := newGQLService(t, stack, false, genesis, 1, func(i int, gen *core.BlockGen) {
		tx, _ = types.SignNewTx(key, signer, &types.LegacyTx{To: &dad, Gas: 100000, GasPrice: big.NewInt(params.InitialBaseFee)})
		gen.AddTx(tx)
		tx, _ = types.SignNewTx(key, signer, &types.LegacyTx{To: &dad, Nonce: 1, Gas: 100000, GasPrice: big.NewInt(params.InitialBaseFee)})
		gen.AddTx(tx)
		tx, _ = types.SignNewTx(key, signer, &types.LegacyTx{To: &dad, Nonce: 2, Gas: 100000, GasPrice: big.NewInt(params.InitialBaseFee)})
		gen.AddTx(tx)
	})
	// start node
	if err := stack.Start(); err != nil {
		t.Fatalf("could not start node: %v", err)
	}

	for i, tt := range []struct {
		body string
		want string
	}{
		// Multiple txes race to get/set the block hash.
		{
			body: "{block { transactions { logs { account { address } } } } }",
			want: fmt.Sprintf(`{"block":{"transactions":[{"logs":[{"account":{"address":"%s"}},{"account":{"address":"%s"}}]},{"logs":[{"account":{"address":"%s"}},{"account":{"address":"%s"}}]},{"logs":[{"account":{"address":"%s"}},{"account":{"address":"%s"}}]}]}}`, dadStr, dadStr, dadStr, dadStr, dadStr, dadStr),
		},
		// Multiple fields of a tx race to resolve it. Happens in this case
		// because resolving the tx body belonging to a log is delayed.
		{
			body: `{block { logs(filter: {}) { transaction { nonce value gasPrice }}}}`,
			want: `{"block":{"logs":[{"transaction":{"nonce":"0x0","value":"0x0","gasPrice":"0x3b9aca00"}},{"transaction":{"nonce":"0x0","value":"0x0","gasPrice":"0x3b9aca00"}},{"transaction":{"nonce":"0x1","value":"0x0","gasPrice":"0x3b9aca00"}},{"transaction":{"nonce":"0x1","value":"0x0","gasPrice":"0x3b9aca00"}},{"transaction":{"nonce":"0x2","value":"0x0","gasPrice":"0x3b9aca00"}},{"transaction":{"nonce":"0x2","value":"0x0","gasPrice":"0x3b9aca00"}}]}}`,
		},
		// Multiple txes of a block race to set/retrieve receipts of a block.
		{
			body: "{block { transactions { status gasUsed } } }",
			want: `{"block":{"transactions":[{"status":"0x1","gasUsed":"0x5508"},{"status":"0x1","gasUsed":"0x5508"},{"status":"0x1","gasUsed":"0x5508"}]}}`,
		},
		// Multiple fields of block race to resolve header and body.
		{
			body: "{ block { number hash gasLimit ommerCount transactionCount totalDifficulty } }",
			want: fmt.Sprintf(`{"block":{"number":"0x1","hash":"%s","gasLimit":"0xaf79e0","ommerCount":"0x0","transactionCount":"0x3","totalDifficulty":"0x200000"}}`, chain[len(chain)-1].Hash()),
		},
		// Multiple fields of a block race to resolve the header and body.
		{
			body: fmt.Sprintf(`{ transaction(hash: "%s") { block { number hash gasLimit ommerCount transactionCount } } }`, tx.Hash()),
			want: fmt.Sprintf(`{"transaction":{"block":{"number":"0x1","hash":"%s","gasLimit":"0xaf79e0","ommerCount":"0x0","transactionCount":"0x3"}}}`, chain[len(chain)-1].Hash()),
		},
		// Account fields race the resolve the state object.
		{
			body: fmt.Sprintf(`{ block { account(address: "%s") { balance transactionCount code } } }`, dadStr),
			want: `{"block":{"account":{"balance":"0x0","transactionCount":"0x0","code":"0x60006000a060006000a060006000f3"}}}`,
		},
		// Test values for a non-existent account.
		{
			body: fmt.Sprintf(`{ block { account(address: "%s") { balance transactionCount code } } }`, "0x1111111111111111111111111111111111111111"),
			want: `{"block":{"account":{"balance":"0x0","transactionCount":"0x0","code":"0x"}}}`,
		},
	} {
		res := handler.Schema.Exec(context.Background(), tt.body, "", map[string]interface{}{})
		if res.Errors != nil {
			t.Fatalf("failed to execute query for testcase #%d: %v", i, res.Errors)
		}
		have, err := json.Marshal(res.Data)
		if err != nil {
			t.Fatalf("failed to encode graphql response for testcase #%d: %s", i, err)
		}
		if string(have) != tt.want {
			t.Errorf("response unmatch for testcase #%d.\nExpected:\n%s\nGot:\n%s\n", i, tt.want, have)
		}
	}
}
/*
func TestWithdrawals(t *testing.T) {
	var (
		key, _ = crypto.GenerateKey()
		addr   = crypto.PubkeyToAddress(key.PublicKey)

		genesis = &core.Genesis{
			Config:     params.AllEthashProtocolChanges,
			GasLimit:   11500000,
			Difficulty: common.Big1,
			Alloc: core.GenesisAlloc{
				addr: {Balance: big.NewInt(params.Ether)},
			},
		}
		signer = types.LatestSigner(genesis.Config)
		stack  = createNode(t)
	)
	defer stack.Close()

	handler, _ := newGQLService(t, stack, true, genesis, 1, func(i int, gen *core.BlockGen) {
		tx, _ := types.SignNewTx(key, signer, &types.LegacyTx{To: &common.Address{}, Gas: 100000, GasPrice: big.NewInt(params.InitialBaseFee)})
		gen.AddTx(tx)
		gen.AddWithdrawal(&types.Withdrawal{
			Validator: 5,
			Address:   common.Address{},
			Amount:    10,
		})
	})
	// start node
	if err := stack.Start(); err != nil {
		t.Fatalf("could not start node: %v", err)
	}

	for i, tt := range []struct {
		body string
		want string
	}{
		// Genesis block has no withdrawals.
		{
			body: "{block(number: 0) { withdrawalsRoot withdrawals { index } } }",
			want: `{"block":{"withdrawalsRoot":null,"withdrawals":null}}`,
		},
		{
			body: "{block(number: 1) { withdrawalsRoot withdrawals { validator amount } } }",
			want: `{"block":{"withdrawalsRoot":"0x8418fc1a48818928f6692f148e9b10e99a88edc093b095cb8ca97950284b553d","withdrawals":[{"validator":"0x5","amount":"0xa"}]}}`,
		},
	} {
		res := handler.Schema.Exec(context.Background(), tt.body, "", map[string]interface{}{})
		if res.Errors != nil {
			t.Fatalf("failed to execute query for testcase #%d: %v", i, res.Errors)
		}
		have, err := json.Marshal(res.Data)
		if err != nil {
			t.Fatalf("failed to encode graphql response for testcase #%d: %s", i, err)
		}
		if string(have) != tt.want {
			t.Errorf("response unmatch for testcase #%d.\nhave:\n%s\nwant:\n%s", i, have, tt.want)
		}
	}
}*/

func createNode(t *testing.T) *node.Node {
	stack, err := node.New(&node.Config{
		HTTPHost:     "127.0.0.1",
		HTTPPort:     0,
		WSHost:       "127.0.0.1",
		WSPort:       0,
		HTTPTimeouts: node.DefaultConfig.HTTPTimeouts,
	})
	if err != nil {
		t.Fatalf("could not create node: %v", err)
	}
	return stack
}

func newGQLService(t *testing.T, stack *node.Node, shanghai bool, gspec *core.Genesis, genBlocks int, genfunc func(i int, gen *core.BlockGen)) (*handler, []*types.Block) {
	ethConf := &ethconfig.Config{
		Genesis:        gspec,
		Ethash: ethash.Config{
			PowMode: ethash.ModeFake,
		},
		NetworkId:      1337,
		TrieCleanCache: 5,
		TrieDirtyCache: 5,
		TrieTimeout:    60 * time.Minute,
		SnapshotCache:  5,
	}
	var engine consensus.Engine = ethash.NewFaker()
	if shanghai {
		engine = beacon.NewFaker()
		chainCfg := gspec.Config
		chainCfg.TerminalTotalDifficultyPassed = true
		chainCfg.TerminalTotalDifficulty = common.Big0
<<<<<<< HEAD
		shanghaiTime := big.NewInt(0)
		// SYSCOIN
		chainCfg.RolluxBlock = common.Big0
		chainCfg.ShanghaiTime = shanghaiTime
=======
		// GenerateChain will increment timestamps by 10.
		// Shanghai upgrade at block 1.
		shanghaiTime := uint64(5)
		chainCfg.ShanghaiTime = &shanghaiTime
>>>>>>> 34d50721
	}
	ethBackend, err := eth.New(stack, ethConf)
	if err != nil {
		t.Fatalf("could not create eth backend: %v", err)
	}
	// Create some blocks and import them
	chain, _ := core.GenerateChain(params.AllEthashProtocolChanges, ethBackend.BlockChain().Genesis(),
		engine, ethBackend.ChainDb(), genBlocks, genfunc)
	_, err = ethBackend.BlockChain().InsertChain(chain)
	if err != nil {
		t.Fatalf("could not create import blocks: %v", err)
	}
	// Set up handler
	filterSystem := filters.NewFilterSystem(ethBackend.APIBackend, filters.Config{})
	handler, err := newHandler(stack, ethBackend.APIBackend, filterSystem, []string{}, []string{})
	if err != nil {
		t.Fatalf("could not create graphql service: %v", err)
	}
	return handler, chain
}<|MERGE_RESOLUTION|>--- conflicted
+++ resolved
@@ -454,17 +454,12 @@
 		chainCfg := gspec.Config
 		chainCfg.TerminalTotalDifficultyPassed = true
 		chainCfg.TerminalTotalDifficulty = common.Big0
-<<<<<<< HEAD
-		shanghaiTime := big.NewInt(0)
+		// GenerateChain will increment timestamps by 10.
+		// Shanghai upgrade at block 1.		
+		shanghaiTime := big.NewInt(1)
 		// SYSCOIN
 		chainCfg.RolluxBlock = common.Big0
 		chainCfg.ShanghaiTime = shanghaiTime
-=======
-		// GenerateChain will increment timestamps by 10.
-		// Shanghai upgrade at block 1.
-		shanghaiTime := uint64(5)
-		chainCfg.ShanghaiTime = &shanghaiTime
->>>>>>> 34d50721
 	}
 	ethBackend, err := eth.New(stack, ethConf)
 	if err != nil {
