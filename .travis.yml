--- conflicted
+++ resolved
@@ -9,24 +9,7 @@
         - azure-osx
 
   include:
-<<<<<<< HEAD
-    # This builder only tests code linters on latest version of Go
-    - stage: lint
-      os: linux
-      dist: bionic
-      go: 1.21.x
-      env:
-        - lint
-      git:
-        submodules: false # avoid cloning ethereum/tests
-      script:
-        - go run build/ci.go lint
-
-    # These builders create the Docker sub-images for multi-arch push and each
-    # will attempt to push the multi-arch image if they are the last builder
-=======
     # This builder create and push the Docker images for all architectures
->>>>>>> 3a5313f3
     - stage: build
       if: type = push
       os: linux
@@ -42,28 +25,7 @@
       before_install:
         - export DOCKER_CLI_EXPERIMENTAL=enabled
       script:
-<<<<<<< HEAD
-        - go run build/ci.go docker -image -manifest amd64,arm64 -upload ethereum/client-go
-
-    - stage: build
-      if: type = push
-      os: linux
-      arch: arm64
-      dist: bionic
-      go: 1.21.x
-      env:
-        - docker
-      services:
-        - docker
-      git:
-        submodules: false # avoid cloning ethereum/tests
-      before_install:
-        - export DOCKER_CLI_EXPERIMENTAL=enabled
-      script:
-        - go run build/ci.go docker -image -manifest amd64,arm64 -upload ethereum/client-go
-=======
         - go run build/ci.go dockerx -platform "linux/amd64,linux/arm64" -upload ethereum/client-go
->>>>>>> 3a5313f3
 
     # This builder does the Linux Azure uploads
     - stage: build
@@ -104,12 +66,8 @@
     - stage: build
       if: type = push
       os: osx
-<<<<<<< HEAD
-      go: 1.21.x
-=======
       osx_image: xcode14.2
       go: 1.23.1 # See https://github.com/ethereum/go-ethereum/pull/30478
->>>>>>> 3a5313f3
       env:
         - azure-osx
       git:
