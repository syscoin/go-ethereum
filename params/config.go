// Copyright 2016 The go-ethereum Authors
// This file is part of the go-ethereum library.
//
// The go-ethereum library is free software: you can redistribute it and/or modify
// it under the terms of the GNU Lesser General Public License as published by
// the Free Software Foundation, either version 3 of the License, or
// (at your option) any later version.
//
// The go-ethereum library is distributed in the hope that it will be useful,
// but WITHOUT ANY WARRANTY; without even the implied warranty of
// MERCHANTABILITY or FITNESS FOR A PARTICULAR PURPOSE. See the
// GNU Lesser General Public License for more details.
//
// You should have received a copy of the GNU Lesser General Public License
// along with the go-ethereum library. If not, see <http://www.gnu.org/licenses/>.

package params

import (
	"encoding/binary"
	"fmt"
	"math/big"

	"github.com/ethereum/go-ethereum/common"
	"golang.org/x/crypto/sha3"
)

// Genesis hashes to enforce below configs on.
var (
<<<<<<< HEAD
	MainnetGenesisHash = common.HexToHash("0x2112327cad6deec6ada8bd7e5d33d263b57742a8495f3b641faa326b55b1c666")
	MainnetGenesisHashTest = common.HexToHash("0xd4e56740f876aef8c010b86a40d5f56745a118d0906a34e69aec8c0db1cb8fa3")
	RopstenGenesisHash = common.HexToHash("0x41941023680923e0fe4d74a34bdac8141f2540e3ae90623718e47d66d1ca4a2d")
=======
	MainnetGenesisHash = common.HexToHash("0xd4e56740f876aef8c010b86a40d5f56745a118d0906a34e69aec8c0db1cb8fa3")
>>>>>>> 22c3ad1d
	SepoliaGenesisHash = common.HexToHash("0x25a5cc106eea7138acab33231d7160d69cb777ee0c2c553fcddf5138993e6dd9")
	RinkebyGenesisHash = common.HexToHash("0x6341fd3daf94b748c72ced5a5b26028f2474f5f00d824504e4fa37a75767e177")
	GoerliGenesisHash  = common.HexToHash("0xbf7e331f7f7c1dd2e05159666b3bf8bc7a8a3a9eb1d518969eab529dd9b88c1a")
	// SYSCOIN
	TanenbaumGenesisHash = common.HexToHash("0x5fb22cd4425cea75d2ddaf5fbafb247bb682f407575c599d954b811214c3617c")
)

// TrustedCheckpoints associates each known checkpoint with the genesis hash of
// the chain it belongs to.
var TrustedCheckpoints = map[common.Hash]*TrustedCheckpoint{
<<<<<<< HEAD
	// SYSCOIN MainnetGenesisHash: MainnetTrustedCheckpoint,
	RopstenGenesisHash: RopstenTrustedCheckpoint,
=======
	MainnetGenesisHash: MainnetTrustedCheckpoint,
>>>>>>> 22c3ad1d
	SepoliaGenesisHash: SepoliaTrustedCheckpoint,
	RinkebyGenesisHash: RinkebyTrustedCheckpoint,
	GoerliGenesisHash:  GoerliTrustedCheckpoint,
}

// CheckpointOracles associates each known checkpoint oracles with the genesis hash of
// the chain it belongs to.
var CheckpointOracles = map[common.Hash]*CheckpointOracleConfig{
<<<<<<< HEAD
	// SYSCOIN MainnetGenesisHash: MainnetCheckpointOracle,
	RopstenGenesisHash: RopstenCheckpointOracle,
=======
	MainnetGenesisHash: MainnetCheckpointOracle,
>>>>>>> 22c3ad1d
	RinkebyGenesisHash: RinkebyCheckpointOracle,
	GoerliGenesisHash:  GoerliCheckpointOracle,
}

var (
	MainnetTerminalTotalDifficulty, _ = new(big.Int).SetString("58_750_000_000_000_000_000_000", 0)

	// SYSCOIN MainnetChainConfig is the chain parameters to run a node on the main network.
	MainnetChainConfig = &ChainConfig{
		ChainID:             big.NewInt(57),
		HomesteadBlock:      big.NewInt(0),
		DAOForkBlock:        nil,
		DAOForkSupport:      true,
		EIP150Block:         big.NewInt(0),
		EIP150Hash:          common.Hash{},
		EIP155Block:         big.NewInt(0),
		EIP158Block:         big.NewInt(0),
		ByzantiumBlock:      big.NewInt(0),
		ConstantinopleBlock: big.NewInt(0),
		PetersburgBlock:     big.NewInt(0),
		IstanbulBlock:       big.NewInt(0),
		MuirGlacierBlock:    big.NewInt(0),
		BerlinBlock:         big.NewInt(0),
		SyscoinBlock:        big.NewInt(0),
		RolluxBlock:         big.NewInt(155000),
		ShanghaiTime:        big.NewInt(250000),
		LondonBlock:         big.NewInt(1),
		ArrowGlacierBlock:   nil,
		GrayGlacierBlock:    nil,
		Ethash:              new(EthashConfig),
	}
	MainnetChainConfigTest = &ChainConfig{
		ChainID:                       big.NewInt(1),
		HomesteadBlock:                big.NewInt(1_150_000),
		DAOForkBlock:                  big.NewInt(1_920_000),
		DAOForkSupport:                true,
		EIP150Block:                   big.NewInt(2_463_000),
		EIP150Hash:                    common.HexToHash("0x2086799aeebeae135c246c65021c82b4e15a2c451340993aacfd2751886514f0"),
		EIP155Block:                   big.NewInt(2_675_000),
		EIP158Block:                   big.NewInt(2_675_000),
		ByzantiumBlock:                big.NewInt(4_370_000),
		ConstantinopleBlock:           big.NewInt(7_280_000),
		PetersburgBlock:               big.NewInt(7_280_000),
		IstanbulBlock:                 big.NewInt(9_069_000),
		MuirGlacierBlock:              big.NewInt(9_200_000),
		BerlinBlock:                   big.NewInt(12_244_000),
		LondonBlock:                   big.NewInt(12_965_000),
		ArrowGlacierBlock:             big.NewInt(13_773_000),
		GrayGlacierBlock:              big.NewInt(15_050_000),
		TerminalTotalDifficulty:       MainnetTerminalTotalDifficulty, // 58_750_000_000_000_000_000_000
		TerminalTotalDifficultyPassed: true,
		Ethash:                        new(EthashConfig),
	}
	// MainnetTrustedCheckpoint contains the light client trusted checkpoint for the main network.
	MainnetTrustedCheckpoint = &TrustedCheckpoint{
		SectionIndex: 471,
		SectionHead:  common.HexToHash("0xa03d6354f5ca8d33203bb646ac26a964f240ee54728dcb7483faff0204ec4c9b"),
		CHTRoot:      common.HexToHash("0x29efeeea3540b7f499b4214d5262bd1fcd87253de10a878f92e6497d848b186f"),
		BloomRoot:    common.HexToHash("0x2ff6a93ff5e78e823bfc80c6ec856bfe9b20c4ffd0af3cef644a916eabcd3c84"),
	}

	// MainnetCheckpointOracle contains a set of configs for the main network oracle.
	MainnetCheckpointOracle = &CheckpointOracleConfig{
		Address: common.HexToAddress("0x9a9070028361F7AAbeB3f2F2Dc07F82C4a98A02a"),
		Signers: []common.Address{
			common.HexToAddress("0x1b2C260efc720BE89101890E4Db589b44E950527"), // Peter
			common.HexToAddress("0x78d1aD571A1A09D60D9BBf25894b44e4C8859595"), // Martin
			common.HexToAddress("0x286834935f4A8Cfb4FF4C77D5770C2775aE2b0E7"), // Zsolt
			common.HexToAddress("0xb86e2B0Ab5A4B1373e40c51A7C712c70Ba2f9f8E"), // Gary
			common.HexToAddress("0x0DF8fa387C602AE62559cC4aFa4972A7045d6707"), // Guillaume
		},
		Threshold: 2,
	}

<<<<<<< HEAD
	// SYSCOIN SyscoinChainConfig is the chain parameters to run a node on the syscoin network.
	TanenbaumChainConfig = &ChainConfig{
		ChainID:             big.NewInt(5700),
		HomesteadBlock:      big.NewInt(0),
		DAOForkBlock:        nil,
		DAOForkSupport:      true,
		EIP150Block:         big.NewInt(0),
		EIP150Hash:          common.Hash{},
		EIP155Block:         big.NewInt(0),
		EIP158Block:         big.NewInt(0),
		ByzantiumBlock:      big.NewInt(0),
		ConstantinopleBlock: big.NewInt(0),
		PetersburgBlock:     big.NewInt(0),
		IstanbulBlock:       big.NewInt(0),
		MuirGlacierBlock:    big.NewInt(0),
		BerlinBlock:         big.NewInt(0),
		SyscoinBlock:        big.NewInt(0),
		RolluxBlock:         big.NewInt(182500),
		ShanghaiTime:        big.NewInt(223000),
		LondonBlock:         big.NewInt(1),
		ArrowGlacierBlock:   nil,
		Ethash:              new(EthashConfig),
	}
	// RopstenChainConfig contains the chain parameters to run a node on the Ropsten test network.
	RopstenChainConfig = &ChainConfig{
		ChainID:                       big.NewInt(3),
		HomesteadBlock:                big.NewInt(0),
		DAOForkBlock:                  nil,
		DAOForkSupport:                true,
		EIP150Block:                   big.NewInt(0),
		EIP150Hash:                    common.HexToHash("0x41941023680923e0fe4d74a34bdac8141f2540e3ae90623718e47d66d1ca4a2d"),
		EIP155Block:                   big.NewInt(10),
		EIP158Block:                   big.NewInt(10),
		ByzantiumBlock:                big.NewInt(1_700_000),
		ConstantinopleBlock:           big.NewInt(4_230_000),
		PetersburgBlock:               big.NewInt(4_939_394),
		IstanbulBlock:                 big.NewInt(6_485_846),
		MuirGlacierBlock:              big.NewInt(7_117_117),
		BerlinBlock:                   big.NewInt(9_812_189),
		LondonBlock:                   big.NewInt(10_499_401),
		TerminalTotalDifficulty:       new(big.Int).SetUint64(50_000_000_000_000_000),
		TerminalTotalDifficultyPassed: true,
		Ethash:                        new(EthashConfig),
	}

	// RopstenTrustedCheckpoint contains the light client trusted checkpoint for the Ropsten test network.
	RopstenTrustedCheckpoint = &TrustedCheckpoint{
		SectionIndex: 393,
		SectionHead:  common.HexToHash("0x04479087c89428c6ed0d4ff25642776f0c35747d8ecef90547fa3ce4ebec8606"),
		CHTRoot:      common.HexToHash("0xaa100968cebe48dba3a8f196f044db04113d5a938ff083838ce6f2c588d416ad"),
		BloomRoot:    common.HexToHash("0xb9108d510c4b50b60793feead27620781bc1c2164e072d8022201c4eb7c36ba0"),
	}

	// RopstenCheckpointOracle contains a set of configs for the Ropsten test network oracle.
	RopstenCheckpointOracle = &CheckpointOracleConfig{
		Address: common.HexToAddress("0xEF79475013f154E6A65b54cB2742867791bf0B84"),
		Signers: []common.Address{
			common.HexToAddress("0x32162F3581E88a5f62e8A61892B42C46E2c18f7b"), // Peter
			common.HexToAddress("0x78d1aD571A1A09D60D9BBf25894b44e4C8859595"), // Martin
			common.HexToAddress("0x286834935f4A8Cfb4FF4C77D5770C2775aE2b0E7"), // Zsolt
			common.HexToAddress("0xb86e2B0Ab5A4B1373e40c51A7C712c70Ba2f9f8E"), // Gary
			common.HexToAddress("0x0DF8fa387C602AE62559cC4aFa4972A7045d6707"), // Guillaume
		},
		Threshold: 2,
	}

=======
>>>>>>> 22c3ad1d
	// SepoliaChainConfig contains the chain parameters to run a node on the Sepolia test network.
	SepoliaChainConfig = &ChainConfig{
		ChainID:                       big.NewInt(11155111),
		HomesteadBlock:                big.NewInt(0),
		DAOForkBlock:                  nil,
		DAOForkSupport:                true,
		EIP150Block:                   big.NewInt(0),
		EIP155Block:                   big.NewInt(0),
		EIP158Block:                   big.NewInt(0),
		ByzantiumBlock:                big.NewInt(0),
		ConstantinopleBlock:           big.NewInt(0),
		PetersburgBlock:               big.NewInt(0),
		IstanbulBlock:                 big.NewInt(0),
		MuirGlacierBlock:              big.NewInt(0),
		BerlinBlock:                   big.NewInt(0),
		LondonBlock:                   big.NewInt(0),
		TerminalTotalDifficulty:       big.NewInt(17_000_000_000_000_000),
		TerminalTotalDifficultyPassed: true,
		MergeNetsplitBlock:            big.NewInt(1735371),
		Ethash:                        new(EthashConfig),
	}

	// SepoliaTrustedCheckpoint contains the light client trusted checkpoint for the Sepolia test network.
	SepoliaTrustedCheckpoint = &TrustedCheckpoint{
		SectionIndex: 55,
		SectionHead:  common.HexToHash("0xb70ea113ab4db9d6e015c5b55d486713f60c40bda666121914a71ce3aec53a75"),
		CHTRoot:      common.HexToHash("0x206456d8847b66aaf427ed551f55e24cff90241bdb0a02583c761bf8164f78e4"),
		BloomRoot:    common.HexToHash("0x4369228d59a8fe285fee874c636531091e659b3b1294bb978eb159860a1cede2"),
	}

	// RinkebyChainConfig contains the chain parameters to run a node on the Rinkeby test network.
	RinkebyChainConfig = &ChainConfig{
		ChainID:             big.NewInt(4),
		HomesteadBlock:      big.NewInt(1),
		DAOForkBlock:        nil,
		DAOForkSupport:      true,
		EIP150Block:         big.NewInt(2),
		EIP150Hash:          common.HexToHash("0x9b095b36c15eaf13044373aef8ee0bd3a382a5abb92e402afa44b8249c3a90e9"),
		EIP155Block:         big.NewInt(3),
		EIP158Block:         big.NewInt(3),
		ByzantiumBlock:      big.NewInt(1_035_301),
		ConstantinopleBlock: big.NewInt(3_660_663),
		PetersburgBlock:     big.NewInt(4_321_234),
		IstanbulBlock:       big.NewInt(5_435_345),
		MuirGlacierBlock:    nil,
		BerlinBlock:         big.NewInt(8_290_928),
		LondonBlock:         big.NewInt(8_897_988),
		ArrowGlacierBlock:   nil,
		Clique: &CliqueConfig{
			Period: 15,
			Epoch:  30000,
		},
	}

	// RinkebyTrustedCheckpoint contains the light client trusted checkpoint for the Rinkeby test network.
	RinkebyTrustedCheckpoint = &TrustedCheckpoint{
		SectionIndex: 344,
		SectionHead:  common.HexToHash("0x06bb973aecce633df8cda532ff75b9d0b38c16de2545f52eaf745f858d0fe616"),
		CHTRoot:      common.HexToHash("0xf1c80b9270ef9fb7907362bca006f8349f0c38d45b83167b57638f54211c6aca"),
		BloomRoot:    common.HexToHash("0xd72187253f49bce9d471f5e0ddf2b5008ba695d7a1be1192d52fb4d8b01970c6"),
	}

	// RinkebyCheckpointOracle contains a set of configs for the Rinkeby test network oracle.
	RinkebyCheckpointOracle = &CheckpointOracleConfig{
		Address: common.HexToAddress("0xebe8eFA441B9302A0d7eaECc277c09d20D684540"),
		Signers: []common.Address{
			common.HexToAddress("0xd9c9cd5f6779558b6e0ed4e6acf6b1947e7fa1f3"), // Peter
			common.HexToAddress("0x78d1aD571A1A09D60D9BBf25894b44e4C8859595"), // Martin
			common.HexToAddress("0x286834935f4A8Cfb4FF4C77D5770C2775aE2b0E7"), // Zsolt
			common.HexToAddress("0xb86e2B0Ab5A4B1373e40c51A7C712c70Ba2f9f8E"), // Gary
		},
		Threshold: 2,
	}

	// GoerliChainConfig contains the chain parameters to run a node on the Görli test network.
	GoerliChainConfig = &ChainConfig{
		ChainID:                       big.NewInt(5),
		HomesteadBlock:                big.NewInt(0),
		DAOForkBlock:                  nil,
		DAOForkSupport:                true,
		EIP150Block:                   big.NewInt(0),
		EIP155Block:                   big.NewInt(0),
		EIP158Block:                   big.NewInt(0),
		ByzantiumBlock:                big.NewInt(0),
		ConstantinopleBlock:           big.NewInt(0),
		PetersburgBlock:               big.NewInt(0),
		IstanbulBlock:                 big.NewInt(1_561_651),
		MuirGlacierBlock:              nil,
		BerlinBlock:                   big.NewInt(4_460_644),
		LondonBlock:                   big.NewInt(5_062_605),
		ArrowGlacierBlock:             nil,
		TerminalTotalDifficulty:       big.NewInt(10_790_000),
		TerminalTotalDifficultyPassed: true,
		Clique: &CliqueConfig{
			Period: 15,
			Epoch:  30000,
		},
	}

	// GoerliTrustedCheckpoint contains the light client trusted checkpoint for the Görli test network.
	GoerliTrustedCheckpoint = &TrustedCheckpoint{
		SectionIndex: 229,
		SectionHead:  common.HexToHash("0xc5a7b57cb4af7b3d4cc251ac5f29acaac94e7464365358e7ad26129083b7729a"),
		CHTRoot:      common.HexToHash("0x54c0d5c756d9c48eda26ea13c2a49c2e31f1cb7dfb01514ddc49f3d24272c77e"),
		BloomRoot:    common.HexToHash("0xd681970a496f6187d089f8c8665a3587b5a78212d79b6ceef97c0dabd0188e56"),
	}

	// GoerliCheckpointOracle contains a set of configs for the Goerli test network oracle.
	GoerliCheckpointOracle = &CheckpointOracleConfig{
		Address: common.HexToAddress("0x18CA0E045F0D772a851BC7e48357Bcaab0a0795D"),
		Signers: []common.Address{
			common.HexToAddress("0x4769bcaD07e3b938B7f43EB7D278Bc7Cb9efFb38"), // Peter
			common.HexToAddress("0x78d1aD571A1A09D60D9BBf25894b44e4C8859595"), // Martin
			common.HexToAddress("0x286834935f4A8Cfb4FF4C77D5770C2775aE2b0E7"), // Zsolt
			common.HexToAddress("0xb86e2B0Ab5A4B1373e40c51A7C712c70Ba2f9f8E"), // Gary
			common.HexToAddress("0x0DF8fa387C602AE62559cC4aFa4972A7045d6707"), // Guillaume
		},
		Threshold: 2,
	}

	// AllEthashProtocolChanges contains every protocol change (EIPs) introduced
	// and accepted by the Ethereum core developers into the Ethash consensus.
	AllEthashProtocolChanges = &ChainConfig{
		ChainID:                       big.NewInt(1337),
		HomesteadBlock:                big.NewInt(0),
		DAOForkBlock:                  nil,
		DAOForkSupport:                false,
		EIP150Block:                   big.NewInt(0),
		EIP150Hash:                    common.Hash{},
		EIP155Block:                   big.NewInt(0),
		EIP158Block:                   big.NewInt(0),
		ByzantiumBlock:                big.NewInt(0),
		ConstantinopleBlock:           big.NewInt(0),
		PetersburgBlock:               big.NewInt(0),
		IstanbulBlock:                 big.NewInt(0),
		MuirGlacierBlock:              big.NewInt(0),
		BerlinBlock:                   big.NewInt(0),
		LondonBlock:                   big.NewInt(0),
		ArrowGlacierBlock:             big.NewInt(0),
		GrayGlacierBlock:              big.NewInt(0),
		MergeNetsplitBlock:            nil,
		SyscoinBlock:        		   nil,
		RolluxBlock:         		   nil,
		ShanghaiTime:                  nil,
		CancunTime:                    nil,
		PragueTime:                    nil,
		TerminalTotalDifficulty:       nil,
		TerminalTotalDifficultyPassed: false,
		Ethash:                        new(EthashConfig),
		Clique:                        nil,
	}

	// AllCliqueProtocolChanges contains every protocol change (EIPs) introduced
	// and accepted by the Ethereum core developers into the Clique consensus.
	AllCliqueProtocolChanges = &ChainConfig{
		ChainID:                       big.NewInt(1337),
		HomesteadBlock:                big.NewInt(0),
		DAOForkBlock:                  nil,
		DAOForkSupport:                false,
		EIP150Block:                   big.NewInt(0),
		EIP150Hash:                    common.Hash{},
		EIP155Block:                   big.NewInt(0),
		EIP158Block:                   big.NewInt(0),
		ByzantiumBlock:                big.NewInt(0),
		ConstantinopleBlock:           big.NewInt(0),
		PetersburgBlock:               big.NewInt(0),
		IstanbulBlock:                 big.NewInt(0),
		MuirGlacierBlock:              big.NewInt(0),
		BerlinBlock:                   big.NewInt(0),
		LondonBlock:                   big.NewInt(0),
		SyscoinBlock:        		   nil,
		RolluxBlock:         		   nil,
		ArrowGlacierBlock:             nil,
		GrayGlacierBlock:              nil,
		MergeNetsplitBlock:            nil,
		ShanghaiTime:                  nil,
		CancunTime:                    nil,
		PragueTime:                    nil,
		TerminalTotalDifficulty:       nil,
		TerminalTotalDifficultyPassed: false,
		Ethash:                        nil,
		Clique:                        &CliqueConfig{Period: 0, Epoch: 30000},
	}

	// TestChainConfig contains every protocol change (EIPs) introduced
	// and accepted by the Ethereum core developers for testing proposes.
	TestChainConfig = &ChainConfig{
		ChainID:                       big.NewInt(1),
		HomesteadBlock:                big.NewInt(0),
		DAOForkBlock:                  nil,
		DAOForkSupport:                false,
		EIP150Block:                   big.NewInt(0),
		EIP150Hash:                    common.Hash{},
		EIP155Block:                   big.NewInt(0),
		EIP158Block:                   big.NewInt(0),
		ByzantiumBlock:                big.NewInt(0),
		ConstantinopleBlock:           big.NewInt(0),
		PetersburgBlock:               big.NewInt(0),
		IstanbulBlock:                 big.NewInt(0),
		MuirGlacierBlock:              big.NewInt(0),
		BerlinBlock:                   big.NewInt(0),
		LondonBlock:                   big.NewInt(0),
		ArrowGlacierBlock:             big.NewInt(0),
		GrayGlacierBlock:              big.NewInt(0),
		SyscoinBlock:        		   nil,
		RolluxBlock:         		   nil,
		MergeNetsplitBlock:            nil,
		ShanghaiTime:                  nil,
		CancunTime:                    nil,
		PragueTime:                    nil,
		TerminalTotalDifficulty:       nil,
		TerminalTotalDifficultyPassed: false,
		Ethash:                        new(EthashConfig),
		Clique:                        nil,
	}

	// NonActivatedConfig defines the chain configuration without activating
	// any protocol change (EIPs).
	NonActivatedConfig = &ChainConfig{
		ChainID:                       big.NewInt(1),
		HomesteadBlock:                nil,
		DAOForkBlock:                  nil,
		DAOForkSupport:                false,
		EIP150Block:                   nil,
		EIP150Hash:                    common.Hash{},
		EIP155Block:                   nil,
		EIP158Block:                   nil,
		ByzantiumBlock:                nil,
		ConstantinopleBlock:           nil,
		PetersburgBlock:               nil,
		IstanbulBlock:                 nil,
		MuirGlacierBlock:              nil,
		BerlinBlock:                   nil,
		LondonBlock:                   nil,
		ArrowGlacierBlock:             nil,
		GrayGlacierBlock:              nil,
		MergeNetsplitBlock:            nil,
		ShanghaiTime:                  nil,
		SyscoinBlock:        		   nil,
		RolluxBlock:         		   nil,
		CancunTime:                    nil,
		PragueTime:                    nil,
		TerminalTotalDifficulty:       nil,
		TerminalTotalDifficultyPassed: false,
		Ethash:                        new(EthashConfig),
		Clique:                        nil,
	}
	// SYSCOIN
	TestRules = TestChainConfig.Rules(new(big.Int), false, 0)
)

// NetworkNames are user friendly names to use in the chain spec banner.
var NetworkNames = map[string]string{
	MainnetChainConfig.ChainID.String(): "mainnet",
	RinkebyChainConfig.ChainID.String(): "rinkeby",
	GoerliChainConfig.ChainID.String():  "goerli",
	SepoliaChainConfig.ChainID.String(): "sepolia",
	// SYSCOIN
	TanenbaumChainConfig.ChainID.String(): "tanenbaum",
}

// TrustedCheckpoint represents a set of post-processed trie roots (CHT and
// BloomTrie) associated with the appropriate section index and head hash. It is
// used to start light syncing from this checkpoint and avoid downloading the
// entire header chain while still being able to securely access old headers/logs.
type TrustedCheckpoint struct {
	SectionIndex uint64      `json:"sectionIndex"`
	SectionHead  common.Hash `json:"sectionHead"`
	CHTRoot      common.Hash `json:"chtRoot"`
	BloomRoot    common.Hash `json:"bloomRoot"`
}

// HashEqual returns an indicator comparing the itself hash with given one.
func (c *TrustedCheckpoint) HashEqual(hash common.Hash) bool {
	if c.Empty() {
		return hash == common.Hash{}
	}
	return c.Hash() == hash
}

// Hash returns the hash of checkpoint's four key fields(index, sectionHead, chtRoot and bloomTrieRoot).
func (c *TrustedCheckpoint) Hash() common.Hash {
	var sectionIndex [8]byte
	binary.BigEndian.PutUint64(sectionIndex[:], c.SectionIndex)

	w := sha3.NewLegacyKeccak256()
	w.Write(sectionIndex[:])
	w.Write(c.SectionHead[:])
	w.Write(c.CHTRoot[:])
	w.Write(c.BloomRoot[:])

	var h common.Hash
	w.Sum(h[:0])
	return h
}

// Empty returns an indicator whether the checkpoint is regarded as empty.
func (c *TrustedCheckpoint) Empty() bool {
	return c.SectionHead == (common.Hash{}) || c.CHTRoot == (common.Hash{}) || c.BloomRoot == (common.Hash{})
}

// CheckpointOracleConfig represents a set of checkpoint contract(which acts as an oracle)
// config which used for light client checkpoint syncing.
type CheckpointOracleConfig struct {
	Address   common.Address   `json:"address"`
	Signers   []common.Address `json:"signers"`
	Threshold uint64           `json:"threshold"`
}

// ChainConfig is the core config which determines the blockchain settings.
//
// ChainConfig is stored in the database on a per block basis. This means
// that any network, identified by its genesis block, can have its own
// set of configuration options.
type ChainConfig struct {
	ChainID *big.Int `json:"chainId"` // chainId identifies the current chain and is used for replay protection

	HomesteadBlock *big.Int `json:"homesteadBlock,omitempty"` // Homestead switch block (nil = no fork, 0 = already homestead)

	DAOForkBlock   *big.Int `json:"daoForkBlock,omitempty"`   // TheDAO hard-fork switch block (nil = no fork)
	DAOForkSupport bool     `json:"daoForkSupport,omitempty"` // Whether the nodes supports or opposes the DAO hard-fork

	// EIP150 implements the Gas price changes (https://github.com/ethereum/EIPs/issues/150)
	EIP150Block *big.Int    `json:"eip150Block,omitempty"` // EIP150 HF block (nil = no fork)
	EIP150Hash  common.Hash `json:"eip150Hash,omitempty"`  // EIP150 HF hash (needed for header only clients as only gas pricing changed)

	EIP155Block *big.Int `json:"eip155Block,omitempty"` // EIP155 HF block
	EIP158Block *big.Int `json:"eip158Block,omitempty"` // EIP158 HF block

	ByzantiumBlock      *big.Int `json:"byzantiumBlock,omitempty"`      // Byzantium switch block (nil = no fork, 0 = already on byzantium)
	ConstantinopleBlock *big.Int `json:"constantinopleBlock,omitempty"` // Constantinople switch block (nil = no fork, 0 = already activated)
	PetersburgBlock     *big.Int `json:"petersburgBlock,omitempty"`     // Petersburg switch block (nil = same as Constantinople)
	IstanbulBlock       *big.Int `json:"istanbulBlock,omitempty"`       // Istanbul switch block (nil = no fork, 0 = already on istanbul)
	MuirGlacierBlock    *big.Int `json:"muirGlacierBlock,omitempty"`    // Eip-2384 (bomb delay) switch block (nil = no fork, 0 = already activated)
	BerlinBlock         *big.Int `json:"berlinBlock,omitempty"`         // Berlin switch block (nil = no fork, 0 = already on berlin)
	SyscoinBlock        *big.Int `json:"syscoinBlock,omitempty"`        // Syscoin switch block (nil = no fork, 0 = already on syscoin)
	RolluxBlock         *big.Int `json:"rolluxBlock,omitempty"`         // Rollux switch block (nil = no fork, 0 = already on syscoin)
	LondonBlock         *big.Int `json:"londonBlock,omitempty"`         // London switch block (nil = no fork, 1 = already on london)
	ArrowGlacierBlock   *big.Int `json:"arrowGlacierBlock,omitempty"`   // Eip-4345 (bomb delay) switch block (nil = no fork, 0 = already activated)
	GrayGlacierBlock    *big.Int `json:"grayGlacierBlock,omitempty"`    // Eip-5133 (bomb delay) switch block (nil = no fork, 0 = already activated)
	MergeNetsplitBlock  *big.Int `json:"mergeNetsplitBlock,omitempty"`  // Virtual fork after The Merge to use as a network splitter

	// Fork scheduling was switched from blocks to timestamps here

	ShanghaiTime *big.Int `json:"shanghaiTime,omitempty"` // Shanghai switch time (nil = no fork, 0 = already on shanghai)
	CancunTime   *big.Int `json:"cancunTime,omitempty"`   // Cancun switch time (nil = no fork, 0 = already on cancun)
	PragueTime   *big.Int `json:"pragueTime,omitempty"`   // Prague switch time (nil = no fork, 0 = already on prague)

	// TerminalTotalDifficulty is the amount of total difficulty reached by
	// the network that triggers the consensus upgrade.
	TerminalTotalDifficulty *big.Int `json:"terminalTotalDifficulty,omitempty"`

	// TerminalTotalDifficultyPassed is a flag specifying that the network already
	// passed the terminal total difficulty. Its purpose is to disable legacy sync
	// even without having seen the TTD locally (safer long term).
	TerminalTotalDifficultyPassed bool `json:"terminalTotalDifficultyPassed,omitempty"`

	// Various consensus engines
	Ethash *EthashConfig `json:"ethash,omitempty"`
	Clique *CliqueConfig `json:"clique,omitempty"`
}

// EthashConfig is the consensus engine configs for proof-of-work based sealing.
type EthashConfig struct{}

// String implements the stringer interface, returning the consensus engine details.
func (c *EthashConfig) String() string {
	return "ethash"
}

// CliqueConfig is the consensus engine configs for proof-of-authority based sealing.
type CliqueConfig struct {
	Period uint64 `json:"period"` // Number of seconds between blocks to enforce
	Epoch  uint64 `json:"epoch"`  // Epoch length to reset votes and checkpoint
}

// String implements the stringer interface, returning the consensus engine details.
func (c *CliqueConfig) String() string {
	return "clique"
}

// Description returns a human-readable description of ChainConfig.
func (c *ChainConfig) Description() string {
	var banner string

	// Create some basinc network config output
	network := NetworkNames[c.ChainID.String()]
	if network == "" {
		network = "unknown"
	}
	banner += fmt.Sprintf("Chain ID:  %v (%s)\n", c.ChainID, network)
	switch {
	case c.Ethash != nil:
		if c.TerminalTotalDifficulty == nil {
			banner += "Consensus: Ethash (proof-of-work)\n"
		} else if !c.TerminalTotalDifficultyPassed {
			banner += "Consensus: Beacon (proof-of-stake), merging from Ethash (proof-of-work)\n"
		} else {
			banner += "Consensus: Beacon (proof-of-stake), merged from Ethash (proof-of-work)\n"
		}
	case c.Clique != nil:
		if c.TerminalTotalDifficulty == nil {
			banner += "Consensus: Clique (proof-of-authority)\n"
		} else if !c.TerminalTotalDifficultyPassed {
			banner += "Consensus: Beacon (proof-of-stake), merging from Clique (proof-of-authority)\n"
		} else {
			banner += "Consensus: Beacon (proof-of-stake), merged from Clique (proof-of-authority)\n"
		}
	default:
		banner += "Consensus: unknown\n"
	}
	banner += "\n"

	// Create a list of forks with a short description of them. Forks that only
	// makes sense for mainnet should be optional at printing to avoid bloating
	// the output for testnets and private networks.
	banner += "Pre-Merge hard forks (block based):\n"
	banner += fmt.Sprintf(" - Homestead:                   #%-8v (https://github.com/ethereum/execution-specs/blob/master/network-upgrades/mainnet-upgrades/homestead.md)\n", c.HomesteadBlock)
	if c.DAOForkBlock != nil {
		banner += fmt.Sprintf(" - DAO Fork:                    #%-8v (https://github.com/ethereum/execution-specs/blob/master/network-upgrades/mainnet-upgrades/dao-fork.md)\n", c.DAOForkBlock)
	}
	banner += fmt.Sprintf(" - Tangerine Whistle (EIP 150): #%-8v (https://github.com/ethereum/execution-specs/blob/master/network-upgrades/mainnet-upgrades/tangerine-whistle.md)\n", c.EIP150Block)
	banner += fmt.Sprintf(" - Spurious Dragon/1 (EIP 155): #%-8v (https://github.com/ethereum/execution-specs/blob/master/network-upgrades/mainnet-upgrades/spurious-dragon.md)\n", c.EIP155Block)
	banner += fmt.Sprintf(" - Spurious Dragon/2 (EIP 158): #%-8v (https://github.com/ethereum/execution-specs/blob/master/network-upgrades/mainnet-upgrades/spurious-dragon.md)\n", c.EIP155Block)
	banner += fmt.Sprintf(" - Byzantium:                   #%-8v (https://github.com/ethereum/execution-specs/blob/master/network-upgrades/mainnet-upgrades/byzantium.md)\n", c.ByzantiumBlock)
	banner += fmt.Sprintf(" - Constantinople:              #%-8v (https://github.com/ethereum/execution-specs/blob/master/network-upgrades/mainnet-upgrades/constantinople.md)\n", c.ConstantinopleBlock)
	banner += fmt.Sprintf(" - Petersburg:                  #%-8v (https://github.com/ethereum/execution-specs/blob/master/network-upgrades/mainnet-upgrades/petersburg.md)\n", c.PetersburgBlock)
	banner += fmt.Sprintf(" - Istanbul:                    #%-8v (https://github.com/ethereum/execution-specs/blob/master/network-upgrades/mainnet-upgrades/istanbul.md)\n", c.IstanbulBlock)
	if c.MuirGlacierBlock != nil {
		banner += fmt.Sprintf(" - Muir Glacier:                #%-8v (https://github.com/ethereum/execution-specs/blob/master/network-upgrades/mainnet-upgrades/muir-glacier.md)\n", c.MuirGlacierBlock)
	}
	banner += fmt.Sprintf(" - Berlin:                      #%-8v (https://github.com/ethereum/execution-specs/blob/master/network-upgrades/mainnet-upgrades/berlin.md)\n", c.BerlinBlock)
	banner += fmt.Sprintf(" - London:                      #%-8v (https://github.com/ethereum/execution-specs/blob/master/network-upgrades/mainnet-upgrades/london.md)\n", c.LondonBlock)
	if c.ArrowGlacierBlock != nil {
		banner += fmt.Sprintf(" - Arrow Glacier:               #%-8v (https://github.com/ethereum/execution-specs/blob/master/network-upgrades/mainnet-upgrades/arrow-glacier.md)\n", c.ArrowGlacierBlock)
	}
	if c.GrayGlacierBlock != nil {
		banner += fmt.Sprintf(" - Gray Glacier:                #%-8v (https://github.com/ethereum/execution-specs/blob/master/network-upgrades/mainnet-upgrades/gray-glacier.md)\n", c.GrayGlacierBlock)
	}
	banner += "\n"

	// Add a special section for the merge as it's non-obvious
	if c.TerminalTotalDifficulty == nil {
		banner += "The Merge is not yet available for this network!\n"
		banner += " - Hard-fork specification: https://github.com/ethereum/execution-specs/blob/master/network-upgrades/mainnet-upgrades/paris.md\n"
	} else {
		banner += "Merge configured:\n"
		banner += " - Hard-fork specification:    https://github.com/ethereum/execution-specs/blob/master/network-upgrades/mainnet-upgrades/paris.md\n"
		banner += fmt.Sprintf(" - Network known to be merged: %v\n", c.TerminalTotalDifficultyPassed)
		banner += fmt.Sprintf(" - Total terminal difficulty:  %v\n", c.TerminalTotalDifficulty)
		if c.MergeNetsplitBlock != nil {
			banner += fmt.Sprintf(" - Merge netsplit block:       #%-8v\n", c.MergeNetsplitBlock)
		}
	}
	banner += "\n"

	// Create a list of forks post-merge
	banner += "Post-Merge hard forks (timestamp based):\n"
	if c.ShanghaiTime != nil {
		banner += fmt.Sprintf(" - Shanghai:                    @%-10v (https://github.com/ethereum/execution-specs/blob/master/network-upgrades/mainnet-upgrades/shanghai.md)\n", *c.ShanghaiTime)
	}
	if c.CancunTime != nil {
		banner += fmt.Sprintf(" - Cancun:                      @%-10v\n", *c.CancunTime)
	}
	if c.PragueTime != nil {
		banner += fmt.Sprintf(" - Prague:                      @%-10v\n", *c.PragueTime)
	}
	return banner
}

// IsHomestead returns whether num is either equal to the homestead block or greater.
func (c *ChainConfig) IsHomestead(num *big.Int) bool {
	return isBlockForked(c.HomesteadBlock, num)
}

// IsDAOFork returns whether num is either equal to the DAO fork block or greater.
func (c *ChainConfig) IsDAOFork(num *big.Int) bool {
	return isBlockForked(c.DAOForkBlock, num)
}

// IsEIP150 returns whether num is either equal to the EIP150 fork block or greater.
func (c *ChainConfig) IsEIP150(num *big.Int) bool {
	return isBlockForked(c.EIP150Block, num)
}

// IsEIP155 returns whether num is either equal to the EIP155 fork block or greater.
func (c *ChainConfig) IsEIP155(num *big.Int) bool {
	return isBlockForked(c.EIP155Block, num)
}

// IsEIP158 returns whether num is either equal to the EIP158 fork block or greater.
func (c *ChainConfig) IsEIP158(num *big.Int) bool {
	return isBlockForked(c.EIP158Block, num)
}

// IsByzantium returns whether num is either equal to the Byzantium fork block or greater.
func (c *ChainConfig) IsByzantium(num *big.Int) bool {
	return isBlockForked(c.ByzantiumBlock, num)
}

// IsConstantinople returns whether num is either equal to the Constantinople fork block or greater.
func (c *ChainConfig) IsConstantinople(num *big.Int) bool {
	return isBlockForked(c.ConstantinopleBlock, num)
}

// IsMuirGlacier returns whether num is either equal to the Muir Glacier (EIP-2384) fork block or greater.
func (c *ChainConfig) IsMuirGlacier(num *big.Int) bool {
	return isBlockForked(c.MuirGlacierBlock, num)
}

// IsPetersburg returns whether num is either
// - equal to or greater than the PetersburgBlock fork block,
// - OR is nil, and Constantinople is active
func (c *ChainConfig) IsPetersburg(num *big.Int) bool {
	return isBlockForked(c.PetersburgBlock, num) || c.PetersburgBlock == nil && isBlockForked(c.ConstantinopleBlock, num)
}

// IsIstanbul returns whether num is either equal to the Istanbul fork block or greater.
func (c *ChainConfig) IsIstanbul(num *big.Int) bool {
	return isBlockForked(c.IstanbulBlock, num)
}

// IsBerlin returns whether num is either equal to the Berlin fork block or greater.
func (c *ChainConfig) IsBerlin(num *big.Int) bool {
	return isBlockForked(c.BerlinBlock, num)
}

// IsLondon returns whether num is either equal to the London fork block or greater.
func (c *ChainConfig) IsLondon(num *big.Int) bool {
	return isBlockForked(c.LondonBlock, num)
}

// IsArrowGlacier returns whether num is either equal to the Arrow Glacier (EIP-4345) fork block or greater.
func (c *ChainConfig) IsArrowGlacier(num *big.Int) bool {
	return isBlockForked(c.ArrowGlacierBlock, num)
}

// IsGrayGlacier returns whether num is either equal to the Gray Glacier (EIP-5133) fork block or greater.
func (c *ChainConfig) IsGrayGlacier(num *big.Int) bool {
	return isBlockForked(c.GrayGlacierBlock, num)
}

// IsTerminalPoWBlock returns whether the given block is the last block of PoW stage.
func (c *ChainConfig) IsTerminalPoWBlock(parentTotalDiff *big.Int, totalDiff *big.Int) bool {
	if c.TerminalTotalDifficulty == nil {
		return false
	}
	return parentTotalDiff.Cmp(c.TerminalTotalDifficulty) < 0 && totalDiff.Cmp(c.TerminalTotalDifficulty) >= 0
}

// SYSCOIN IsSyscoin returns whether num is either equal to the Syscoin fork block or greater.
func (c *ChainConfig) IsSyscoin(num *big.Int) bool {
	return isBlockForked(c.SyscoinBlock, num)
}
func (c *ChainConfig) IsRollux(num *big.Int) bool {
	return isBlockForked(c.RolluxBlock, num)
}

// SYSCOIN IsShanghai returns whether time is either equal to the Shanghai fork time or greater.
func (c *ChainConfig) IsShanghai(num *big.Int) bool {
	return isBlockForked(c.ShanghaiTime, num)
}
func (c *ChainConfig) IsShanghaiTime(num uint64) bool {
	return false
}

// IsCancun returns whether num is either equal to the Cancun fork time or greater.
func (c *ChainConfig) IsCancun(num *big.Int) bool {
	return isBlockForked(c.CancunTime, num)
}

// IsPrague returns whether num is either equal to the Prague fork time or greater.
func (c *ChainConfig) IsPrague(num *big.Int) bool {
	return isBlockForked(c.PragueTime, num)
}

// CheckCompatible checks whether scheduled fork transitions have been imported
// with a mismatching chain configuration.
func (c *ChainConfig) CheckCompatible(newcfg *ChainConfig, height uint64, time uint64) *ConfigCompatError {
	var (
		bhead = new(big.Int).SetUint64(height)
		btime = time
	)
	// Iterate checkCompatible to find the lowest conflict.
	var lasterr *ConfigCompatError
	for {
		err := c.checkCompatible(newcfg, bhead, btime)
		if err == nil || (lasterr != nil && err.RewindToBlock == lasterr.RewindToBlock && err.RewindToTime == lasterr.RewindToTime) {
			break
		}
		lasterr = err

		if err.RewindToTime > 0 {
			btime = err.RewindToTime
		} else {
			bhead.SetUint64(err.RewindToBlock)
		}
	}
	return lasterr
}

// CheckConfigForkOrder checks that we don't "skip" any forks, geth isn't pluggable enough
// to guarantee that forks can be implemented in a different order than on official networks
func (c *ChainConfig) CheckConfigForkOrder() error {
	type fork struct {
		name      string
		block     *big.Int // forks up to - and including the merge - were defined with block numbers
		timestamp *uint64  // forks after the merge are scheduled using timestamps
		optional  bool     // if true, the fork may be nil and next fork is still allowed
	}
	var lastFork fork
	for _, cur := range []fork{
		{name: "homesteadBlock", block: c.HomesteadBlock},
		{name: "daoForkBlock", block: c.DAOForkBlock, optional: true},
		{name: "eip150Block", block: c.EIP150Block},
		{name: "eip155Block", block: c.EIP155Block},
		{name: "eip158Block", block: c.EIP158Block},
		{name: "byzantiumBlock", block: c.ByzantiumBlock},
		{name: "constantinopleBlock", block: c.ConstantinopleBlock},
		{name: "petersburgBlock", block: c.PetersburgBlock},
		{name: "istanbulBlock", block: c.IstanbulBlock},
		{name: "muirGlacierBlock", block: c.MuirGlacierBlock, optional: true},
		{name: "berlinBlock", block: c.BerlinBlock},
		{name: "londonBlock", block: c.LondonBlock},
		{name: "arrowGlacierBlock", block: c.ArrowGlacierBlock, optional: true},
		{name: "grayGlacierBlock", block: c.GrayGlacierBlock, optional: true},
		{name: "mergeNetsplitBlock", block: c.MergeNetsplitBlock, optional: true},
		{name: "rolluxBlock", block: c.RolluxBlock},
		{name: "shanghaiTime", block: c.ShanghaiTime},
		{name: "cancunTime", block: c.CancunTime, optional: true},
		{name: "pragueTime", block: c.PragueTime, optional: true},
	} {
		if lastFork.name != "" {
			switch {
			// Non-optional forks must all be present in the chain config up to the last defined fork
			case lastFork.block == nil && lastFork.timestamp == nil && (cur.block != nil || cur.timestamp != nil):
				if cur.block != nil {
					return fmt.Errorf("unsupported fork ordering: %v not enabled, but %v enabled at block %v",
						lastFork.name, cur.name, cur.block)
				} else {
					return fmt.Errorf("unsupported fork ordering: %v not enabled, but %v enabled at timestamp %v",
						lastFork.name, cur.name, cur.timestamp)
				}

			// Fork (whether defined by block or timestamp) must follow the fork definition sequence
			case (lastFork.block != nil && cur.block != nil) || (lastFork.timestamp != nil && cur.timestamp != nil):
				if lastFork.block != nil && lastFork.block.Cmp(cur.block) > 0 {
					return fmt.Errorf("unsupported fork ordering: %v enabled at block %v, but %v enabled at block %v",
						lastFork.name, lastFork.block, cur.name, cur.block)
				} else if lastFork.timestamp != nil && *lastFork.timestamp > *cur.timestamp {
					return fmt.Errorf("unsupported fork ordering: %v enabled at timestamp %v, but %v enabled at timestamp %v",
						lastFork.name, lastFork.timestamp, cur.name, cur.timestamp)
				}

				// Timestamp based forks can follow block based ones, but not the other way around
				if lastFork.timestamp != nil && cur.block != nil {
					return fmt.Errorf("unsupported fork ordering: %v used timestamp ordering, but %v reverted to block ordering",
						lastFork.name, cur.name)
				}
			}
		}
		// If it was optional and not set, then ignore it
		if !cur.optional || (cur.block != nil || cur.timestamp != nil) {
			lastFork = cur
		}
	}
	return nil
}

func (c *ChainConfig) checkCompatible(newcfg *ChainConfig, headNumber *big.Int, headTimestamp uint64) *ConfigCompatError {
	if isForkBlockIncompatible(c.HomesteadBlock, newcfg.HomesteadBlock, headNumber) {
		return newBlockCompatError("Homestead fork block", c.HomesteadBlock, newcfg.HomesteadBlock)
	}
	if isForkBlockIncompatible(c.DAOForkBlock, newcfg.DAOForkBlock, headNumber) {
		return newBlockCompatError("DAO fork block", c.DAOForkBlock, newcfg.DAOForkBlock)
	}
	if c.IsDAOFork(headNumber) && c.DAOForkSupport != newcfg.DAOForkSupport {
		return newBlockCompatError("DAO fork support flag", c.DAOForkBlock, newcfg.DAOForkBlock)
	}
	if isForkBlockIncompatible(c.EIP150Block, newcfg.EIP150Block, headNumber) {
		return newBlockCompatError("EIP150 fork block", c.EIP150Block, newcfg.EIP150Block)
	}
	if isForkBlockIncompatible(c.EIP155Block, newcfg.EIP155Block, headNumber) {
		return newBlockCompatError("EIP155 fork block", c.EIP155Block, newcfg.EIP155Block)
	}
	if isForkBlockIncompatible(c.EIP158Block, newcfg.EIP158Block, headNumber) {
		return newBlockCompatError("EIP158 fork block", c.EIP158Block, newcfg.EIP158Block)
	}
	if c.IsEIP158(headNumber) && !configBlockEqual(c.ChainID, newcfg.ChainID) {
		return newBlockCompatError("EIP158 chain ID", c.EIP158Block, newcfg.EIP158Block)
	}
	if isForkBlockIncompatible(c.ByzantiumBlock, newcfg.ByzantiumBlock, headNumber) {
		return newBlockCompatError("Byzantium fork block", c.ByzantiumBlock, newcfg.ByzantiumBlock)
	}
	if isForkBlockIncompatible(c.ConstantinopleBlock, newcfg.ConstantinopleBlock, headNumber) {
		return newBlockCompatError("Constantinople fork block", c.ConstantinopleBlock, newcfg.ConstantinopleBlock)
	}
	if isForkBlockIncompatible(c.PetersburgBlock, newcfg.PetersburgBlock, headNumber) {
		// the only case where we allow Petersburg to be set in the past is if it is equal to Constantinople
		// mainly to satisfy fork ordering requirements which state that Petersburg fork be set if Constantinople fork is set
		if isForkBlockIncompatible(c.ConstantinopleBlock, newcfg.PetersburgBlock, headNumber) {
			return newBlockCompatError("Petersburg fork block", c.PetersburgBlock, newcfg.PetersburgBlock)
		}
	}
	if isForkBlockIncompatible(c.IstanbulBlock, newcfg.IstanbulBlock, headNumber) {
		return newBlockCompatError("Istanbul fork block", c.IstanbulBlock, newcfg.IstanbulBlock)
	}
	if isForkBlockIncompatible(c.MuirGlacierBlock, newcfg.MuirGlacierBlock, headNumber) {
		return newBlockCompatError("Muir Glacier fork block", c.MuirGlacierBlock, newcfg.MuirGlacierBlock)
	}
	if isForkBlockIncompatible(c.BerlinBlock, newcfg.BerlinBlock, headNumber) {
		return newBlockCompatError("Berlin fork block", c.BerlinBlock, newcfg.BerlinBlock)
	}
	if isForkBlockIncompatible(c.LondonBlock, newcfg.LondonBlock, headNumber) {
		return newBlockCompatError("London fork block", c.LondonBlock, newcfg.LondonBlock)
	}
	if isForkBlockIncompatible(c.ArrowGlacierBlock, newcfg.ArrowGlacierBlock, headNumber) {
		return newBlockCompatError("Arrow Glacier fork block", c.ArrowGlacierBlock, newcfg.ArrowGlacierBlock)
	}
	if isForkBlockIncompatible(c.GrayGlacierBlock, newcfg.GrayGlacierBlock, headNumber) {
		return newBlockCompatError("Gray Glacier fork block", c.GrayGlacierBlock, newcfg.GrayGlacierBlock)
	}
	if isForkBlockIncompatible(c.MergeNetsplitBlock, newcfg.MergeNetsplitBlock, headNumber) {
		return newBlockCompatError("Merge netsplit fork block", c.MergeNetsplitBlock, newcfg.MergeNetsplitBlock)
	}
	// SYSCOIN
	if isForkBlockIncompatible(c.ShanghaiTime, newcfg.ShanghaiTime, headNumber) {
		return newBlockCompatError("Shanghai fork block", c.ShanghaiTime, newcfg.ShanghaiTime)
	}
	if isForkBlockIncompatible(c.RolluxBlock, newcfg.RolluxBlock, headNumber) {
		return newBlockCompatError("Rollux fork block", c.RolluxBlock, newcfg.RolluxBlock)
	}
	if isForkBlockIncompatible(c.CancunTime, newcfg.CancunTime, headNumber) {
		return newBlockCompatError("Cancun fork block", c.CancunTime, newcfg.CancunTime)
	}
	if isForkBlockIncompatible(c.PragueTime, newcfg.PragueTime, headNumber) {
		return newBlockCompatError("Prague fork block", c.PragueTime, newcfg.PragueTime)
	}
	return nil
}

// BaseFeeChangeDenominator bounds the amount the base fee can change between blocks.
func (c *ChainConfig) BaseFeeChangeDenominator() uint64 {
	return DefaultBaseFeeChangeDenominator
}

// ElasticityMultiplier bounds the maximum gas limit an EIP-1559 block may have.
func (c *ChainConfig) ElasticityMultiplier() uint64 {
	return DefaultElasticityMultiplier
}

// isForkBlockIncompatible returns true if a fork scheduled at block s1 cannot be
// rescheduled to block s2 because head is already past the fork.
func isForkBlockIncompatible(s1, s2, head *big.Int) bool {
	return (isBlockForked(s1, head) || isBlockForked(s2, head)) && !configBlockEqual(s1, s2)
}

// isBlockForked returns whether a fork scheduled at block s is active at the
// given head block. Whilst this method is the same as isTimestampForked, they
// are explicitly separate for clearer reading.
func isBlockForked(s, head *big.Int) bool {
	if s == nil || head == nil {
		return false
	}
	return s.Cmp(head) <= 0
}

func configBlockEqual(x, y *big.Int) bool {
	if x == nil {
		return y == nil
	}
	if y == nil {
		return x == nil
	}
	return x.Cmp(y) == 0
}

// isForkTimestampIncompatible returns true if a fork scheduled at timestamp s1
// cannot be rescheduled to timestamp s2 because head is already past the fork.
func isForkTimestampIncompatible(s1, s2 *uint64, head uint64) bool {
	return (isTimestampForked(s1, head) || isTimestampForked(s2, head)) && !configTimestampEqual(s1, s2)
}

// isTimestampForked returns whether a fork scheduled at timestamp s is active
// at the given head timestamp. Whilst this method is the same as isBlockForked,
// they are explicitly separate for clearer reading.
func isTimestampForked(s *uint64, head uint64) bool {
	if s == nil {
		return false
	}
	return *s <= head
}

func configTimestampEqual(x, y *uint64) bool {
	if x == nil {
		return y == nil
	}
	if y == nil {
		return x == nil
	}
	return *x == *y
}

// ConfigCompatError is raised if the locally-stored blockchain is initialised with a
// ChainConfig that would alter the past.
type ConfigCompatError struct {
	What string

	// block numbers of the stored and new configurations if block based forking
	StoredBlock, NewBlock *big.Int

	// timestamps of the stored and new configurations if time based forking
	StoredTime, NewTime *uint64

	// the block number to which the local chain must be rewound to correct the error
	RewindToBlock uint64

	// the timestamp to which the local chain must be rewound to correct the error
	RewindToTime uint64
}

func newBlockCompatError(what string, storedblock, newblock *big.Int) *ConfigCompatError {
	var rew *big.Int
	switch {
	case storedblock == nil:
		rew = newblock
	case newblock == nil || storedblock.Cmp(newblock) < 0:
		rew = storedblock
	default:
		rew = newblock
	}
	err := &ConfigCompatError{
		What:          what,
		StoredBlock:   storedblock,
		NewBlock:      newblock,
		RewindToBlock: 0,
	}
	if rew != nil && rew.Sign() > 0 {
		err.RewindToBlock = rew.Uint64() - 1
	}
	return err
}

func newTimestampCompatError(what string, storedtime, newtime *uint64) *ConfigCompatError {
	var rew *uint64
	switch {
	case storedtime == nil:
		rew = newtime
	case newtime == nil || *storedtime < *newtime:
		rew = storedtime
	default:
		rew = newtime
	}
	err := &ConfigCompatError{
		What:         what,
		StoredTime:   storedtime,
		NewTime:      newtime,
		RewindToTime: 0,
	}
	if rew != nil {
		err.RewindToTime = *rew - 1
	}
	return err
}

func (err *ConfigCompatError) Error() string {
	if err.StoredBlock != nil {
		return fmt.Sprintf("mismatching %s in database (have block %d, want block %d, rewindto block %d)", err.What, err.StoredBlock, err.NewBlock, err.RewindToBlock)
	}
	return fmt.Sprintf("mismatching %s in database (have timestamp %d, want timestamp %d, rewindto timestamp %d)", err.What, err.StoredTime, err.NewTime, err.RewindToTime)
}

// Rules wraps ChainConfig and is merely syntactic sugar or can be used for functions
// that do not have or require information about the block.
//
// Rules is a one time interface meaning that it shouldn't be used in between transition
// phases.
type Rules struct {
	ChainID                                                 *big.Int
	IsHomestead, IsEIP150, IsEIP155, IsEIP158               bool
	IsByzantium, IsConstantinople, IsPetersburg, IsIstanbul bool
	IsBerlin, IsLondon, IsSyscoin, IsRollux                 bool
	IsMerge, IsShanghai, isCancun, isPrague                 bool
}

// Rules ensures c's ChainID is not nil.
func (c *ChainConfig) Rules(num *big.Int, isMerge bool, time uint64) Rules {
	chainID := c.ChainID
	if chainID == nil {
		chainID = new(big.Int)
	}
	return Rules{
		ChainID:          new(big.Int).Set(chainID),
		IsHomestead:      c.IsHomestead(num),
		IsEIP150:         c.IsEIP150(num),
		IsEIP155:         c.IsEIP155(num),
		IsEIP158:         c.IsEIP158(num),
		IsByzantium:      c.IsByzantium(num),
		IsConstantinople: c.IsConstantinople(num),
		IsPetersburg:     c.IsPetersburg(num),
		IsIstanbul:       c.IsIstanbul(num),
		IsBerlin:         c.IsBerlin(num),
		IsLondon:         c.IsLondon(num),
		IsSyscoin:        c.IsSyscoin(num),
		IsRollux:         c.IsRollux(num),
		IsMerge:          isMerge,
		// SYSCOIN
		IsShanghai:       c.IsShanghai(num),
		isCancun:         c.IsCancun(num),
		isPrague:         c.IsPrague(num),
	}
}<|MERGE_RESOLUTION|>--- conflicted
+++ resolved
@@ -27,13 +27,8 @@
 
 // Genesis hashes to enforce below configs on.
 var (
-<<<<<<< HEAD
 	MainnetGenesisHash = common.HexToHash("0x2112327cad6deec6ada8bd7e5d33d263b57742a8495f3b641faa326b55b1c666")
 	MainnetGenesisHashTest = common.HexToHash("0xd4e56740f876aef8c010b86a40d5f56745a118d0906a34e69aec8c0db1cb8fa3")
-	RopstenGenesisHash = common.HexToHash("0x41941023680923e0fe4d74a34bdac8141f2540e3ae90623718e47d66d1ca4a2d")
-=======
-	MainnetGenesisHash = common.HexToHash("0xd4e56740f876aef8c010b86a40d5f56745a118d0906a34e69aec8c0db1cb8fa3")
->>>>>>> 22c3ad1d
 	SepoliaGenesisHash = common.HexToHash("0x25a5cc106eea7138acab33231d7160d69cb777ee0c2c553fcddf5138993e6dd9")
 	RinkebyGenesisHash = common.HexToHash("0x6341fd3daf94b748c72ced5a5b26028f2474f5f00d824504e4fa37a75767e177")
 	GoerliGenesisHash  = common.HexToHash("0xbf7e331f7f7c1dd2e05159666b3bf8bc7a8a3a9eb1d518969eab529dd9b88c1a")
@@ -44,12 +39,7 @@
 // TrustedCheckpoints associates each known checkpoint with the genesis hash of
 // the chain it belongs to.
 var TrustedCheckpoints = map[common.Hash]*TrustedCheckpoint{
-<<<<<<< HEAD
 	// SYSCOIN MainnetGenesisHash: MainnetTrustedCheckpoint,
-	RopstenGenesisHash: RopstenTrustedCheckpoint,
-=======
-	MainnetGenesisHash: MainnetTrustedCheckpoint,
->>>>>>> 22c3ad1d
 	SepoliaGenesisHash: SepoliaTrustedCheckpoint,
 	RinkebyGenesisHash: RinkebyTrustedCheckpoint,
 	GoerliGenesisHash:  GoerliTrustedCheckpoint,
@@ -58,12 +48,7 @@
 // CheckpointOracles associates each known checkpoint oracles with the genesis hash of
 // the chain it belongs to.
 var CheckpointOracles = map[common.Hash]*CheckpointOracleConfig{
-<<<<<<< HEAD
 	// SYSCOIN MainnetGenesisHash: MainnetCheckpointOracle,
-	RopstenGenesisHash: RopstenCheckpointOracle,
-=======
-	MainnetGenesisHash: MainnetCheckpointOracle,
->>>>>>> 22c3ad1d
 	RinkebyGenesisHash: RinkebyCheckpointOracle,
 	GoerliGenesisHash:  GoerliCheckpointOracle,
 }
@@ -138,7 +123,6 @@
 		Threshold: 2,
 	}
 
-<<<<<<< HEAD
 	// SYSCOIN SyscoinChainConfig is the chain parameters to run a node on the syscoin network.
 	TanenbaumChainConfig = &ChainConfig{
 		ChainID:             big.NewInt(5700),
@@ -162,51 +146,6 @@
 		ArrowGlacierBlock:   nil,
 		Ethash:              new(EthashConfig),
 	}
-	// RopstenChainConfig contains the chain parameters to run a node on the Ropsten test network.
-	RopstenChainConfig = &ChainConfig{
-		ChainID:                       big.NewInt(3),
-		HomesteadBlock:                big.NewInt(0),
-		DAOForkBlock:                  nil,
-		DAOForkSupport:                true,
-		EIP150Block:                   big.NewInt(0),
-		EIP150Hash:                    common.HexToHash("0x41941023680923e0fe4d74a34bdac8141f2540e3ae90623718e47d66d1ca4a2d"),
-		EIP155Block:                   big.NewInt(10),
-		EIP158Block:                   big.NewInt(10),
-		ByzantiumBlock:                big.NewInt(1_700_000),
-		ConstantinopleBlock:           big.NewInt(4_230_000),
-		PetersburgBlock:               big.NewInt(4_939_394),
-		IstanbulBlock:                 big.NewInt(6_485_846),
-		MuirGlacierBlock:              big.NewInt(7_117_117),
-		BerlinBlock:                   big.NewInt(9_812_189),
-		LondonBlock:                   big.NewInt(10_499_401),
-		TerminalTotalDifficulty:       new(big.Int).SetUint64(50_000_000_000_000_000),
-		TerminalTotalDifficultyPassed: true,
-		Ethash:                        new(EthashConfig),
-	}
-
-	// RopstenTrustedCheckpoint contains the light client trusted checkpoint for the Ropsten test network.
-	RopstenTrustedCheckpoint = &TrustedCheckpoint{
-		SectionIndex: 393,
-		SectionHead:  common.HexToHash("0x04479087c89428c6ed0d4ff25642776f0c35747d8ecef90547fa3ce4ebec8606"),
-		CHTRoot:      common.HexToHash("0xaa100968cebe48dba3a8f196f044db04113d5a938ff083838ce6f2c588d416ad"),
-		BloomRoot:    common.HexToHash("0xb9108d510c4b50b60793feead27620781bc1c2164e072d8022201c4eb7c36ba0"),
-	}
-
-	// RopstenCheckpointOracle contains a set of configs for the Ropsten test network oracle.
-	RopstenCheckpointOracle = &CheckpointOracleConfig{
-		Address: common.HexToAddress("0xEF79475013f154E6A65b54cB2742867791bf0B84"),
-		Signers: []common.Address{
-			common.HexToAddress("0x32162F3581E88a5f62e8A61892B42C46E2c18f7b"), // Peter
-			common.HexToAddress("0x78d1aD571A1A09D60D9BBf25894b44e4C8859595"), // Martin
-			common.HexToAddress("0x286834935f4A8Cfb4FF4C77D5770C2775aE2b0E7"), // Zsolt
-			common.HexToAddress("0xb86e2B0Ab5A4B1373e40c51A7C712c70Ba2f9f8E"), // Gary
-			common.HexToAddress("0x0DF8fa387C602AE62559cC4aFa4972A7045d6707"), // Guillaume
-		},
-		Threshold: 2,
-	}
-
-=======
->>>>>>> 22c3ad1d
 	// SepoliaChainConfig contains the chain parameters to run a node on the Sepolia test network.
 	SepoliaChainConfig = &ChainConfig{
 		ChainID:                       big.NewInt(11155111),
