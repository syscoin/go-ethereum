--- conflicted
+++ resolved
@@ -208,13 +208,8 @@
 // and that the blockhash of the constructed block matches the parameters. Nil
 // Withdrawals value will propagate through the returned block. Empty
 // Withdrawals value must be passed via non-nil, length 0 value in data.
-<<<<<<< HEAD
-func ExecutableDataToBlock(data ExecutableData, versionedHashes []common.Hash, beaconRoot *common.Hash) (*types.Block, error) {
-	block, err := ExecutableDataToBlockNoHash(data, versionedHashes, beaconRoot)
-=======
 func ExecutableDataToBlock(data ExecutableData, versionedHashes []common.Hash, beaconRoot *common.Hash, requests [][]byte) (*types.Block, error) {
 	block, err := ExecutableDataToBlockNoHash(data, versionedHashes, beaconRoot, requests)
->>>>>>> 3a5313f3
 	if err != nil {
 		return nil, err
 	}
@@ -227,11 +222,7 @@
 // ExecutableDataToBlockNoHash is analogous to ExecutableDataToBlock, but is used
 // for stateless execution, so it skips checking if the executable data hashes to
 // the requested hash (stateless has to *compute* the root hash, it's not given).
-<<<<<<< HEAD
-func ExecutableDataToBlockNoHash(data ExecutableData, versionedHashes []common.Hash, beaconRoot *common.Hash) (*types.Block, error) {
-=======
 func ExecutableDataToBlockNoHash(data ExecutableData, versionedHashes []common.Hash, beaconRoot *common.Hash, requests [][]byte) (*types.Block, error) {
->>>>>>> 3a5313f3
 	txs, err := decodeTransactions(data.Transactions)
 	if err != nil {
 		return nil, err
@@ -296,11 +287,7 @@
 		RequestsHash:     requestsHash,
 	}
 	return types.NewBlockWithHeader(header).
-<<<<<<< HEAD
-			WithBody(types.Body{Transactions: txs, Uncles: nil, Withdrawals: data.Withdrawals, Requests: requests}).
-=======
 			WithBody(types.Body{Transactions: txs, Uncles: nil, Withdrawals: data.Withdrawals}).
->>>>>>> 3a5313f3
 			WithWitness(data.ExecutionWitness),
 		nil
 }
