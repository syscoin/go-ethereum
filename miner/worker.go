--- conflicted
+++ resolved
@@ -522,49 +522,6 @@
 				block: block,
 				fees:  fees,
 			}
-<<<<<<< HEAD
-		case ev := <-w.chainSideCh:
-			// SYSCOIN no uncle for NEVM type network
-			if w.chainConfig.IsSyscoin(ev.Block.Header().Number) {
-				continue
-			}
-			// Short circuit for duplicate side blocks
-			if _, exist := w.localUncles[ev.Block.Hash()]; exist {
-				continue
-			}
-			if _, exist := w.remoteUncles[ev.Block.Hash()]; exist {
-				continue
-			}
-			// Add side block to possible uncle block set depending on the author.
-			if w.isLocalBlock != nil && w.isLocalBlock(ev.Block.Header()) {
-				w.localUncles[ev.Block.Hash()] = ev.Block
-			} else {
-				w.remoteUncles[ev.Block.Hash()] = ev.Block
-			}
-			// If our sealing block contains less than 2 uncle blocks,
-			// add the new uncle block if valid and regenerate a new
-			// sealing block for higher profit.
-			if w.isRunning() && w.current != nil && len(w.current.uncles) < 2 {
-				start := time.Now()
-				if err := w.commitUncle(w.current, ev.Block.Header()); err == nil {
-					w.commit(w.current.copy(), nil, true, start)
-				}
-			}
-
-		case <-cleanTicker.C:
-			chainHead := w.chain.CurrentBlock()
-			for hash, uncle := range w.localUncles {
-				if uncle.NumberU64()+staleThreshold <= chainHead.Number.Uint64() {
-					delete(w.localUncles, hash)
-				}
-			}
-			for hash, uncle := range w.remoteUncles {
-				if uncle.NumberU64()+staleThreshold <= chainHead.Number.Uint64() {
-					delete(w.remoteUncles, hash)
-				}
-			}
-=======
->>>>>>> ac86547b
 
 		case ev := <-w.txsCh:
 			// Apply transactions to the pending state if we're not sealing
