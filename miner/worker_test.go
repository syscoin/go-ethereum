--- conflicted
+++ resolved
@@ -162,19 +162,7 @@
 	return w, backend
 }
 
-<<<<<<< HEAD
-func TestGenerateBlockAndImportEthash(t *testing.T) {
-	testGenerateBlockAndImport(t, false)
-}
-
-func TestGenerateBlockAndImportClique(t *testing.T) {
-	testGenerateBlockAndImport(t, true)
-}
-
-func testGenerateBlockAndImport(t *testing.T, isClique bool) {
-=======
 func TestGenerateAndImportBlock(t *testing.T) {
->>>>>>> ac86547b
 	var (
 		db     = rawdb.NewMemoryDatabase()
 		config = *params.AllCliqueProtocolChanges
