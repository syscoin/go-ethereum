--- conflicted
+++ resolved
@@ -25,7 +25,6 @@
 	"github.com/ethereum/go-ethereum/rpc"
 )
 
-<<<<<<< HEAD
 var ErrInvalidDumpMagic = errors.New("invalid dump magic")
 
 var (
@@ -430,8 +429,6 @@
 	Log log.Logger `toml:"-"`
 }
 
-=======
->>>>>>> 604e215d
 // Ethash is a consensus engine based on proof-of-work implementing the ethash
 // algorithm.
 type Ethash struct {
