// Copyright 2017 The go-ethereum Authors
// This file is part of the go-ethereum library.
//
// The go-ethereum library is free software: you can redistribute it and/or modify
// it under the terms of the GNU Lesser General Public License as published by
// the Free Software Foundation, either version 3 of the License, or
// (at your option) any later version.
//
// The go-ethereum library is distributed in the hope that it will be useful,
// but WITHOUT ANY WARRANTY; without even the implied warranty of
// MERCHANTABILITY or FITNESS FOR A PARTICULAR PURPOSE. See the
// GNU Lesser General Public License for more details.
//
// You should have received a copy of the GNU Lesser General Public License
// along with the go-ethereum library. If not, see <http://www.gnu.org/licenses/>.

package ethash

import (
	"bytes"
	"errors"
	"fmt"
	"math/big"
	"runtime"
	"time"

	mapset "github.com/deckarep/golang-set"
	"github.com/ethereum/go-ethereum/common"
	"github.com/ethereum/go-ethereum/common/math"
	"github.com/ethereum/go-ethereum/consensus"
	"github.com/ethereum/go-ethereum/consensus/misc"
	"github.com/ethereum/go-ethereum/core/state"
	"github.com/ethereum/go-ethereum/core/types"
	"github.com/ethereum/go-ethereum/params"
	"github.com/ethereum/go-ethereum/rlp"
	"github.com/ethereum/go-ethereum/trie"
	"golang.org/x/crypto/sha3"
)

// Ethash proof-of-work protocol constants.
var (
	FrontierBlockReward       = big.NewInt(5e+18) // Block reward in wei for successfully mining a block
	ByzantiumBlockReward      = big.NewInt(3e+18) // Block reward in wei for successfully mining a block upward from Byzantium
	ConstantinopleBlockReward = big.NewInt(2e+18) // Block reward in wei for successfully mining a block upward from Constantinople
	// SYSCOIN
	SyscoinBlockReward, _ = new(big.Int).SetString("10550000000000000000", 10) // 10.55 Block reward for successfully mining a block upward from Syscoin
	maxUncles             = 2                                                  // Maximum number of uncles allowed in a single block
	// SYSCOIN
	allowedFutureBlockTimeSeconds = int64(150) // Max seconds from current time allowed for blocks, before they're considered future blocks

	// calcDifficultyEip4345 is the difficulty adjustment algorithm as specified by EIP 4345.
	// It offsets the bomb a total of 10.7M blocks.
	// Specification EIP-4345: https://eips.ethereum.org/EIPS/eip-4345
	calcDifficultyEip4345 = makeDifficultyCalculator(big.NewInt(10_700_000))

	// calcDifficultyEip4345 is the difficulty adjustment algorithm as specified by EIP 4345.
	// It offsets the bomb a total of 10.7M blocks.
	// Specification EIP-4345: https://eips.ethereum.org/EIPS/eip-4345
	calcDifficultyEip4345 = makeDifficultyCalculator(big.NewInt(10_700_000))

	// calcDifficultyEip3554 is the difficulty adjustment algorithm as specified by EIP 3554.
	// It offsets the bomb a total of 9.7M blocks.
	// Specification EIP-3554: https://eips.ethereum.org/EIPS/eip-3554
	calcDifficultyEip3554 = makeDifficultyCalculator(big.NewInt(9700000))

	// calcDifficultyEip2384 is the difficulty adjustment algorithm as specified by EIP 2384.
	// It offsets the bomb 4M blocks from Constantinople, so in total 9M blocks.
	// Specification EIP-2384: https://eips.ethereum.org/EIPS/eip-2384
	calcDifficultyEip2384 = makeDifficultyCalculator(big.NewInt(9000000))

	// calcDifficultyConstantinople is the difficulty adjustment algorithm for Constantinople.
	// It returns the difficulty that a new block should have when created at time given the
	// parent block's time and difficulty. The calculation uses the Byzantium rules, but with
	// bomb offset 5M.
	// Specification EIP-1234: https://eips.ethereum.org/EIPS/eip-1234
	calcDifficultyConstantinople = makeDifficultyCalculator(big.NewInt(5000000))

	// calcDifficultyByzantium is the difficulty adjustment algorithm. It returns
	// the difficulty that a new block should have when created at time given the
	// parent block's time and difficulty. The calculation uses the Byzantium rules.
	// Specification EIP-649: https://eips.ethereum.org/EIPS/eip-649
	calcDifficultyByzantium = makeDifficultyCalculator(big.NewInt(3000000))
	// SYSCOIN
	uncleHash = types.CalcUncleHash(nil) // Always Keccak256(RLP([])) as uncles are meaningless in NEVM PoW.
)

// Various error messages to mark blocks invalid. These should be private to
// prevent engine specific errors from being referenced in the remainder of the
// codebase, inherently breaking if the engine is swapped out. Please put common
// error types into the consensus package.
var (
	errOlderBlockTime    = errors.New("timestamp older than parent")
	errTooManyUncles     = errors.New("too many uncles")
	errDuplicateUncle    = errors.New("duplicate uncle")
	errUncleIsAncestor   = errors.New("uncle is ancestor")
	errDanglingUncle     = errors.New("uncle's parent is not ancestor")
	errInvalidDifficulty = errors.New("non-positive difficulty")
	errInvalidMixDigest  = errors.New("invalid mix digest")
	errInvalidPoW        = errors.New("invalid proof-of-work")
	errInvalidUncleHash  = errors.New("non empty uncle hash")
)

// Author implements consensus.Engine, returning the header's coinbase as the
// proof-of-work verified author of the block.
func (ethash *Ethash) Author(header *types.Header) (common.Address, error) {
	return header.Coinbase, nil
}

// VerifyHeader checks whether a header conforms to the consensus rules of the
// stock Ethereum ethash engine.
func (ethash *Ethash) VerifyHeader(chain consensus.ChainHeaderReader, header *types.Header, seal bool) error {
	// If we're running a full engine faking, accept any input as valid
	if ethash.config.PowMode == ModeFullFake {
		return nil
	}
	// Short circuit if the header is known, or its parent not
	number := header.Number.Uint64()
	if chain.GetHeader(header.Hash(), number) != nil {
		return nil
	}
	parent := chain.GetHeader(header.ParentHash, number-1)
	if parent == nil {
		return consensus.ErrUnknownAncestor
	}
	// Sanity checks passed, do a proper verification
	return ethash.verifyHeader(chain, header, parent, false, seal, time.Now().Unix())
}

// VerifyHeaders is similar to VerifyHeader, but verifies a batch of headers
// concurrently. The method returns a quit channel to abort the operations and
// a results channel to retrieve the async verifications.
func (ethash *Ethash) VerifyHeaders(chain consensus.ChainHeaderReader, headers []*types.Header, seals []bool) (chan<- struct{}, <-chan error) {
	// If we're running a full engine faking, accept any input as valid
	if ethash.config.PowMode == ModeFullFake || len(headers) == 0 {
		abort, results := make(chan struct{}), make(chan error, len(headers))
		for i := 0; i < len(headers); i++ {
			results <- nil
		}
		return abort, results
	}

	// Spawn as many workers as allowed threads
	workers := runtime.GOMAXPROCS(0)
	if len(headers) < workers {
		workers = len(headers)
	}

	// Create a task channel and spawn the verifiers
	var (
		inputs  = make(chan int)
		done    = make(chan int, workers)
		errors  = make([]error, len(headers))
		abort   = make(chan struct{})
		unixNow = time.Now().Unix()
	)
	for i := 0; i < workers; i++ {
		go func() {
			for index := range inputs {
				errors[index] = ethash.verifyHeaderWorker(chain, headers, seals, index, unixNow)
				done <- index
			}
		}()
	}

	errorsOut := make(chan error, len(headers))
	go func() {
		defer close(inputs)
		var (
			in, out = 0, 0
			checked = make([]bool, len(headers))
			inputs  = inputs
		)
		for {
			select {
			case inputs <- in:
				if in++; in == len(headers) {
					// Reached end of headers. Stop sending to workers.
					inputs = nil
				}
			case index := <-done:
				for checked[index] = true; checked[out]; out++ {
					errorsOut <- errors[out]
					if out == len(headers)-1 {
						return
					}
				}
			case <-abort:
				return
			}
		}
	}()
	return abort, errorsOut
}

func (ethash *Ethash) verifyHeaderWorker(chain consensus.ChainHeaderReader, headers []*types.Header, seals []bool, index int, unixNow int64) error {
	var parent *types.Header
	if index == 0 {
		parent = chain.GetHeader(headers[0].ParentHash, headers[0].Number.Uint64()-1)
	} else if headers[index-1].Hash() == headers[index].ParentHash {
		parent = headers[index-1]
	}
	if parent == nil {
		return consensus.ErrUnknownAncestor
	}
	return ethash.verifyHeader(chain, headers[index], parent, false, seals[index], unixNow)
}

// VerifyUncles verifies that the given block's uncles conform to the consensus
// rules of the stock Ethereum ethash engine.
func (ethash *Ethash) VerifyUncles(chain consensus.ChainReader, block *types.Block) error {
	// If we're running a full engine faking, accept any input as valid
	if ethash.config.PowMode == ModeFullFake {
		return nil
	}
	// SYSCOIN NEVM mode doesn't have uncles
	if ethash.config.PowMode == ModeNEVM && len(block.Uncles()) > 0 {
		return errors.New("uncles not allowed")
	}
	// Verify that there are at most 2 uncles included in this block
	if len(block.Uncles()) > maxUncles {
		return errTooManyUncles
	}
	if len(block.Uncles()) == 0 {
		return nil
	}
	// Gather the set of past uncles and ancestors
	uncles, ancestors := mapset.NewSet(), make(map[common.Hash]*types.Header)

	number, parent := block.NumberU64()-1, block.ParentHash()
	for i := 0; i < 7; i++ {
		ancestorHeader := chain.GetHeader(parent, number)
		if ancestorHeader == nil {
			break
		}
		ancestors[parent] = ancestorHeader
		// If the ancestor doesn't have any uncles, we don't have to iterate them
		if ancestorHeader.UncleHash != types.EmptyUncleHash {
			// Need to add those uncles to the banned list too
			ancestor := chain.GetBlock(parent, number)
			if ancestor == nil {
				break
			}
			for _, uncle := range ancestor.Uncles() {
				uncles.Add(uncle.Hash())
			}
		}
		parent, number = ancestorHeader.ParentHash, number-1
	}
	ancestors[block.Hash()] = block.Header()
	uncles.Add(block.Hash())

	// Verify each of the uncles that it's recent, but not an ancestor
	for _, uncle := range block.Uncles() {
		// Make sure every uncle is rewarded only once
		hash := uncle.Hash()
		if uncles.Contains(hash) {
			return errDuplicateUncle
		}
		uncles.Add(hash)

		// Make sure the uncle has a valid ancestry
		if ancestors[hash] != nil {
			return errUncleIsAncestor
		}
		if ancestors[uncle.ParentHash] == nil || uncle.ParentHash == block.ParentHash() {
			return errDanglingUncle
		}
		if err := ethash.verifyHeader(chain, uncle, ancestors[uncle.ParentHash], true, true, time.Now().Unix()); err != nil {
			return err
		}
	}
	return nil
}

// verifyHeader checks whether a header conforms to the consensus rules of the
// stock Ethereum ethash engine.
// See YP section 4.3.4. "Block Header Validity"
func (ethash *Ethash) verifyHeader(chain consensus.ChainHeaderReader, header, parent *types.Header, uncle bool, seal bool, unixNow int64) error {
	// Ensure that the header's extra-data section is of a reasonable size
	if uint64(len(header.Extra)) > params.MaximumExtraDataSize {
		return fmt.Errorf("extra-data too long: %d > %d", len(header.Extra), params.MaximumExtraDataSize)
	}
	// Verify the header's timestamp
	if !uncle {
		if header.Time > uint64(unixNow+allowedFutureBlockTimeSeconds) {
			return consensus.ErrFutureBlock
		}
	}
	if header.Time <= parent.Time {
		return errOlderBlockTime
	}
	// SYSCOIN Ensure that the block doesn't contain any uncles which are meaningless in NEVM PoW
	if ethash.config.PowMode == ModeNEVM {
		if header.UncleHash != uncleHash {
			return errInvalidUncleHash
		}
		if !chain.HasNEVMMapping(header.Hash()) {
			return errors.New("Block not found in NEVM mapping")
		}
	}
	// Verify the block's difficulty based on its timestamp and parent's difficulty
	expected := ethash.CalcDifficulty(chain, header.Time, parent)

	if expected.Cmp(header.Difficulty) != 0 {
		return fmt.Errorf("invalid difficulty: have %v, want %v", header.Difficulty, expected)
	}
	// Verify that the gas limit is <= 2^63-1
	if header.GasLimit > params.MaxGasLimit {
		return fmt.Errorf("invalid gasLimit: have %v, max %v", header.GasLimit, params.MaxGasLimit)
	}
	// Verify that the gasUsed is <= gasLimit
	if header.GasUsed > header.GasLimit {
		return fmt.Errorf("invalid gasUsed: have %d, gasLimit %d", header.GasUsed, header.GasLimit)
	}
	// Verify the block's gas usage and (if applicable) verify the base fee.
	if !chain.Config().IsLondon(header.Number) {
		// Verify BaseFee not present before EIP-1559 fork.
		if header.BaseFee != nil {
			return fmt.Errorf("invalid baseFee before fork: have %d, expected 'nil'", header.BaseFee)
		}
		if err := misc.VerifyGaslimit(parent.GasLimit, header.GasLimit); err != nil {
			return err
		}
	} else if err := misc.VerifyEip1559Header(chain.Config(), parent, header); err != nil {
		// Verify the header's EIP-1559 attributes.
		return err
	}
	// Verify that the block number is parent's +1
	if diff := new(big.Int).Sub(header.Number, parent.Number); diff.Cmp(big.NewInt(1)) != 0 {
		return consensus.ErrInvalidNumber
	}
	// Verify the engine specific seal securing the block
	if seal {
		if err := ethash.verifySeal(chain, header, false); err != nil {
			return err
		}
	}
	// If all checks passed, validate any special fields for hard forks
	if err := misc.VerifyDAOHeaderExtraData(chain.Config(), header); err != nil {
		return err
	}
	if err := misc.VerifyForkHashes(chain.Config(), header, uncle); err != nil {
		return err
	}
	return nil
}

// CalcDifficulty is the difficulty adjustment algorithm. It returns
// the difficulty that a new block should have when created at time
// given the parent block's time and difficulty.
func (ethash *Ethash) CalcDifficulty(chain consensus.ChainHeaderReader, time uint64, parent *types.Header) *big.Int {
	return CalcDifficulty(chain.Config(), time, parent)
}

// CalcDifficulty is the difficulty adjustment algorithm. It returns
// the difficulty that a new block should have when created at time
// given the parent block's time and difficulty.
func CalcDifficulty(config *params.ChainConfig, time uint64, parent *types.Header) *big.Int {
	next := new(big.Int).Add(parent.Number, big1)
	switch {
<<<<<<< HEAD
	// SYSCOIN
	case config.IsSyscoin(next):
		return big.NewInt(1)
=======
>>>>>>> bc6bf1e1
	case config.IsArrowGlacier(next):
		return calcDifficultyEip4345(time, parent)
	case config.IsLondon(next):
		return calcDifficultyEip3554(time, parent)
	case config.IsMuirGlacier(next):
		return calcDifficultyEip2384(time, parent)
	case config.IsConstantinople(next):
		return calcDifficultyConstantinople(time, parent)
	case config.IsByzantium(next):
		return calcDifficultyByzantium(time, parent)
	case config.IsHomestead(next):
		return calcDifficultyHomestead(time, parent)
	default:
		return calcDifficultyFrontier(time, parent)
	}
}

// Some weird constants to avoid constant memory allocs for them.
var (
	expDiffPeriod = big.NewInt(100000)
	big1          = big.NewInt(1)
	big2          = big.NewInt(2)
	big9          = big.NewInt(9)
	big10         = big.NewInt(10)
	bigMinus99    = big.NewInt(-99)
)

// makeDifficultyCalculator creates a difficultyCalculator with the given bomb-delay.
// the difficulty is calculated with Byzantium rules, which differs from Homestead in
// how uncles affect the calculation
func makeDifficultyCalculator(bombDelay *big.Int) func(time uint64, parent *types.Header) *big.Int {
	// Note, the calculations below looks at the parent number, which is 1 below
	// the block number. Thus we remove one from the delay given
	bombDelayFromParent := new(big.Int).Sub(bombDelay, big1)
	return func(time uint64, parent *types.Header) *big.Int {
		// https://github.com/ethereum/EIPs/issues/100.
		// algorithm:
		// diff = (parent_diff +
		//         (parent_diff / 2048 * max((2 if len(parent.uncles) else 1) - ((timestamp - parent.timestamp) // 9), -99))
		//        ) + 2^(periodCount - 2)

		bigTime := new(big.Int).SetUint64(time)
		bigParentTime := new(big.Int).SetUint64(parent.Time)

		// holds intermediate values to make the algo easier to read & audit
		x := new(big.Int)
		y := new(big.Int)

		// (2 if len(parent_uncles) else 1) - (block_timestamp - parent_timestamp) // 9
		x.Sub(bigTime, bigParentTime)
		x.Div(x, big9)
		if parent.UncleHash == types.EmptyUncleHash {
			x.Sub(big1, x)
		} else {
			x.Sub(big2, x)
		}
		// max((2 if len(parent_uncles) else 1) - (block_timestamp - parent_timestamp) // 9, -99)
		if x.Cmp(bigMinus99) < 0 {
			x.Set(bigMinus99)
		}
		// parent_diff + (parent_diff / 2048 * max((2 if len(parent.uncles) else 1) - ((timestamp - parent.timestamp) // 9), -99))
		y.Div(parent.Difficulty, params.DifficultyBoundDivisor)
		x.Mul(y, x)
		x.Add(parent.Difficulty, x)

		// minimum difficulty can ever be (before exponential factor)
		if x.Cmp(params.MinimumDifficulty) < 0 {
			x.Set(params.MinimumDifficulty)
		}
		// calculate a fake block number for the ice-age delay
		// Specification: https://eips.ethereum.org/EIPS/eip-1234
		fakeBlockNumber := new(big.Int)
		if parent.Number.Cmp(bombDelayFromParent) >= 0 {
			fakeBlockNumber = fakeBlockNumber.Sub(parent.Number, bombDelayFromParent)
		}
		// for the exponential factor
		periodCount := fakeBlockNumber
		periodCount.Div(periodCount, expDiffPeriod)

		// the exponential factor, commonly referred to as "the bomb"
		// diff = diff + 2^(periodCount - 2)
		if periodCount.Cmp(big1) > 0 {
			y.Sub(periodCount, big2)
			y.Exp(big2, y, nil)
			x.Add(x, y)
		}
		return x
	}
}

// calcDifficultyHomestead is the difficulty adjustment algorithm. It returns
// the difficulty that a new block should have when created at time given the
// parent block's time and difficulty. The calculation uses the Homestead rules.
func calcDifficultyHomestead(time uint64, parent *types.Header) *big.Int {
	// https://github.com/ethereum/EIPs/blob/master/EIPS/eip-2.md
	// algorithm:
	// diff = (parent_diff +
	//         (parent_diff / 2048 * max(1 - (block_timestamp - parent_timestamp) // 10, -99))
	//        ) + 2^(periodCount - 2)

	bigTime := new(big.Int).SetUint64(time)
	bigParentTime := new(big.Int).SetUint64(parent.Time)

	// holds intermediate values to make the algo easier to read & audit
	x := new(big.Int)
	y := new(big.Int)

	// 1 - (block_timestamp - parent_timestamp) // 10
	x.Sub(bigTime, bigParentTime)
	x.Div(x, big10)
	x.Sub(big1, x)

	// max(1 - (block_timestamp - parent_timestamp) // 10, -99)
	if x.Cmp(bigMinus99) < 0 {
		x.Set(bigMinus99)
	}
	// (parent_diff + parent_diff // 2048 * max(1 - (block_timestamp - parent_timestamp) // 10, -99))
	y.Div(parent.Difficulty, params.DifficultyBoundDivisor)
	x.Mul(y, x)
	x.Add(parent.Difficulty, x)

	// minimum difficulty can ever be (before exponential factor)
	if x.Cmp(params.MinimumDifficulty) < 0 {
		x.Set(params.MinimumDifficulty)
	}
	// for the exponential factor
	periodCount := new(big.Int).Add(parent.Number, big1)
	periodCount.Div(periodCount, expDiffPeriod)

	// the exponential factor, commonly referred to as "the bomb"
	// diff = diff + 2^(periodCount - 2)
	if periodCount.Cmp(big1) > 0 {
		y.Sub(periodCount, big2)
		y.Exp(big2, y, nil)
		x.Add(x, y)
	}
	return x
}

// calcDifficultyFrontier is the difficulty adjustment algorithm. It returns the
// difficulty that a new block should have when created at time given the parent
// block's time and difficulty. The calculation uses the Frontier rules.
func calcDifficultyFrontier(time uint64, parent *types.Header) *big.Int {
	diff := new(big.Int)
	adjust := new(big.Int).Div(parent.Difficulty, params.DifficultyBoundDivisor)
	bigTime := new(big.Int)
	bigParentTime := new(big.Int)

	bigTime.SetUint64(time)
	bigParentTime.SetUint64(parent.Time)

	if bigTime.Sub(bigTime, bigParentTime).Cmp(params.DurationLimit) < 0 {
		diff.Add(parent.Difficulty, adjust)
	} else {
		diff.Sub(parent.Difficulty, adjust)
	}
	if diff.Cmp(params.MinimumDifficulty) < 0 {
		diff.Set(params.MinimumDifficulty)
	}

	periodCount := new(big.Int).Add(parent.Number, big1)
	periodCount.Div(periodCount, expDiffPeriod)
	if periodCount.Cmp(big1) > 0 {
		// diff = diff + 2^(periodCount - 2)
		expDiff := periodCount.Sub(periodCount, big2)
		expDiff.Exp(big2, expDiff, nil)
		diff.Add(diff, expDiff)
		diff = math.BigMax(diff, params.MinimumDifficulty)
	}
	return diff
}

// Exported for fuzzing
var FrontierDifficultyCalulator = calcDifficultyFrontier
var HomesteadDifficultyCalulator = calcDifficultyHomestead
var DynamicDifficultyCalculator = makeDifficultyCalculator

// verifySeal checks whether a block satisfies the PoW difficulty requirements,
// either using the usual ethash cache for it, or alternatively using a full DAG
// to make remote mining fast.
func (ethash *Ethash) verifySeal(chain consensus.ChainHeaderReader, header *types.Header, fulldag bool) error {
	// SYSCOIN If we're running a fake PoW, accept any seal as valid
	if ethash.config.PowMode == ModeFake || ethash.config.PowMode == ModeFullFake || ethash.config.PowMode == ModeNEVM {
		time.Sleep(ethash.fakeDelay)
		if ethash.fakeFail == header.Number.Uint64() {
			return errInvalidPoW
		}
		return nil
	}
	// If we're running a shared PoW, delegate verification to it
	if ethash.shared != nil {
		return ethash.shared.verifySeal(chain, header, fulldag)
	}
	// Ensure that we have a valid difficulty for the block
	if header.Difficulty.Sign() <= 0 {
		return errInvalidDifficulty
	}
	// Recompute the digest and PoW values
	number := header.Number.Uint64()

	var (
		digest []byte
		result []byte
	)
	// If fast-but-heavy PoW verification was requested, use an ethash dataset
	if fulldag {
		dataset := ethash.dataset(number, true)
		if dataset.generated() {
			digest, result = hashimotoFull(dataset.dataset, ethash.SealHash(header).Bytes(), header.Nonce.Uint64())

			// Datasets are unmapped in a finalizer. Ensure that the dataset stays alive
			// until after the call to hashimotoFull so it's not unmapped while being used.
			runtime.KeepAlive(dataset)
		} else {
			// Dataset not yet generated, don't hang, use a cache instead
			fulldag = false
		}
	}
	// If slow-but-light PoW verification was requested (or DAG not yet ready), use an ethash cache
	if !fulldag {
		cache := ethash.cache(number)

		size := datasetSize(number)
		if ethash.config.PowMode == ModeTest {
			size = 32 * 1024
		}
		digest, result = hashimotoLight(size, cache.cache, ethash.SealHash(header).Bytes(), header.Nonce.Uint64())

		// Caches are unmapped in a finalizer. Ensure that the cache stays alive
		// until after the call to hashimotoLight so it's not unmapped while being used.
		runtime.KeepAlive(cache)
	}
	// Verify the calculated values against the ones provided in the header
	if !bytes.Equal(header.MixDigest[:], digest) {
		return errInvalidMixDigest
	}
	target := new(big.Int).Div(two256, header.Difficulty)
	if new(big.Int).SetBytes(result).Cmp(target) > 0 {
		return errInvalidPoW
	}
	return nil
}

// Prepare implements consensus.Engine, initializing the difficulty field of a
// header to conform to the ethash protocol. The changes are done inline.
func (ethash *Ethash) Prepare(chain consensus.ChainHeaderReader, header *types.Header) error {
	parent := chain.GetHeader(header.ParentHash, header.Number.Uint64()-1)
	if parent == nil {
		return consensus.ErrUnknownAncestor
	}
	header.Difficulty = ethash.CalcDifficulty(chain, header.Time, parent)
	return nil
}

// Finalize implements consensus.Engine, accumulating the block and uncle rewards,
// setting the final state on the header
func (ethash *Ethash) Finalize(chain consensus.ChainHeaderReader, header *types.Header, state *state.StateDB, txs []*types.Transaction, uncles []*types.Header) {
	// Accumulate any block and uncle rewards and commit the final state root
	accumulateRewards(chain.Config(), state, header, uncles)
	header.Root = state.IntermediateRoot(chain.Config().IsEIP158(header.Number))
	if ethash.config.PowMode == ModeNEVM {
		header.UncleHash = types.CalcUncleHash(nil)
	}
}

// FinalizeAndAssemble implements consensus.Engine, accumulating the block and
// uncle rewards, setting the final state and assembling the block.
func (ethash *Ethash) FinalizeAndAssemble(chain consensus.ChainHeaderReader, header *types.Header, state *state.StateDB, txs []*types.Transaction, uncles []*types.Header, receipts []*types.Receipt) (*types.Block, error) {
	// Finalize block
	ethash.Finalize(chain, header, state, txs, uncles)

	// Header seems complete, assemble into a block and return
	return types.NewBlock(header, txs, uncles, receipts, trie.NewStackTrie(nil)), nil
}

// SealHash returns the hash of a block prior to it being sealed.
func (ethash *Ethash) SealHash(header *types.Header) (hash common.Hash) {
	hasher := sha3.NewLegacyKeccak256()

	enc := []interface{}{
		header.ParentHash,
		header.UncleHash,
		header.Coinbase,
		header.Root,
		header.TxHash,
		header.ReceiptHash,
		header.Bloom,
		header.Difficulty,
		header.Number,
		header.GasLimit,
		header.GasUsed,
		header.Time,
		header.Extra,
	}
	if header.BaseFee != nil {
		enc = append(enc, header.BaseFee)
	}
	rlp.Encode(hasher, enc)
	hasher.Sum(hash[:0])
	return hash
}

// Some weird constants to avoid constant memory allocs for them.
var (
	big8  = big.NewInt(8)
	big32 = big.NewInt(32)
)

// AccumulateRewards credits the coinbase of the given block with the mining
// reward. The total reward consists of the static block reward and rewards for
// included uncles. The coinbase of each uncle block is also rewarded.
func accumulateRewards(config *params.ChainConfig, state *state.StateDB, header *types.Header, uncles []*types.Header) {
	// Select the correct block reward based on chain progression
	blockReward := FrontierBlockReward
	if config.IsByzantium(header.Number) {
		blockReward = ByzantiumBlockReward
	}
	if config.IsConstantinople(header.Number) {
		blockReward = ConstantinopleBlockReward
	}
	// SYSCOIN
	if config.IsSyscoin(header.Number) {
		blockReward = SyscoinBlockReward
	}
	// Accumulate the rewards for the miner and any included uncles
	reward := new(big.Int).Set(blockReward)
	r := new(big.Int)
	for _, uncle := range uncles {
		r.Add(uncle.Number, big8)
		r.Sub(r, header.Number)
		r.Mul(r, blockReward)
		r.Div(r, big8)
		state.AddBalance(uncle.Coinbase, r)

		r.Div(blockReward, big32)
		reward.Add(reward, r)
	}
	state.AddBalance(header.Coinbase, reward)
}<|MERGE_RESOLUTION|>--- conflicted
+++ resolved
@@ -358,12 +358,9 @@
 func CalcDifficulty(config *params.ChainConfig, time uint64, parent *types.Header) *big.Int {
 	next := new(big.Int).Add(parent.Number, big1)
 	switch {
-<<<<<<< HEAD
 	// SYSCOIN
 	case config.IsSyscoin(next):
 		return big.NewInt(1)
-=======
->>>>>>> bc6bf1e1
 	case config.IsArrowGlacier(next):
 		return calcDifficultyEip4345(time, parent)
 	case config.IsLondon(next):
