// Copyright 2021 The go-ethereum Authors
// This file is part of the go-ethereum library.
//
// The go-ethereum library is free software: you can redistribute it and/or modify
// it under the terms of the GNU Lesser General Public License as published by
// the Free Software Foundation, either version 3 of the License, or
// (at your option) any later version.
//
// The go-ethereum library is distributed in the hope that it will be useful,
// but WITHOUT ANY WARRANTY; without even the implied warranty of
// MERCHANTABILITY or FITNESS FOR A PARTICULAR PURPOSE. See the
// GNU Lesser General Public License for more details.
//
// You should have received a copy of the GNU Lesser General Public License
// along with the go-ethereum library. If not, see <http://www.gnu.org/licenses/>.

package beacon

import (
	"errors"
	"fmt"
	"math/big"
	// SYSCOIN
	"time"

	"github.com/ethereum/go-ethereum/common"
	"github.com/ethereum/go-ethereum/consensus"
	"github.com/ethereum/go-ethereum/consensus/misc/eip1559"
	"github.com/ethereum/go-ethereum/consensus/misc/eip4844"
	"github.com/ethereum/go-ethereum/core/state"
	"github.com/ethereum/go-ethereum/core/tracing"
	"github.com/ethereum/go-ethereum/core/types"
	"github.com/ethereum/go-ethereum/core/vm"
	"github.com/ethereum/go-ethereum/params"
	"github.com/ethereum/go-ethereum/rpc"
	"github.com/ethereum/go-ethereum/trie"
	"github.com/holiman/uint256"
)

// Proof-of-stake protocol constants.
var (
	beaconDifficulty = common.Big0          // The default block difficulty in the beacon consensus
	beaconNonce      = types.EncodeNonce(0) // The default block nonce in the beacon consensus
	// SYSCOIN
	SyscoinBlockReward  = uint256.NewInt(10550000000000000000) // 10.55 Block reward for successfully mining a block upward from Syscoin
	allowedFutureBlockTimeSeconds = int64(150)             // Max seconds from current time allowed for blocks, before they're considered future blocks

)

// Various error messages to mark blocks invalid. These should be private to
// prevent engine specific errors from being referenced in the remainder of the
// codebase, inherently breaking if the engine is swapped out. Please put common
// error types into the consensus package.
var (
	errTooManyUncles    = errors.New("too many uncles")
	errInvalidNonce     = errors.New("invalid nonce")
	errInvalidUncleHash = errors.New("invalid uncle hash")
	errInvalidTimestamp = errors.New("invalid timestamp")
)

// Beacon is a consensus engine that combines the eth1 consensus and proof-of-stake
// algorithm. There is a special flag inside to decide whether to use legacy consensus
// rules or new rules. The transition rule is described in the eth1/2 merge spec.
// https://github.com/ethereum/EIPs/blob/master/EIPS/eip-3675.md
//
// The beacon here is a half-functional consensus engine with partial functions which
// is only used for necessary consensus checks. The legacy consensus engine can be any
// engine implements the consensus interface (except the beacon itself).
type Beacon struct {
	ethone consensus.Engine // Original consensus engine used in eth1, e.g. ethash or clique
}

// New creates a consensus engine with the given embedded eth1 engine.
func New(ethone consensus.Engine) *Beacon {
	if _, ok := ethone.(*Beacon); ok {
		panic("nested consensus engine")
	}
	return &Beacon{ethone: ethone}
}

// isPostMerge reports whether the given block number is assumed to be post-merge.
// Here we check the MergeNetsplitBlock to allow configuring networks with a PoW or
// PoA chain for unit testing purposes.
func isPostMerge(config *params.ChainConfig, blockNum uint64, timestamp uint64) bool {
	mergedAtGenesis := config.TerminalTotalDifficulty != nil && config.TerminalTotalDifficulty.Sign() == 0
	return mergedAtGenesis ||
		config.MergeNetsplitBlock != nil && blockNum >= config.MergeNetsplitBlock.Uint64() ||
		config.ShanghaiTime != nil && timestamp >= *config.ShanghaiTime
}

// Author implements consensus.Engine, returning the verified author of the block.
func (beacon *Beacon) Author(header *types.Header) (common.Address, error) {
	if !beacon.IsPoSHeader(header) {
		return beacon.ethone.Author(header)
	}
	return header.Coinbase, nil
}

// VerifyHeader checks whether a header conforms to the consensus rules of the
// stock Ethereum consensus engine.
func (beacon *Beacon) VerifyHeader(chain consensus.ChainHeaderReader, header *types.Header) error {
	// During the live merge transition, the consensus engine used the terminal
	// total difficulty to detect when PoW (PoA) switched to PoS. Maintaining the
	// total difficulty values however require applying all the blocks from the
	// genesis to build up the TD. This stops being a possibility if the tail of
	// the chain is pruned already during sync.
	//
	// One heuristic that can be used to distinguish pre-merge and post-merge
	// blocks is whether their *difficulty* is >0 or ==0 respectively. This of
	// course would mean that we cannot prove anymore for a past chain that it
	// truly transitioned at the correct TTD, but if we consider that ancient
	// point in time finalized a long time ago, there should be no attempt from
	// the consensus client to rewrite very old history.
	//
	// One thing that's probably not needed but which we can add to make this
	// verification even stricter is to enforce that the chain can switch from
	// >0 to ==0 TD only once by forbidding an ==0 to be followed by a >0.

	// Verify that we're not reverting to pre-merge from post-merge
	parent := chain.GetHeader(header.ParentHash, header.Number.Uint64()-1)
	if parent == nil {
		return consensus.ErrUnknownAncestor
	}
<<<<<<< HEAD
	// SYSCOIN Sanity checks passed, do a proper verification
	return beacon.verifyHeader(chain, header, parent, time.Now().Unix())
}

// errOut constructs an error channel with prefilled errors inside.
func errOut(n int, err error) chan error {
	errs := make(chan error, n)
	for i := 0; i < n; i++ {
		errs <- err
=======
	if parent.Difficulty.Sign() == 0 && header.Difficulty.Sign() > 0 {
		return consensus.ErrInvalidTerminalBlock
	}
	// Check >0 TDs with pre-merge, --0 TDs with post-merge rules
	if header.Difficulty.Sign() > 0 {
		return beacon.ethone.VerifyHeader(chain, header)
>>>>>>> ebff2f42
	}
	return beacon.verifyHeader(chain, header, parent)
}

// splitHeaders splits the provided header batch into two parts according to
// the difficulty field.
//
// Note, this function will not verify the header validity but just split them.
func (beacon *Beacon) splitHeaders(headers []*types.Header) ([]*types.Header, []*types.Header) {
	var (
		preHeaders  = headers
		postHeaders []*types.Header
	)
	for i, header := range headers {
		if header.Difficulty.Sign() == 0 {
			preHeaders = headers[:i]
			postHeaders = headers[i:]
			break
		}
	}
	return preHeaders, postHeaders
}

// VerifyHeaders is similar to VerifyHeader, but verifies a batch of headers
// concurrently. The method returns a quit channel to abort the operations and
// a results channel to retrieve the async verifications.
// VerifyHeaders expect the headers to be ordered and continuous.
func (beacon *Beacon) VerifyHeaders(chain consensus.ChainHeaderReader, headers []*types.Header) (chan<- struct{}, <-chan error) {
	preHeaders, postHeaders := beacon.splitHeaders(headers)
	if len(postHeaders) == 0 {
		return beacon.ethone.VerifyHeaders(chain, headers)
	}
	if len(preHeaders) == 0 {
		return beacon.verifyHeaders(chain, headers, nil)
	}
	// The transition point exists in the middle, separate the headers
	// into two batches and apply different verification rules for them.
	var (
		abort   = make(chan struct{})
		results = make(chan error, len(headers))
	)
	go func() {
		var (
			old, new, out      = 0, len(preHeaders), 0
			errors             = make([]error, len(headers))
			done               = make([]bool, len(headers))
			oldDone, oldResult = beacon.ethone.VerifyHeaders(chain, preHeaders)
			newDone, newResult = beacon.verifyHeaders(chain, postHeaders, preHeaders[len(preHeaders)-1])
		)
		// Collect the results
		for {
			for ; done[out]; out++ {
				results <- errors[out]
				if out == len(headers)-1 {
					return
				}
			}
			select {
			case err := <-oldResult:
				if !done[old] { // skip TTD-verified failures
					errors[old], done[old] = err, true
				}
				old++
			case err := <-newResult:
				errors[new], done[new] = err, true
				new++
			case <-abort:
				close(oldDone)
				close(newDone)
				return
			}
		}
	}()
	return abort, results
}

// VerifyUncles verifies that the given block's uncles conform to the consensus
// rules of the Ethereum consensus engine.
func (beacon *Beacon) VerifyUncles(chain consensus.ChainReader, block *types.Block) error {
	if !beacon.IsPoSHeader(block.Header()) {
		return beacon.ethone.VerifyUncles(chain, block)
	}
	// Verify that there is no uncle block. It's explicitly disabled in the beacon
	if len(block.Uncles()) > 0 {
		return errTooManyUncles
	}
	return nil
}

// verifyHeader checks whether a header conforms to the consensus rules of the
// stock Ethereum consensus engine. The difference between the beacon and classic is
// (a) The following fields are expected to be constants:
//   - difficulty is expected to be 0
//   - nonce is expected to be 0
//   - unclehash is expected to be Hash(emptyHeader)
//     to be the desired constants
//
// (b) we don't verify if a block is in the future anymore
// (c) the extradata is limited to 32 bytes
// SYSCOIN
func (beacon *Beacon) verifyHeader(chain consensus.ChainHeaderReader, header, parent *types.Header, unixNow int64) error {
	// Ensure that the header's extra-data section is of a reasonable size
	if len(header.Extra) > int(params.MaximumExtraDataSize) {
		return fmt.Errorf("extra-data longer than 32 bytes (%d)", len(header.Extra))
	}
	// Verify the seal parts. Ensure the nonce and uncle hash are the expected value.
	if header.Nonce != beaconNonce {
		return errInvalidNonce
	}
	if header.UncleHash != types.EmptyUncleHash {
		return errInvalidUncleHash
	}
	// SYSCOIN
	syscoin := chain.Config().IsSyscoin(header.Number)
	if syscoin {
		if header.Time > uint64(unixNow+allowedFutureBlockTimeSeconds) {
			return consensus.ErrFutureBlock
		}
		// Verify the block's difficulty to ensure it's the default constant
		if !chain.Config().IsNexus(header.Number) {
			if header.Difficulty.Cmp(big.NewInt(1)) != 0 {
				return fmt.Errorf("invalid difficulty: have %v, want %v", header.Difficulty, new(big.Int).SetInt64(1))
			}
		} else {
			if beaconDifficulty.Cmp(header.Difficulty) != 0 {
				return fmt.Errorf("invalid difficulty: have %v, want %v", header.Difficulty, beaconDifficulty)
			}
		}
	} else {
		if beaconDifficulty.Cmp(header.Difficulty) != 0 {
			return fmt.Errorf("invalid difficulty: have %v, want %v", header.Difficulty, beaconDifficulty)
		}
	}
	// Verify the timestamp
	if header.Time <= parent.Time {
		return errInvalidTimestamp
	}

	// Verify that the gas limit is <= 2^63-1
	if header.GasLimit > params.MaxGasLimit {
		return fmt.Errorf("invalid gasLimit: have %v, max %v", header.GasLimit, params.MaxGasLimit)
	}
	// Verify that the gasUsed is <= gasLimit
	if header.GasUsed > header.GasLimit {
		return fmt.Errorf("invalid gasUsed: have %d, gasLimit %d", header.GasUsed, header.GasLimit)
	}
	// Verify that the block number is parent's +1
	if diff := new(big.Int).Sub(header.Number, parent.Number); diff.Cmp(common.Big1) != 0 {
		return consensus.ErrInvalidNumber
	}
	// Verify the header's EIP-1559 attributes.
	if err := eip1559.VerifyEIP1559Header(chain.Config(), parent, header); err != nil {
		return err
	}
	// SYSCOIN Verify existence / non-existence of withdrawalsHash.
	shanghai := chain.Config().IsShanghai(header.Number, header.Time)
	if (!syscoin && shanghai) && header.WithdrawalsHash == nil {
		return errors.New("missing withdrawalsHash")
	}
	if (syscoin || !shanghai) && header.WithdrawalsHash != nil {
		return fmt.Errorf("invalid withdrawalsHash: have %x, expected nil", header.WithdrawalsHash)
	}
	// Verify the existence / non-existence of cancun-specific header fields
	cancun := chain.Config().IsCancun(header.Number, header.Time)
	if !cancun || syscoin {
		switch {
		case header.ExcessBlobGas != nil:
			return fmt.Errorf("invalid excessBlobGas: have %d, expected nil", header.ExcessBlobGas)
		case header.BlobGasUsed != nil:
			return fmt.Errorf("invalid blobGasUsed: have %d, expected nil", header.BlobGasUsed)
		case header.ParentBeaconRoot != nil:
			return fmt.Errorf("invalid parentBeaconRoot, have %#x, expected nil", header.ParentBeaconRoot)
		}
	} else {
		if header.ParentBeaconRoot == nil {
			return errors.New("header is missing beaconRoot")
		}
		if err := eip4844.VerifyEIP4844Header(chain.Config(), parent, header); err != nil {
			return err
		}
	}
	return nil
}

// verifyHeaders is similar to verifyHeader, but verifies a batch of headers
// concurrently. The method returns a quit channel to abort the operations and
// a results channel to retrieve the async verifications. An additional parent
// header will be passed if the relevant header is not in the database yet.
func (beacon *Beacon) verifyHeaders(chain consensus.ChainHeaderReader, headers []*types.Header, ancestor *types.Header) (chan<- struct{}, <-chan error) {
	var (
		abort   = make(chan struct{})
		results = make(chan error, len(headers))
		// SYSCOIN
		unixNow = time.Now().Unix()
	)
	go func() {
		for i, header := range headers {
			var parent *types.Header
			if i == 0 {
				if ancestor != nil {
					parent = ancestor
				} else {
					parent = chain.GetHeader(headers[0].ParentHash, headers[0].Number.Uint64()-1)
				}
			} else if headers[i-1].Hash() == headers[i].ParentHash {
				parent = headers[i-1]
			}
			if parent == nil {
				select {
				case <-abort:
					return
				case results <- consensus.ErrUnknownAncestor:
				}
				continue
			}
			// SYSCOIN
			err := beacon.verifyHeader(chain, header, parent, unixNow)
			select {
			case <-abort:
				return
			case results <- err:
			}
		}
	}()
	return abort, results
}

// Prepare implements consensus.Engine, initializing the difficulty field of a
// header to conform to the beacon protocol. The changes are done inline.
func (beacon *Beacon) Prepare(chain consensus.ChainHeaderReader, header *types.Header) error {
	if !isPostMerge(chain.Config(), header.Number.Uint64(), header.Time) {
		return beacon.ethone.Prepare(chain, header)
	}
	header.Difficulty = beaconDifficulty
	return nil
}

// accumulateRewards credits the coinbase of the given block with the mining
// reward. The total reward consists of the static block reward and rewards for
// included uncles. The coinbase of each uncle block is also rewarded.
func accumulateRewards(stateDB *state.StateDB, header *types.Header) {
	stateDB.AddBalance(header.Coinbase, SyscoinBlockReward, tracing.BalanceIncreaseRewardMineBlock)
}

// Finalize implements consensus.Engine and processes withdrawals on top.
func (beacon *Beacon) Finalize(chain consensus.ChainHeaderReader, header *types.Header, state vm.StateDB, body *types.Body) {
	if !beacon.IsPoSHeader(header) {
		beacon.ethone.Finalize(chain, header, state, body)
		return
	}
	// Withdrawals processing.
	for _, w := range body.Withdrawals {
		// Convert amount from gwei to wei.
		amount := new(uint256.Int).SetUint64(w.Amount)
		amount = amount.Mul(amount, uint256.NewInt(params.GWei))
		state.AddBalance(w.Address, amount, tracing.BalanceIncreaseWithdrawal)
	}
	// SYSCOIN Accumulate any block
	if(chain.Config().IsSyscoin(header.Number)) {
		accumulateRewards(state, header)
	}
}

// FinalizeAndAssemble implements consensus.Engine, setting the final state and
// assembling the block.
func (beacon *Beacon) FinalizeAndAssemble(chain consensus.ChainHeaderReader, header *types.Header, state *state.StateDB, body *types.Body, receipts []*types.Receipt) (*types.Block, error) {
	if !beacon.IsPoSHeader(header) {
		return beacon.ethone.FinalizeAndAssemble(chain, header, state, body, receipts)
	}
	// SYSCOIN
	syscoin := chain.Config().IsSyscoin(header.Number)
	shanghai := chain.Config().IsShanghai(header.Number, header.Time)
	if shanghai && !syscoin {
		// All blocks after Shanghai must include a withdrawals root.
		if body.Withdrawals == nil {
			body.Withdrawals = make([]*types.Withdrawal, 0)
		}
	} else {
		if len(body.Withdrawals) > 0 {
			return nil, errors.New("withdrawals set")
		}
	}
	// Finalize and assemble the block.
	beacon.Finalize(chain, header, state, body)

	// Assign the final state root to header.
	header.Root = state.IntermediateRoot(true)

	// Assemble the final block.
	block := types.NewBlock(header, body, receipts, trie.NewStackTrie(nil))

	// Create the block witness and attach to block.
	// This step needs to happen as late as possible to catch all access events.
	if chain.Config().IsVerkle(header.Number, header.Time) {
		keys := state.AccessEvents().Keys()

		// Open the pre-tree to prove the pre-state against
		parent := chain.GetHeaderByNumber(header.Number.Uint64() - 1)
		if parent == nil {
			return nil, fmt.Errorf("nil parent header for block %d", header.Number)
		}
		preTrie, err := state.Database().OpenTrie(parent.Root)
		if err != nil {
			return nil, fmt.Errorf("error opening pre-state tree root: %w", err)
		}
		vktPreTrie, okpre := preTrie.(*trie.VerkleTrie)
		vktPostTrie, okpost := state.GetTrie().(*trie.VerkleTrie)

		// The witness is only attached iff both parent and current block are
		// using verkle tree.
		if okpre && okpost {
			if len(keys) > 0 {
				verkleProof, stateDiff, err := vktPreTrie.Proof(vktPostTrie, keys)
				if err != nil {
					return nil, fmt.Errorf("error generating verkle proof for block %d: %w", header.Number, err)
				}
				block = block.WithWitness(&types.ExecutionWitness{
					StateDiff:   stateDiff,
					VerkleProof: verkleProof,
				})
			}
		}
	}

	return block, nil
}

// Seal generates a new sealing request for the given input block and pushes
// the result into the given channel.
//
// Note, the method returns immediately and will send the result async. More
// than one result may also be returned depending on the consensus algorithm.
func (beacon *Beacon) Seal(chain consensus.ChainHeaderReader, block *types.Block, results chan<- *types.Block, stop <-chan struct{}) error {
	if !beacon.IsPoSHeader(block.Header()) {
		return beacon.ethone.Seal(chain, block, results, stop)
	}
	// The seal verification is done by the external consensus engine,
	// return directly without pushing any block back. In another word
	// beacon won't return any result by `results` channel which may
	// blocks the receiver logic forever.
	return nil
}

// SealHash returns the hash of a block prior to it being sealed.
func (beacon *Beacon) SealHash(header *types.Header) common.Hash {
	return beacon.ethone.SealHash(header)
}

// CalcDifficulty is the difficulty adjustment algorithm. It returns
// the difficulty that a new block should have when created at time
// given the parent block's time and difficulty.
func (beacon *Beacon) CalcDifficulty(chain consensus.ChainHeaderReader, time uint64, parent *types.Header) *big.Int {
	if !isPostMerge(chain.Config(), parent.Number.Uint64()+1, time) {
		return beacon.ethone.CalcDifficulty(chain, time, parent)
	}
	return beaconDifficulty
}

// APIs implements consensus.Engine, returning the user facing RPC APIs.
func (beacon *Beacon) APIs(chain consensus.ChainHeaderReader) []rpc.API {
	return beacon.ethone.APIs(chain)
}

// Close shutdowns the consensus engine
func (beacon *Beacon) Close() error {
	return beacon.ethone.Close()
}

// IsPoSHeader reports the header belongs to the PoS-stage with some special fields.
// This function is not suitable for a part of APIs like Prepare or CalcDifficulty
// because the header difficulty is not set yet.
func (beacon *Beacon) IsPoSHeader(header *types.Header) bool {
	if header.Difficulty == nil {
		panic("IsPoSHeader called with invalid difficulty")
	}
	// SYSCOIN
	return header.Difficulty.Cmp(big.NewInt(1)) <= 0
}

// InnerEngine returns the embedded eth1 consensus engine.
func (beacon *Beacon) InnerEngine() consensus.Engine {
	return beacon.ethone
}

// SetThreads updates the mining threads. Delegate the call
// to the eth1 engine if it's threaded.
func (beacon *Beacon) SetThreads(threads int) {
	type threaded interface {
		SetThreads(threads int)
	}
	if th, ok := beacon.ethone.(threaded); ok {
		th.SetThreads(threads)
	}
}<|MERGE_RESOLUTION|>--- conflicted
+++ resolved
@@ -121,26 +121,15 @@
 	if parent == nil {
 		return consensus.ErrUnknownAncestor
 	}
-<<<<<<< HEAD
-	// SYSCOIN Sanity checks passed, do a proper verification
-	return beacon.verifyHeader(chain, header, parent, time.Now().Unix())
-}
-
-// errOut constructs an error channel with prefilled errors inside.
-func errOut(n int, err error) chan error {
-	errs := make(chan error, n)
-	for i := 0; i < n; i++ {
-		errs <- err
-=======
 	if parent.Difficulty.Sign() == 0 && header.Difficulty.Sign() > 0 {
 		return consensus.ErrInvalidTerminalBlock
 	}
 	// Check >0 TDs with pre-merge, --0 TDs with post-merge rules
 	if header.Difficulty.Sign() > 0 {
 		return beacon.ethone.VerifyHeader(chain, header)
->>>>>>> ebff2f42
-	}
-	return beacon.verifyHeader(chain, header, parent)
+	}
+	// SYSCOIN
+	return beacon.verifyHeader(chain, header, parent, time.Now().Unix())
 }
 
 // splitHeaders splits the provided header batch into two parts according to
@@ -379,7 +368,7 @@
 // accumulateRewards credits the coinbase of the given block with the mining
 // reward. The total reward consists of the static block reward and rewards for
 // included uncles. The coinbase of each uncle block is also rewarded.
-func accumulateRewards(stateDB *state.StateDB, header *types.Header) {
+func accumulateRewards(stateDB vm.StateDB, header *types.Header) {
 	stateDB.AddBalance(header.Coinbase, SyscoinBlockReward, tracing.BalanceIncreaseRewardMineBlock)
 }
 
