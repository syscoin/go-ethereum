--- conflicted
+++ resolved
@@ -261,11 +261,7 @@
 		return err
 	}
 	// Verify existence / non-existence of withdrawalsHash.
-<<<<<<< HEAD
 	shanghai := chain.Config().IsShanghaiTime(header.Time)
-=======
-	shanghai := chain.Config().IsShanghai(header.Number, header.Time)
->>>>>>> 944e1a0f
 	if shanghai && header.WithdrawalsHash == nil {
 		return errors.New("missing withdrawalsHash")
 	}
@@ -360,11 +356,7 @@
 	if !beacon.IsPoSHeader(header) {
 		return beacon.ethone.FinalizeAndAssemble(chain, header, state, txs, uncles, receipts, nil)
 	}
-<<<<<<< HEAD
 	shanghai := chain.Config().IsShanghaiTime(header.Time)
-=======
-	shanghai := chain.Config().IsShanghai(header.Number, header.Time)
->>>>>>> 944e1a0f
 	if shanghai {
 		// All blocks after Shanghai must include a withdrawals root.
 		if withdrawals == nil {
