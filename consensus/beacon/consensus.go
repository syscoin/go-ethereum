--- conflicted
+++ resolved
@@ -269,19 +269,8 @@
 	if !shanghai && header.WithdrawalsHash != nil {
 		return fmt.Errorf("invalid withdrawalsHash: have %x, expected nil", header.WithdrawalsHash)
 	}
-<<<<<<< HEAD
-	// Verify the existence / non-existence of excessBlobGas
-	cancun := chain.Config().IsCancunTime( header.Time)
-	if !cancun && header.ExcessBlobGas != nil {
-		return fmt.Errorf("invalid excessBlobGas: have %d, expected nil", header.ExcessBlobGas)
-	}
-	if !cancun && header.BlobGasUsed != nil {
-		return fmt.Errorf("invalid blobGasUsed: have %d, expected nil", header.BlobGasUsed)
-	}
-	if cancun {
-=======
-	// Verify the existence / non-existence of cancun-specific header fields
-	cancun := chain.Config().IsCancun(header.Number, header.Time)
+	// SYSCOIN Verify the existence / non-existence of cancun-specific header fields
+	cancun := chain.Config().IsCancunTime(header.Time)
 	if !cancun {
 		switch {
 		case header.ExcessBlobGas != nil:
@@ -295,7 +284,6 @@
 		if header.ParentBeaconRoot == nil {
 			return errors.New("header is missing beaconRoot")
 		}
->>>>>>> b85c183e
 		if err := eip4844.VerifyEIP4844Header(parent, header); err != nil {
 			return err
 		}
