--- conflicted
+++ resolved
@@ -29,11 +29,7 @@
    --loglevel value        log level to emit to the screen (default: 4)
    --keystore value        Directory for the keystore (default: "$HOME/.ethereum/keystore")
    --configdir value       Directory for Clef configuration (default: "$HOME/.clef")
-<<<<<<< HEAD
-   --chainid value         Chain id to use for signing (1=mainnet, 4=Rinkeby, 5=Goerli, 57=Syscoin, 5700=Tanenbaum) (default: 1)
-=======
-   --chainid value         Chain id to use for signing (1=mainnet, 5=Goerli) (default: 1)
->>>>>>> c7c84ca1
+   --chainid value         Chain id to use for signing (1=mainnet, 5=Goerli, 57=Syscoin, 5700=Tanenbaum) (default: 1)
    --lightkdf              Reduce key-derivation RAM & CPU usage at some expense of KDF strength
    --nousb                 Disables monitoring for and managing USB hardware wallets
    --pcscdpath value       Path to the smartcard daemon (pcscd) socket file (default: "/run/pcscd/pcscd.comm")
@@ -154,7 +150,7 @@
 
 #### Create new password protected account
 
-The signer will generate a new private key, encrypt it according to [web3 keystore spec](https://github.com/ethereum/wiki/wiki/Web3-Secret-Storage-Definition) and store it in the keystore directory.  
+The signer will generate a new private key, encrypt it according to [web3 keystore spec](https://github.com/ethereum/wiki/wiki/Web3-Secret-Storage-Definition) and store it in the keystore directory.
 The client is responsible for creating a backup of the keystore. If the keystore is lost there is no method of retrieving lost accounts.
 
 #### Arguments
