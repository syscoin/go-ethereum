--- conflicted
+++ resolved
@@ -256,13 +256,10 @@
 	OverrideArrowGlacierFlag = cli.Uint64Flag{
 		Name:  "override.arrowglacier",
 		Usage: "Manually specify Arrow Glacier fork-block, overriding the bundled setting",
-<<<<<<< HEAD
-=======
 	}
 	OverrideTerminalTotalDifficulty = cli.Uint64Flag{
 		Name:  "override.terminaltotaldifficulty",
 		Usage: "Manually specify TerminalTotalDifficulty, overriding the bundled setting",
->>>>>>> bc6bf1e1
 	}
 	// Light server and client settings
 	LightServeFlag = cli.IntFlag{
@@ -828,15 +825,12 @@
 		if ctx.GlobalBool(GoerliFlag.Name) {
 			return filepath.Join(path, "goerli")
 		}
-<<<<<<< HEAD
 		if ctx.GlobalBool(SyscoinFlag.Name) {
 			return filepath.Join(path, "syscoin")
 		}
 		if ctx.GlobalBool(TanenbaumFlag.Name) {
 			return filepath.Join(path, "tanenbaum")
 		}
-=======
->>>>>>> bc6bf1e1
 		if ctx.GlobalBool(SepoliaFlag.Name) {
 			return filepath.Join(path, "sepolia")
 		}
@@ -1317,13 +1311,10 @@
 		cfg.DataDir = filepath.Join(node.DefaultDataDir(), "rinkeby")
 	case ctx.GlobalBool(GoerliFlag.Name) && cfg.DataDir == node.DefaultDataDir():
 		cfg.DataDir = filepath.Join(node.DefaultDataDir(), "goerli")
-<<<<<<< HEAD
 	case ctx.GlobalBool(SyscoinFlag.Name) && cfg.DataDir == node.DefaultDataDir():
 		cfg.DataDir = filepath.Join(node.DefaultDataDir(), "syscoin")
 	case ctx.GlobalBool(TanenbaumFlag.Name) && cfg.DataDir == node.DefaultDataDir():
 		cfg.DataDir = filepath.Join(node.DefaultDataDir(), "tanenbaum")
-=======
->>>>>>> bc6bf1e1
 	case ctx.GlobalBool(SepoliaFlag.Name) && cfg.DataDir == node.DefaultDataDir():
 		cfg.DataDir = filepath.Join(node.DefaultDataDir(), "sepolia")
 	}
@@ -1511,11 +1502,7 @@
 // SetEthConfig applies eth-related command line flags to the config.
 func SetEthConfig(ctx *cli.Context, stack *node.Node, cfg *ethconfig.Config) {
 	// Avoid conflicting network flags
-<<<<<<< HEAD
 	CheckExclusive(ctx, MainnetFlag, DeveloperFlag, RopstenFlag, RinkebyFlag, GoerliFlag, SyscoinFlag, TanenbaumFlag, SepoliaFlag)
-=======
-	CheckExclusive(ctx, MainnetFlag, DeveloperFlag, RopstenFlag, RinkebyFlag, GoerliFlag, SepoliaFlag)
->>>>>>> bc6bf1e1
 	CheckExclusive(ctx, LightServeFlag, SyncModeFlag, "light")
 	CheckExclusive(ctx, DeveloperFlag, ExternalSignerFlag) // Can't use both ephemeral unlocked and external signer
 	if ctx.GlobalString(GCModeFlag.Name) == "archive" && ctx.GlobalUint64(TxLookupLimitFlag.Name) != 0 {
