// Copyright 2015 The go-ethereum Authors
// This file is part of go-ethereum.
//
// go-ethereum is free software: you can redistribute it and/or modify
// it under the terms of the GNU General Public License as published by
// the Free Software Foundation, either version 3 of the License, or
// (at your option) any later version.
//
// go-ethereum is distributed in the hope that it will be useful,
// but WITHOUT ANY WARRANTY; without even the implied warranty of
// MERCHANTABILITY or FITNESS FOR A PARTICULAR PURPOSE. See the
// GNU General Public License for more details.
//
// You should have received a copy of the GNU General Public License
// along with go-ethereum. If not, see <http://www.gnu.org/licenses/>.

// Package utils contains internal helper functions for go-ethereum commands.
package utils

import (
	"context"
	"crypto/ecdsa"
	"encoding/hex"
	"encoding/json"
	"errors"
	"fmt"
	"math"
	"math/big"
	"net"
	"net/http"
	"os"
	"path/filepath"
	godebug "runtime/debug"
	"strconv"
	"strings"
	"time"

	"github.com/ethereum/go-ethereum/accounts"
	"github.com/ethereum/go-ethereum/accounts/keystore"
	bparams "github.com/ethereum/go-ethereum/beacon/params"
	"github.com/ethereum/go-ethereum/common"
	"github.com/ethereum/go-ethereum/common/fdlimit"
	"github.com/ethereum/go-ethereum/common/hexutil"
	"github.com/ethereum/go-ethereum/core"
	"github.com/ethereum/go-ethereum/core/rawdb"
	"github.com/ethereum/go-ethereum/core/txpool/blobpool"
	"github.com/ethereum/go-ethereum/core/txpool/legacypool"
	"github.com/ethereum/go-ethereum/core/vm"
	"github.com/ethereum/go-ethereum/crypto"
	"github.com/ethereum/go-ethereum/crypto/kzg4844"
	"github.com/ethereum/go-ethereum/eth"
	"github.com/ethereum/go-ethereum/eth/catalyst"
	"github.com/ethereum/go-ethereum/eth/ethconfig"
	"github.com/ethereum/go-ethereum/eth/filters"
	"github.com/ethereum/go-ethereum/eth/gasprice"
	"github.com/ethereum/go-ethereum/eth/tracers"
	"github.com/ethereum/go-ethereum/ethdb"
	"github.com/ethereum/go-ethereum/ethdb/remotedb"
	"github.com/ethereum/go-ethereum/ethstats"
	"github.com/ethereum/go-ethereum/graphql"
	"github.com/ethereum/go-ethereum/internal/ethapi"
	"github.com/ethereum/go-ethereum/internal/flags"
	"github.com/ethereum/go-ethereum/log"
	"github.com/ethereum/go-ethereum/metrics"
	"github.com/ethereum/go-ethereum/metrics/exp"
	"github.com/ethereum/go-ethereum/metrics/influxdb"
	"github.com/ethereum/go-ethereum/miner"
	"github.com/ethereum/go-ethereum/node"
	"github.com/ethereum/go-ethereum/p2p"
	"github.com/ethereum/go-ethereum/p2p/enode"
	"github.com/ethereum/go-ethereum/p2p/nat"
	"github.com/ethereum/go-ethereum/p2p/netutil"
	"github.com/ethereum/go-ethereum/params"
	"github.com/ethereum/go-ethereum/rpc"
	"github.com/ethereum/go-ethereum/triedb"
	"github.com/ethereum/go-ethereum/triedb/hashdb"
	"github.com/ethereum/go-ethereum/triedb/pathdb"
	pcsclite "github.com/gballet/go-libpcsclite"
	gopsutil "github.com/shirou/gopsutil/mem"
	"github.com/urfave/cli/v2"
)

// These are all the command line flags we support.
// If you add to this list, please remember to include the
// flag in the appropriate command definition.
//
// The flags are defined here so their names and help texts
// are the same for all commands.

var (
	// General settings
	DataDirFlag = &flags.DirectoryFlag{
		Name:     "datadir",
		Usage:    "Data directory for the databases and keystore",
		Value:    flags.DirectoryString(node.DefaultDataDir()),
		Category: flags.EthCategory,
	}
	RemoteDBFlag = &cli.StringFlag{
		Name:     "remotedb",
		Usage:    "URL for remote database",
		Category: flags.LoggingCategory,
	}
	DBEngineFlag = &cli.StringFlag{
		Name:     "db.engine",
		Usage:    "Backing database implementation to use ('pebble' or 'leveldb')",
		Value:    node.DefaultConfig.DBEngine,
		Category: flags.EthCategory,
	}
	AncientFlag = &flags.DirectoryFlag{
		Name:     "datadir.ancient",
		Usage:    "Root directory for ancient data (default = inside chaindata)",
		Category: flags.EthCategory,
	}
	MinFreeDiskSpaceFlag = &flags.DirectoryFlag{
		Name:     "datadir.minfreedisk",
		Usage:    "Minimum free disk space in MB, once reached triggers auto shut down (default = --cache.gc converted to MB, 0 = disabled)",
		Category: flags.EthCategory,
	}
	KeyStoreDirFlag = &flags.DirectoryFlag{
		Name:     "keystore",
		Usage:    "Directory for the keystore (default = inside the datadir)",
		Category: flags.AccountCategory,
	}
	USBFlag = &cli.BoolFlag{
		Name:     "usb",
		Usage:    "Enable monitoring and management of USB hardware wallets",
		Category: flags.AccountCategory,
	}
	SmartCardDaemonPathFlag = &cli.StringFlag{
		Name:     "pcscdpath",
		Usage:    "Path to the smartcard daemon (pcscd) socket file",
		Value:    pcsclite.PCSCDSockName,
		Category: flags.AccountCategory,
	}
	NetworkIdFlag = &cli.Uint64Flag{
		Name:     "networkid",
		Usage:    "Explicitly set network id (integer)(For testnets: use --sepolia, --holesky instead)",
		Value:    ethconfig.Defaults.NetworkId,
		Category: flags.EthCategory,
	}
	MainnetFlag = &cli.BoolFlag{
		Name:     "mainnet",
		Usage:    "Ethereum mainnet",
		Category: flags.EthCategory,
	}
	// SYSCOIN
	NEVMPubFlag = &cli.StringFlag{
		Name:  "nevmpub",
		Usage: "NEVM ZMQ REP Endpoint",
	}
	TanenbaumFlag = &cli.BoolFlag{
		Name:  "tanenbaum",
		Usage: "Tanenbaum network: pre-configured NEVM-based Tanenbaum test network.",
		Category: flags.EthCategory,
	}
	SyscoinFlag = &cli.BoolFlag{
		Name:  "syscoin",
		Usage: "Syscoin network: pre-configured NEVM-based Syscoin mainnet.",
		Category: flags.EthCategory,
	}
	SepoliaFlag = &cli.BoolFlag{
		Name:     "sepolia",
		Usage:    "Sepolia network: pre-configured proof-of-work test network",
		Category: flags.EthCategory,
	}
	HoleskyFlag = &cli.BoolFlag{
		Name:     "holesky",
		Usage:    "Holesky network: pre-configured proof-of-stake test network",
		Category: flags.EthCategory,
	}
	// Dev mode
	DeveloperFlag = &cli.BoolFlag{
		Name:     "dev",
		Usage:    "Ephemeral proof-of-authority network with a pre-funded developer account, mining enabled",
		Category: flags.DevCategory,
	}
	DeveloperPeriodFlag = &cli.Uint64Flag{
		Name:     "dev.period",
		Usage:    "Block period to use in developer mode (0 = mine only if transaction pending)",
		Category: flags.DevCategory,
	}
	DeveloperGasLimitFlag = &cli.Uint64Flag{
		Name:     "dev.gaslimit",
		Usage:    "Initial block gas limit",
		Value:    11500000,
		Category: flags.DevCategory,
	}

	IdentityFlag = &cli.StringFlag{
		Name:     "identity",
		Usage:    "Custom node name",
		Category: flags.NetworkingCategory,
	}
	ExitWhenSyncedFlag = &cli.BoolFlag{
		Name:     "exitwhensynced",
		Usage:    "Exits after block synchronisation completes",
		Category: flags.EthCategory,
	}

	// Dump command options.
	IterativeOutputFlag = &cli.BoolFlag{
		Name:  "iterative",
		Usage: "Print streaming JSON iteratively, delimited by newlines",
		Value: true,
	}
	ExcludeStorageFlag = &cli.BoolFlag{
		Name:  "nostorage",
		Usage: "Exclude storage entries (save db lookups)",
	}
	IncludeIncompletesFlag = &cli.BoolFlag{
		Name:  "incompletes",
		Usage: "Include accounts for which we don't have the address (missing preimage)",
	}
	ExcludeCodeFlag = &cli.BoolFlag{
		Name:  "nocode",
		Usage: "Exclude contract code (save db lookups)",
	}
	StartKeyFlag = &cli.StringFlag{
		Name:  "start",
		Usage: "Start position. Either a hash or address",
		Value: "0x0000000000000000000000000000000000000000000000000000000000000000",
	}
	DumpLimitFlag = &cli.Uint64Flag{
		Name:  "limit",
		Usage: "Max number of elements (0 = no limit)",
		Value: 0,
	}

	SnapshotFlag = &cli.BoolFlag{
		Name:     "snapshot",
		Usage:    `Enables snapshot-database mode (default = enable)`,
		Value:    true,
		Category: flags.EthCategory,
	}
	LightKDFFlag = &cli.BoolFlag{
		Name:     "lightkdf",
		Usage:    "Reduce key-derivation RAM & CPU usage at some expense of KDF strength",
		Category: flags.AccountCategory,
	}
	EthRequiredBlocksFlag = &cli.StringFlag{
		Name:     "eth.requiredblocks",
		Usage:    "Comma separated block number-to-hash mappings to require for peering (<number>=<hash>)",
		Category: flags.EthCategory,
	}
	BloomFilterSizeFlag = &cli.Uint64Flag{
		Name:     "bloomfilter.size",
		Usage:    "Megabytes of memory allocated to bloom-filter for pruning",
		Value:    2048,
		Category: flags.EthCategory,
	}
	OverrideCancun = &cli.Uint64Flag{
		Name:     "override.cancun",
		Usage:    "Manually specify the Cancun fork timestamp, overriding the bundled setting",
		Category: flags.EthCategory,
	}
	OverrideVerkle = &cli.Uint64Flag{
		Name:     "override.verkle",
		Usage:    "Manually specify the Verkle fork timestamp, overriding the bundled setting",
		Category: flags.EthCategory,
	}
	SyncModeFlag = &cli.StringFlag{
		Name:     "syncmode",
		Usage:    `Blockchain sync mode ("snap" or "full")`,
		Value:    ethconfig.Defaults.SyncMode.String(),
		Category: flags.StateCategory,
	}
	GCModeFlag = &cli.StringFlag{
		Name:     "gcmode",
		Usage:    `Blockchain garbage collection mode, only relevant in state.scheme=hash ("full", "archive")`,
		Value:    "full",
		Category: flags.StateCategory,
	}
	StateSchemeFlag = &cli.StringFlag{
		Name:     "state.scheme",
		Usage:    "Scheme to use for storing ethereum state ('hash' or 'path')",
		Category: flags.StateCategory,
	}
	StateHistoryFlag = &cli.Uint64Flag{
		Name:     "history.state",
		Usage:    "Number of recent blocks to retain state history for, only relevant in state.scheme=path (default = 90,000 blocks, 0 = entire chain)",
		Value:    ethconfig.Defaults.StateHistory,
		Category: flags.StateCategory,
	}
	TransactionHistoryFlag = &cli.Uint64Flag{
		Name:     "history.transactions",
		Usage:    "Number of recent blocks to maintain transactions index for (default = about one year, 0 = entire chain)",
		Value:    ethconfig.Defaults.TransactionHistory,
		Category: flags.StateCategory,
	}
	// Beacon client light sync settings
	BeaconApiFlag = &cli.StringSliceFlag{
		Name:     "beacon.api",
		Usage:    "Beacon node (CL) light client API URL. This flag can be given multiple times.",
		Category: flags.BeaconCategory,
	}
	BeaconApiHeaderFlag = &cli.StringSliceFlag{
		Name:     "beacon.api.header",
		Usage:    "Pass custom HTTP header fields to the remote beacon node API in \"key:value\" format. This flag can be given multiple times.",
		Category: flags.BeaconCategory,
	}
	BeaconThresholdFlag = &cli.IntFlag{
		Name:     "beacon.threshold",
		Usage:    "Beacon sync committee participation threshold",
		Value:    bparams.SyncCommitteeSupermajority,
		Category: flags.BeaconCategory,
	}
	BeaconNoFilterFlag = &cli.BoolFlag{
		Name:     "beacon.nofilter",
		Usage:    "Disable future slot signature filter",
		Category: flags.BeaconCategory,
	}
	BeaconConfigFlag = &cli.StringFlag{
		Name:     "beacon.config",
		Usage:    "Beacon chain config YAML file",
		Category: flags.BeaconCategory,
	}
	BeaconGenesisRootFlag = &cli.StringFlag{
		Name:     "beacon.genesis.gvroot",
		Usage:    "Beacon chain genesis validators root",
		Category: flags.BeaconCategory,
	}
	BeaconGenesisTimeFlag = &cli.Uint64Flag{
		Name:     "beacon.genesis.time",
		Usage:    "Beacon chain genesis time",
		Category: flags.BeaconCategory,
	}
	BeaconCheckpointFlag = &cli.StringFlag{
		Name:     "beacon.checkpoint",
		Usage:    "Beacon chain weak subjectivity checkpoint block hash",
		Category: flags.BeaconCategory,
	}
	BlsyncApiFlag = &cli.StringFlag{
		Name:     "blsync.engine.api",
		Usage:    "Target EL engine API URL",
		Category: flags.BeaconCategory,
	}
	BlsyncJWTSecretFlag = &flags.DirectoryFlag{
		Name:     "blsync.jwtsecret",
		Usage:    "Path to a JWT secret to use for target engine API endpoint",
		Category: flags.BeaconCategory,
	}
	// Transaction pool settings
	TxPoolLocalsFlag = &cli.StringFlag{
		Name:     "txpool.locals",
		Usage:    "Comma separated accounts to treat as locals (no flush, priority inclusion)",
		Category: flags.TxPoolCategory,
	}
	TxPoolNoLocalsFlag = &cli.BoolFlag{
		Name:     "txpool.nolocals",
		Usage:    "Disables price exemptions for locally submitted transactions",
		Category: flags.TxPoolCategory,
	}
	TxPoolJournalFlag = &cli.StringFlag{
		Name:     "txpool.journal",
		Usage:    "Disk journal for local transaction to survive node restarts",
		Value:    ethconfig.Defaults.TxPool.Journal,
		Category: flags.TxPoolCategory,
	}
	TxPoolRejournalFlag = &cli.DurationFlag{
		Name:     "txpool.rejournal",
		Usage:    "Time interval to regenerate the local transaction journal",
		Value:    ethconfig.Defaults.TxPool.Rejournal,
		Category: flags.TxPoolCategory,
	}
	TxPoolPriceLimitFlag = &cli.Uint64Flag{
		Name:     "txpool.pricelimit",
		Usage:    "Minimum gas price tip to enforce for acceptance into the pool",
		Value:    ethconfig.Defaults.TxPool.PriceLimit,
		Category: flags.TxPoolCategory,
	}
	TxPoolPriceBumpFlag = &cli.Uint64Flag{
		Name:     "txpool.pricebump",
		Usage:    "Price bump percentage to replace an already existing transaction",
		Value:    ethconfig.Defaults.TxPool.PriceBump,
		Category: flags.TxPoolCategory,
	}
	TxPoolAccountSlotsFlag = &cli.Uint64Flag{
		Name:     "txpool.accountslots",
		Usage:    "Minimum number of executable transaction slots guaranteed per account",
		Value:    ethconfig.Defaults.TxPool.AccountSlots,
		Category: flags.TxPoolCategory,
	}
	TxPoolGlobalSlotsFlag = &cli.Uint64Flag{
		Name:     "txpool.globalslots",
		Usage:    "Maximum number of executable transaction slots for all accounts",
		Value:    ethconfig.Defaults.TxPool.GlobalSlots,
		Category: flags.TxPoolCategory,
	}
	TxPoolAccountQueueFlag = &cli.Uint64Flag{
		Name:     "txpool.accountqueue",
		Usage:    "Maximum number of non-executable transaction slots permitted per account",
		Value:    ethconfig.Defaults.TxPool.AccountQueue,
		Category: flags.TxPoolCategory,
	}
	TxPoolGlobalQueueFlag = &cli.Uint64Flag{
		Name:     "txpool.globalqueue",
		Usage:    "Maximum number of non-executable transaction slots for all accounts",
		Value:    ethconfig.Defaults.TxPool.GlobalQueue,
		Category: flags.TxPoolCategory,
	}
	TxPoolLifetimeFlag = &cli.DurationFlag{
		Name:     "txpool.lifetime",
		Usage:    "Maximum amount of time non-executable transaction are queued",
		Value:    ethconfig.Defaults.TxPool.Lifetime,
		Category: flags.TxPoolCategory,
	}
	// Blob transaction pool settings
	BlobPoolDataDirFlag = &cli.StringFlag{
		Name:     "blobpool.datadir",
		Usage:    "Data directory to store blob transactions in",
		Value:    ethconfig.Defaults.BlobPool.Datadir,
		Category: flags.BlobPoolCategory,
	}
	BlobPoolDataCapFlag = &cli.Uint64Flag{
		Name:     "blobpool.datacap",
		Usage:    "Disk space to allocate for pending blob transactions (soft limit)",
		Value:    ethconfig.Defaults.BlobPool.Datacap,
		Category: flags.BlobPoolCategory,
	}
	BlobPoolPriceBumpFlag = &cli.Uint64Flag{
		Name:     "blobpool.pricebump",
		Usage:    "Price bump percentage to replace an already existing blob transaction",
		Value:    ethconfig.Defaults.BlobPool.PriceBump,
		Category: flags.BlobPoolCategory,
	}
	// Performance tuning settings
	CacheFlag = &cli.IntFlag{
		Name:     "cache",
		Usage:    "Megabytes of memory allocated to internal caching (default = 4096 mainnet full node, 128 light mode)",
		Value:    1024,
		Category: flags.PerfCategory,
	}
	CacheDatabaseFlag = &cli.IntFlag{
		Name:     "cache.database",
		Usage:    "Percentage of cache memory allowance to use for database io",
		Value:    50,
		Category: flags.PerfCategory,
	}
	CacheTrieFlag = &cli.IntFlag{
		Name:     "cache.trie",
		Usage:    "Percentage of cache memory allowance to use for trie caching (default = 15% full mode, 30% archive mode)",
		Value:    15,
		Category: flags.PerfCategory,
	}
	CacheGCFlag = &cli.IntFlag{
		Name:     "cache.gc",
		Usage:    "Percentage of cache memory allowance to use for trie pruning (default = 25% full mode, 0% archive mode)",
		Value:    25,
		Category: flags.PerfCategory,
	}
	CacheSnapshotFlag = &cli.IntFlag{
		Name:     "cache.snapshot",
		Usage:    "Percentage of cache memory allowance to use for snapshot caching (default = 10% full mode, 20% archive mode)",
		Value:    10,
		Category: flags.PerfCategory,
	}
	CacheNoPrefetchFlag = &cli.BoolFlag{
		Name:     "cache.noprefetch",
		Usage:    "Disable heuristic state prefetch during block import (less CPU and disk IO, more time waiting for data)",
		Category: flags.PerfCategory,
	}
	CachePreimagesFlag = &cli.BoolFlag{
		Name:     "cache.preimages",
		Usage:    "Enable recording the SHA3/keccak preimages of trie keys",
		Category: flags.PerfCategory,
	}
	CacheLogSizeFlag = &cli.IntFlag{
		Name:     "cache.blocklogs",
		Usage:    "Size (in number of blocks) of the log cache for filtering",
		Category: flags.PerfCategory,
		Value:    ethconfig.Defaults.FilterLogCacheSize,
	}
	FDLimitFlag = &cli.IntFlag{
		Name:     "fdlimit",
		Usage:    "Raise the open file descriptor resource limit (default = system fd limit)",
		Category: flags.PerfCategory,
	}
	CryptoKZGFlag = &cli.StringFlag{
		Name:     "crypto.kzg",
		Usage:    "KZG library implementation to use; gokzg (recommended) or ckzg",
		Value:    "gokzg",
		Category: flags.PerfCategory,
	}

	// Miner settings
	MinerGasLimitFlag = &cli.Uint64Flag{
		Name:     "miner.gaslimit",
		Usage:    "Target gas ceiling for mined blocks",
		Value:    ethconfig.Defaults.Miner.GasCeil,
		Category: flags.MinerCategory,
	}
	MinerGasPriceFlag = &flags.BigFlag{
		Name:     "miner.gasprice",
		Usage:    "Minimum gas price for mining a transaction",
		Value:    ethconfig.Defaults.Miner.GasPrice,
		Category: flags.MinerCategory,
	}
	MinerExtraDataFlag = &cli.StringFlag{
		Name:     "miner.extradata",
		Usage:    "Block extra data set by the miner (default = client version)",
		Category: flags.MinerCategory,
	}
	MinerRecommitIntervalFlag = &cli.DurationFlag{
		Name:     "miner.recommit",
		Usage:    "Time interval to recreate the block being mined",
		Value:    ethconfig.Defaults.Miner.Recommit,
		Category: flags.MinerCategory,
	}
	MinerPendingFeeRecipientFlag = &cli.StringFlag{
		Name:     "miner.pending.feeRecipient",
		Usage:    "0x prefixed public address for the pending block producer (not used for actual block production)",
		Category: flags.MinerCategory,
	}

	// Account settings
	PasswordFileFlag = &cli.PathFlag{
		Name:      "password",
		Usage:     "Password file to use for non-interactive password input",
		TakesFile: true,
		Category:  flags.AccountCategory,
	}
	ExternalSignerFlag = &cli.StringFlag{
		Name:     "signer",
		Usage:    "External signer (url or path to ipc file)",
		Value:    "",
		Category: flags.AccountCategory,
	}
	// EVM settings
	VMEnableDebugFlag = &cli.BoolFlag{
		Name:     "vmdebug",
		Usage:    "Record information useful for VM and contract debugging",
		Category: flags.VMCategory,
	}
	VMTraceFlag = &cli.StringFlag{
		Name:     "vmtrace",
		Usage:    "Name of tracer which should record internal VM operations (costly)",
		Category: flags.VMCategory,
	}
	VMTraceJsonConfigFlag = &cli.StringFlag{
		Name:     "vmtrace.jsonconfig",
		Usage:    "Tracer configuration (JSON)",
		Value:    "{}",
		Category: flags.VMCategory,
	}
	// API options.
	RPCGlobalGasCapFlag = &cli.Uint64Flag{
		Name:     "rpc.gascap",
		Usage:    "Sets a cap on gas that can be used in eth_call/estimateGas (0=infinite)",
		Value:    ethconfig.Defaults.RPCGasCap,
		Category: flags.APICategory,
	}
	RPCGlobalEVMTimeoutFlag = &cli.DurationFlag{
		Name:     "rpc.evmtimeout",
		Usage:    "Sets a timeout used for eth_call (0=infinite)",
		Value:    ethconfig.Defaults.RPCEVMTimeout,
		Category: flags.APICategory,
	}
	RPCGlobalTxFeeCapFlag = &cli.Float64Flag{
		Name:     "rpc.txfeecap",
		Usage:    "Sets a cap on transaction fee (in ether) that can be sent via the RPC APIs (0 = no cap)",
		Value:    ethconfig.Defaults.RPCTxFeeCap,
		Category: flags.APICategory,
	}
	// Authenticated RPC HTTP settings
	AuthListenFlag = &cli.StringFlag{
		Name:     "authrpc.addr",
		Usage:    "Listening address for authenticated APIs",
		Value:    node.DefaultConfig.AuthAddr,
		Category: flags.APICategory,
	}
	AuthPortFlag = &cli.IntFlag{
		Name:     "authrpc.port",
		Usage:    "Listening port for authenticated APIs",
		Value:    node.DefaultConfig.AuthPort,
		Category: flags.APICategory,
	}
	AuthVirtualHostsFlag = &cli.StringFlag{
		Name:     "authrpc.vhosts",
		Usage:    "Comma separated list of virtual hostnames from which to accept requests (server enforced). Accepts '*' wildcard.",
		Value:    strings.Join(node.DefaultConfig.AuthVirtualHosts, ","),
		Category: flags.APICategory,
	}
	JWTSecretFlag = &flags.DirectoryFlag{
		Name:     "authrpc.jwtsecret",
		Usage:    "Path to a JWT secret to use for authenticated RPC endpoints",
		Category: flags.APICategory,
	}

	// Logging and debug settings
	EthStatsURLFlag = &cli.StringFlag{
		Name:     "ethstats",
		Usage:    "Reporting URL of a ethstats service (nodename:secret@host:port)",
		Category: flags.MetricsCategory,
	}
	NoCompactionFlag = &cli.BoolFlag{
		Name:     "nocompaction",
		Usage:    "Disables db compaction after import",
		Category: flags.LoggingCategory,
	}

	// MISC settings
	SyncTargetFlag = &cli.StringFlag{
		Name:      "synctarget",
		Usage:     `Hash of the block to full sync to (dev testing feature)`,
		TakesFile: true,
		Category:  flags.MiscCategory,
	}

	// RPC settings
	IPCDisabledFlag = &cli.BoolFlag{
		Name:     "ipcdisable",
		Usage:    "Disable the IPC-RPC server",
		Category: flags.APICategory,
	}
	IPCPathFlag = &flags.DirectoryFlag{
		Name:     "ipcpath",
		Usage:    "Filename for IPC socket/pipe within the datadir (explicit paths escape it)",
		Category: flags.APICategory,
	}
	HTTPEnabledFlag = &cli.BoolFlag{
		Name:     "http",
		Usage:    "Enable the HTTP-RPC server",
		Category: flags.APICategory,
	}
	HTTPListenAddrFlag = &cli.StringFlag{
		Name:     "http.addr",
		Usage:    "HTTP-RPC server listening interface",
		Value:    node.DefaultHTTPHost,
		Category: flags.APICategory,
	}
	HTTPPortFlag = &cli.IntFlag{
		Name:     "http.port",
		Usage:    "HTTP-RPC server listening port",
		Value:    node.DefaultHTTPPort,
		Category: flags.APICategory,
	}
	HTTPCORSDomainFlag = &cli.StringFlag{
		Name:     "http.corsdomain",
		Usage:    "Comma separated list of domains from which to accept cross origin requests (browser enforced)",
		Value:    "",
		Category: flags.APICategory,
	}
	HTTPVirtualHostsFlag = &cli.StringFlag{
		Name:     "http.vhosts",
		Usage:    "Comma separated list of virtual hostnames from which to accept requests (server enforced). Accepts '*' wildcard.",
		Value:    strings.Join(node.DefaultConfig.HTTPVirtualHosts, ","),
		Category: flags.APICategory,
	}
	HTTPApiFlag = &cli.StringFlag{
		Name:     "http.api",
		Usage:    "API's offered over the HTTP-RPC interface",
		Value:    "",
		Category: flags.APICategory,
	}
	HTTPPathPrefixFlag = &cli.StringFlag{
		Name:     "http.rpcprefix",
		Usage:    "HTTP path prefix on which JSON-RPC is served. Use '/' to serve on all paths.",
		Value:    "",
		Category: flags.APICategory,
	}
	GraphQLEnabledFlag = &cli.BoolFlag{
		Name:     "graphql",
		Usage:    "Enable GraphQL on the HTTP-RPC server. Note that GraphQL can only be started if an HTTP server is started as well.",
		Category: flags.APICategory,
	}
	GraphQLCORSDomainFlag = &cli.StringFlag{
		Name:     "graphql.corsdomain",
		Usage:    "Comma separated list of domains from which to accept cross origin requests (browser enforced)",
		Value:    "",
		Category: flags.APICategory,
	}
	GraphQLVirtualHostsFlag = &cli.StringFlag{
		Name:     "graphql.vhosts",
		Usage:    "Comma separated list of virtual hostnames from which to accept requests (server enforced). Accepts '*' wildcard.",
		Value:    strings.Join(node.DefaultConfig.GraphQLVirtualHosts, ","),
		Category: flags.APICategory,
	}
	WSEnabledFlag = &cli.BoolFlag{
		Name:     "ws",
		Usage:    "Enable the WS-RPC server",
		Category: flags.APICategory,
	}
	WSListenAddrFlag = &cli.StringFlag{
		Name:     "ws.addr",
		Usage:    "WS-RPC server listening interface",
		Value:    node.DefaultWSHost,
		Category: flags.APICategory,
	}
	WSPortFlag = &cli.IntFlag{
		Name:     "ws.port",
		Usage:    "WS-RPC server listening port",
		Value:    node.DefaultWSPort,
		Category: flags.APICategory,
	}
	WSApiFlag = &cli.StringFlag{
		Name:     "ws.api",
		Usage:    "API's offered over the WS-RPC interface",
		Value:    "",
		Category: flags.APICategory,
	}
	WSAllowedOriginsFlag = &cli.StringFlag{
		Name:     "ws.origins",
		Usage:    "Origins from which to accept websockets requests",
		Value:    "",
		Category: flags.APICategory,
	}
	WSPathPrefixFlag = &cli.StringFlag{
		Name:     "ws.rpcprefix",
		Usage:    "HTTP path prefix on which JSON-RPC is served. Use '/' to serve on all paths.",
		Value:    "",
		Category: flags.APICategory,
	}
	ExecFlag = &cli.StringFlag{
		Name:     "exec",
		Usage:    "Execute JavaScript statement",
		Category: flags.APICategory,
	}
	PreloadJSFlag = &cli.StringFlag{
		Name:     "preload",
		Usage:    "Comma separated list of JavaScript files to preload into the console",
		Category: flags.APICategory,
	}
	AllowUnprotectedTxs = &cli.BoolFlag{
		Name:     "rpc.allow-unprotected-txs",
		Usage:    "Allow for unprotected (non EIP155 signed) transactions to be submitted via RPC",
		Category: flags.APICategory,
	}
	BatchRequestLimit = &cli.IntFlag{
		Name:     "rpc.batch-request-limit",
		Usage:    "Maximum number of requests in a batch",
		Value:    node.DefaultConfig.BatchRequestLimit,
		Category: flags.APICategory,
	}
	BatchResponseMaxSize = &cli.IntFlag{
		Name:     "rpc.batch-response-max-size",
		Usage:    "Maximum number of bytes returned from a batched call",
		Value:    node.DefaultConfig.BatchResponseMaxSize,
		Category: flags.APICategory,
	}

	// Network Settings
	MaxPeersFlag = &cli.IntFlag{
		Name:     "maxpeers",
		Usage:    "Maximum number of network peers (network disabled if set to 0)",
		Value:    node.DefaultConfig.P2P.MaxPeers,
		Category: flags.NetworkingCategory,
	}
	MaxPendingPeersFlag = &cli.IntFlag{
		Name:     "maxpendpeers",
		Usage:    "Maximum number of pending connection attempts (defaults used if set to 0)",
		Value:    node.DefaultConfig.P2P.MaxPendingPeers,
		Category: flags.NetworkingCategory,
	}
	ListenPortFlag = &cli.IntFlag{
		Name:     "port",
		Usage:    "Network listening port",
		Value:    30303,
		Category: flags.NetworkingCategory,
	}
	BootnodesFlag = &cli.StringFlag{
		Name:     "bootnodes",
		Usage:    "Comma separated enode URLs for P2P discovery bootstrap",
		Value:    "",
		Category: flags.NetworkingCategory,
	}
	NodeKeyFileFlag = &cli.StringFlag{
		Name:     "nodekey",
		Usage:    "P2P node key file",
		Category: flags.NetworkingCategory,
	}
	NodeKeyHexFlag = &cli.StringFlag{
		Name:     "nodekeyhex",
		Usage:    "P2P node key as hex (for testing)",
		Category: flags.NetworkingCategory,
	}
	NATFlag = &cli.StringFlag{
		Name:     "nat",
		Usage:    "NAT port mapping mechanism (any|none|upnp|pmp|pmp:<IP>|extip:<IP>|stun:<IP:PORT>)",
		Value:    "any",
		Category: flags.NetworkingCategory,
	}
	NoDiscoverFlag = &cli.BoolFlag{
		Name:     "nodiscover",
		Usage:    "Disables the peer discovery mechanism (manual peer addition)",
		Category: flags.NetworkingCategory,
	}
	DiscoveryV4Flag = &cli.BoolFlag{
		Name:     "discovery.v4",
		Aliases:  []string{"discv4"},
		Usage:    "Enables the V4 discovery mechanism",
		Category: flags.NetworkingCategory,
		Value:    true,
	}
	DiscoveryV5Flag = &cli.BoolFlag{
		Name:     "discovery.v5",
		Aliases:  []string{"discv5"},
		Usage:    "Enables the V5 discovery mechanism",
		Category: flags.NetworkingCategory,
		Value:    true,
	}
	NetrestrictFlag = &cli.StringFlag{
		Name:     "netrestrict",
		Usage:    "Restricts network communication to the given IP networks (CIDR masks)",
		Category: flags.NetworkingCategory,
	}
	DNSDiscoveryFlag = &cli.StringFlag{
		Name:     "discovery.dns",
		Usage:    "Sets DNS discovery entry points (use \"\" to disable DNS)",
		Category: flags.NetworkingCategory,
	}
	DiscoveryPortFlag = &cli.IntFlag{
		Name:     "discovery.port",
		Usage:    "Use a custom UDP port for P2P discovery",
		Value:    30303,
		Category: flags.NetworkingCategory,
	}

	// Console
	JSpathFlag = &flags.DirectoryFlag{
		Name:     "jspath",
		Usage:    "JavaScript root path for `loadScript`",
		Value:    flags.DirectoryString("."),
		Category: flags.APICategory,
	}
	HttpHeaderFlag = &cli.StringSliceFlag{
		Name:     "header",
		Aliases:  []string{"H"},
		Usage:    "Pass custom headers to the RPC server when using --" + RemoteDBFlag.Name + " or the geth attach console. This flag can be given multiple times.",
		Category: flags.APICategory,
	}

	// Gas price oracle settings
	GpoBlocksFlag = &cli.IntFlag{
		Name:     "gpo.blocks",
		Usage:    "Number of recent blocks to check for gas prices",
		Value:    ethconfig.Defaults.GPO.Blocks,
		Category: flags.GasPriceCategory,
	}
	GpoPercentileFlag = &cli.IntFlag{
		Name:     "gpo.percentile",
		Usage:    "Suggested gas price is the given percentile of a set of recent transaction gas prices",
		Value:    ethconfig.Defaults.GPO.Percentile,
		Category: flags.GasPriceCategory,
	}
	GpoMaxGasPriceFlag = &cli.Int64Flag{
		Name:     "gpo.maxprice",
		Usage:    "Maximum transaction priority fee (or gasprice before London fork) to be recommended by gpo",
		Value:    ethconfig.Defaults.GPO.MaxPrice.Int64(),
		Category: flags.GasPriceCategory,
	}
	GpoIgnoreGasPriceFlag = &cli.Int64Flag{
		Name:     "gpo.ignoreprice",
		Usage:    "Gas price below which gpo will ignore transactions",
		Value:    ethconfig.Defaults.GPO.IgnorePrice.Int64(),
		Category: flags.GasPriceCategory,
	}

	// Metrics flags
	MetricsEnabledFlag = &cli.BoolFlag{
		Name:     "metrics",
		Usage:    "Enable metrics collection and reporting",
		Category: flags.MetricsCategory,
	}
	// MetricsHTTPFlag defines the endpoint for a stand-alone metrics HTTP endpoint.
	// Since the pprof service enables sensitive/vulnerable behavior, this allows a user
	// to enable a public-OK metrics endpoint without having to worry about ALSO exposing
	// other profiling behavior or information.
	MetricsHTTPFlag = &cli.StringFlag{
		Name:     "metrics.addr",
		Usage:    `Enable stand-alone metrics HTTP server listening interface.`,
		Category: flags.MetricsCategory,
	}
	MetricsPortFlag = &cli.IntFlag{
		Name: "metrics.port",
		Usage: `Metrics HTTP server listening port.
Please note that --` + MetricsHTTPFlag.Name + ` must be set to start the server.`,
		Value:    metrics.DefaultConfig.Port,
		Category: flags.MetricsCategory,
	}
	MetricsEnableInfluxDBFlag = &cli.BoolFlag{
		Name:     "metrics.influxdb",
		Usage:    "Enable metrics export/push to an external InfluxDB database",
		Category: flags.MetricsCategory,
	}
	MetricsInfluxDBEndpointFlag = &cli.StringFlag{
		Name:     "metrics.influxdb.endpoint",
		Usage:    "InfluxDB API endpoint to report metrics to",
		Value:    metrics.DefaultConfig.InfluxDBEndpoint,
		Category: flags.MetricsCategory,
	}
	MetricsInfluxDBDatabaseFlag = &cli.StringFlag{
		Name:     "metrics.influxdb.database",
		Usage:    "InfluxDB database name to push reported metrics to",
		Value:    metrics.DefaultConfig.InfluxDBDatabase,
		Category: flags.MetricsCategory,
	}
	MetricsInfluxDBUsernameFlag = &cli.StringFlag{
		Name:     "metrics.influxdb.username",
		Usage:    "Username to authorize access to the database",
		Value:    metrics.DefaultConfig.InfluxDBUsername,
		Category: flags.MetricsCategory,
	}
	MetricsInfluxDBPasswordFlag = &cli.StringFlag{
		Name:     "metrics.influxdb.password",
		Usage:    "Password to authorize access to the database",
		Value:    metrics.DefaultConfig.InfluxDBPassword,
		Category: flags.MetricsCategory,
	}
	// Tags are part of every measurement sent to InfluxDB. Queries on tags are faster in InfluxDB.
	// For example `host` tag could be used so that we can group all nodes and average a measurement
	// across all of them, but also so that we can select a specific node and inspect its measurements.
	// https://docs.influxdata.com/influxdb/v1.4/concepts/key_concepts/#tag-key
	MetricsInfluxDBTagsFlag = &cli.StringFlag{
		Name:     "metrics.influxdb.tags",
		Usage:    "Comma-separated InfluxDB tags (key/values) attached to all measurements",
		Value:    metrics.DefaultConfig.InfluxDBTags,
		Category: flags.MetricsCategory,
	}

	MetricsEnableInfluxDBV2Flag = &cli.BoolFlag{
		Name:     "metrics.influxdbv2",
		Usage:    "Enable metrics export/push to an external InfluxDB v2 database",
		Category: flags.MetricsCategory,
	}

	MetricsInfluxDBTokenFlag = &cli.StringFlag{
		Name:     "metrics.influxdb.token",
		Usage:    "Token to authorize access to the database (v2 only)",
		Value:    metrics.DefaultConfig.InfluxDBToken,
		Category: flags.MetricsCategory,
	}

	MetricsInfluxDBBucketFlag = &cli.StringFlag{
		Name:     "metrics.influxdb.bucket",
		Usage:    "InfluxDB bucket name to push reported metrics to (v2 only)",
		Value:    metrics.DefaultConfig.InfluxDBBucket,
		Category: flags.MetricsCategory,
	}

	MetricsInfluxDBOrganizationFlag = &cli.StringFlag{
		Name:     "metrics.influxdb.organization",
		Usage:    "InfluxDB organization name (v2 only)",
		Value:    metrics.DefaultConfig.InfluxDBOrganization,
		Category: flags.MetricsCategory,
	}
)

var (
	// TestnetFlags is the flag group of all built-in supported testnets.
	TestnetFlags = []cli.Flag{
		SepoliaFlag,
		// SYSCOIN
		TanenbaumFlag,
		HoleskyFlag,
	}
	// SYSCOIN NetworkFlags is the flag group of all built-in supported networks.
	NetworkFlags = append([]cli.Flag{MainnetFlag, SyscoinFlag}, TestnetFlags...)

	// DatabaseFlags is the flag group of all database flags.
	DatabaseFlags = []cli.Flag{
		DataDirFlag,
		AncientFlag,
		RemoteDBFlag,
		DBEngineFlag,
		StateSchemeFlag,
		HttpHeaderFlag,
	}
)

// MakeDataDir retrieves the currently requested data directory, terminating
// if none (or the empty string) is specified. If the node is starting a testnet,
// then a subdirectory of the specified datadir will be used.
func MakeDataDir(ctx *cli.Context) string {
	if path := ctx.String(DataDirFlag.Name); path != "" {
		if ctx.Bool(SepoliaFlag.Name) {
			return filepath.Join(path, "sepolia")
		}
		// SYSCOIN
		if ctx.Bool(SyscoinFlag.Name) {
			return filepath.Join(path, "syscoin")
		}
		if ctx.Bool(TanenbaumFlag.Name) {
			return filepath.Join(path, "tanenbaum")
		}
		if ctx.Bool(HoleskyFlag.Name) {
			return filepath.Join(path, "holesky")
		}
		return path
	}
	Fatalf("Cannot determine default data directory, please set manually (--datadir)")
	return ""
}

// setNodeKey creates a node key from set command line flags, either loading it
// from a file or as a specified hex value. If neither flags were provided, this
// method returns nil and an ephemeral key is to be generated.
func setNodeKey(ctx *cli.Context, cfg *p2p.Config) {
	var (
		hex  = ctx.String(NodeKeyHexFlag.Name)
		file = ctx.String(NodeKeyFileFlag.Name)
		key  *ecdsa.PrivateKey
		err  error
	)
	switch {
	case file != "" && hex != "":
		Fatalf("Options %q and %q are mutually exclusive", NodeKeyFileFlag.Name, NodeKeyHexFlag.Name)
	case file != "":
		if key, err = crypto.LoadECDSA(file); err != nil {
			Fatalf("Option %q: %v", NodeKeyFileFlag.Name, err)
		}
		cfg.PrivateKey = key
	case hex != "":
		if key, err = crypto.HexToECDSA(hex); err != nil {
			Fatalf("Option %q: %v", NodeKeyHexFlag.Name, err)
		}
		cfg.PrivateKey = key
	}
}

// setNodeUserIdent creates the user identifier from CLI flags.
func setNodeUserIdent(ctx *cli.Context, cfg *node.Config) {
	if identity := ctx.String(IdentityFlag.Name); len(identity) > 0 {
		cfg.UserIdent = identity
	}
}

// setBootstrapNodes creates a list of bootstrap nodes from the command line
// flags, reverting to pre-configured ones if none have been specified.
// Priority order for bootnodes configuration:
//
// 1. --bootnodes flag
// 2. Config file
// 3. Network preset flags (e.g. --holesky)
// 4. default to mainnet nodes
func setBootstrapNodes(ctx *cli.Context, cfg *p2p.Config) {
	urls := params.MainnetBootnodes
	if ctx.IsSet(BootnodesFlag.Name) {
		urls = SplitAndTrim(ctx.String(BootnodesFlag.Name))
	} else {
		if cfg.BootstrapNodes != nil {
			return // Already set by config file, don't apply defaults.
		}
		switch {
		case ctx.Bool(HoleskyFlag.Name):
			urls = params.HoleskyBootnodes
		// SYSCOIN
		case ctx.Bool(SyscoinFlag.Name):
			urls = params.SyscoinBootnodes
		case ctx.Bool(TanenbaumFlag.Name):
			urls = params.TanenbaumBootnodes
		case ctx.Bool(SepoliaFlag.Name):
			urls = params.SepoliaBootnodes
		}
	}
	cfg.BootstrapNodes = mustParseBootnodes(urls)
}

func mustParseBootnodes(urls []string) []*enode.Node {
	nodes := make([]*enode.Node, 0, len(urls))
	for _, url := range urls {
		if url != "" {
			node, err := enode.Parse(enode.ValidSchemes, url)
			if err != nil {
				log.Crit("Bootstrap URL invalid", "enode", url, "err", err)
				return nil
			}
			nodes = append(nodes, node)
		}
	}
	return nodes
}

// setBootstrapNodesV5 creates a list of bootstrap nodes from the command line
// flags, reverting to pre-configured ones if none have been specified.
func setBootstrapNodesV5(ctx *cli.Context, cfg *p2p.Config) {
	urls := params.V5Bootnodes
	switch {
	case ctx.IsSet(BootnodesFlag.Name):
		urls = SplitAndTrim(ctx.String(BootnodesFlag.Name))
	case cfg.BootstrapNodesV5 != nil:
		return // already set, don't apply defaults.
	}

	cfg.BootstrapNodesV5 = make([]*enode.Node, 0, len(urls))
	for _, url := range urls {
		if url != "" {
			node, err := enode.Parse(enode.ValidSchemes, url)
			if err != nil {
				log.Error("Bootstrap URL invalid", "enode", url, "err", err)
				continue
			}
			cfg.BootstrapNodesV5 = append(cfg.BootstrapNodesV5, node)
		}
	}
}

// setListenAddress creates TCP/UDP listening address strings from set command
// line flags
func setListenAddress(ctx *cli.Context, cfg *p2p.Config) {
	if ctx.IsSet(ListenPortFlag.Name) {
		cfg.ListenAddr = fmt.Sprintf(":%d", ctx.Int(ListenPortFlag.Name))
	}
	if ctx.IsSet(DiscoveryPortFlag.Name) {
		cfg.DiscAddr = fmt.Sprintf(":%d", ctx.Int(DiscoveryPortFlag.Name))
	}
}

// setNAT creates a port mapper from command line flags.
func setNAT(ctx *cli.Context, cfg *p2p.Config) {
	if ctx.IsSet(NATFlag.Name) {
		natif, err := nat.Parse(ctx.String(NATFlag.Name))
		if err != nil {
			Fatalf("Option %s: %v", NATFlag.Name, err)
		}
		cfg.NAT = natif
	}
}

// SplitAndTrim splits input separated by a comma
// and trims excessive white space from the substrings.
func SplitAndTrim(input string) (ret []string) {
	l := strings.Split(input, ",")
	for _, r := range l {
		if r = strings.TrimSpace(r); r != "" {
			ret = append(ret, r)
		}
	}
	return ret
}

// setHTTP creates the HTTP RPC listener interface string from the set
// command line flags, returning empty if the HTTP endpoint is disabled.
func setHTTP(ctx *cli.Context, cfg *node.Config) {
	if ctx.Bool(HTTPEnabledFlag.Name) {
		if cfg.HTTPHost == "" {
			cfg.HTTPHost = "127.0.0.1"
		}
		if ctx.IsSet(HTTPListenAddrFlag.Name) {
			cfg.HTTPHost = ctx.String(HTTPListenAddrFlag.Name)
		}
	}

	if ctx.IsSet(HTTPPortFlag.Name) {
		cfg.HTTPPort = ctx.Int(HTTPPortFlag.Name)
	}

	if ctx.IsSet(AuthListenFlag.Name) {
		cfg.AuthAddr = ctx.String(AuthListenFlag.Name)
	}

	if ctx.IsSet(AuthPortFlag.Name) {
		cfg.AuthPort = ctx.Int(AuthPortFlag.Name)
	}

	if ctx.IsSet(AuthVirtualHostsFlag.Name) {
		cfg.AuthVirtualHosts = SplitAndTrim(ctx.String(AuthVirtualHostsFlag.Name))
	}

	if ctx.IsSet(HTTPCORSDomainFlag.Name) {
		cfg.HTTPCors = SplitAndTrim(ctx.String(HTTPCORSDomainFlag.Name))
	}

	if ctx.IsSet(HTTPApiFlag.Name) {
		cfg.HTTPModules = SplitAndTrim(ctx.String(HTTPApiFlag.Name))
	}

	if ctx.IsSet(HTTPVirtualHostsFlag.Name) {
		cfg.HTTPVirtualHosts = SplitAndTrim(ctx.String(HTTPVirtualHostsFlag.Name))
	}

	if ctx.IsSet(HTTPPathPrefixFlag.Name) {
		cfg.HTTPPathPrefix = ctx.String(HTTPPathPrefixFlag.Name)
	}
	if ctx.IsSet(AllowUnprotectedTxs.Name) {
		cfg.AllowUnprotectedTxs = ctx.Bool(AllowUnprotectedTxs.Name)
	}

	if ctx.IsSet(BatchRequestLimit.Name) {
		cfg.BatchRequestLimit = ctx.Int(BatchRequestLimit.Name)
	}

	if ctx.IsSet(BatchResponseMaxSize.Name) {
		cfg.BatchResponseMaxSize = ctx.Int(BatchResponseMaxSize.Name)
	}
}

// setGraphQL creates the GraphQL listener interface string from the set
// command line flags, returning empty if the GraphQL endpoint is disabled.
func setGraphQL(ctx *cli.Context, cfg *node.Config) {
	if ctx.IsSet(GraphQLCORSDomainFlag.Name) {
		cfg.GraphQLCors = SplitAndTrim(ctx.String(GraphQLCORSDomainFlag.Name))
	}
	if ctx.IsSet(GraphQLVirtualHostsFlag.Name) {
		cfg.GraphQLVirtualHosts = SplitAndTrim(ctx.String(GraphQLVirtualHostsFlag.Name))
	}
}

// setWS creates the WebSocket RPC listener interface string from the set
// command line flags, returning empty if the HTTP endpoint is disabled.
func setWS(ctx *cli.Context, cfg *node.Config) {
	if ctx.Bool(WSEnabledFlag.Name) {
		if cfg.WSHost == "" {
			cfg.WSHost = "127.0.0.1"
		}
		if ctx.IsSet(WSListenAddrFlag.Name) {
			cfg.WSHost = ctx.String(WSListenAddrFlag.Name)
		}
	}
	if ctx.IsSet(WSPortFlag.Name) {
		cfg.WSPort = ctx.Int(WSPortFlag.Name)
	}

	if ctx.IsSet(WSAllowedOriginsFlag.Name) {
		cfg.WSOrigins = SplitAndTrim(ctx.String(WSAllowedOriginsFlag.Name))
	}

	if ctx.IsSet(WSApiFlag.Name) {
		cfg.WSModules = SplitAndTrim(ctx.String(WSApiFlag.Name))
	}

	if ctx.IsSet(WSPathPrefixFlag.Name) {
		cfg.WSPathPrefix = ctx.String(WSPathPrefixFlag.Name)
	}
}

// setIPC creates an IPC path configuration from the set command line flags,
// returning an empty string if IPC was explicitly disabled, or the set path.
func setIPC(ctx *cli.Context, cfg *node.Config) {
	flags.CheckExclusive(ctx, IPCDisabledFlag, IPCPathFlag)
	switch {
	case ctx.Bool(IPCDisabledFlag.Name):
		cfg.IPCPath = ""
	case ctx.IsSet(IPCPathFlag.Name):
		cfg.IPCPath = ctx.String(IPCPathFlag.Name)
	}
}

// setLes shows the deprecation warnings for LES flags.
func setLes(ctx *cli.Context, cfg *ethconfig.Config) {
	if ctx.IsSet(LightServeFlag.Name) {
		log.Warn("The light server has been deprecated, please remove this flag", "flag", LightServeFlag.Name)
	}
	if ctx.IsSet(LightIngressFlag.Name) {
		log.Warn("The light server has been deprecated, please remove this flag", "flag", LightIngressFlag.Name)
	}
	if ctx.IsSet(LightEgressFlag.Name) {
		log.Warn("The light server has been deprecated, please remove this flag", "flag", LightEgressFlag.Name)
	}
	if ctx.IsSet(LightMaxPeersFlag.Name) {
		log.Warn("The light server has been deprecated, please remove this flag", "flag", LightMaxPeersFlag.Name)
	}
	if ctx.IsSet(LightNoPruneFlag.Name) {
		log.Warn("The light server has been deprecated, please remove this flag", "flag", LightNoPruneFlag.Name)
	}
	if ctx.IsSet(LightNoSyncServeFlag.Name) {
		log.Warn("The light server has been deprecated, please remove this flag", "flag", LightNoSyncServeFlag.Name)
	}
}

// MakeDatabaseHandles raises out the number of allowed file handles per process
// for Geth and returns half of the allowance to assign to the database.
func MakeDatabaseHandles(max int) int {
	limit, err := fdlimit.Maximum()
	if err != nil {
		Fatalf("Failed to retrieve file descriptor allowance: %v", err)
	}
	switch {
	case max == 0:
		// User didn't specify a meaningful value, use system limits
	case max < 128:
		// User specified something unhealthy, just use system defaults
		log.Error("File descriptor limit invalid (<128)", "had", max, "updated", limit)
	case max > limit:
		// User requested more than the OS allows, notify that we can't allocate it
		log.Warn("Requested file descriptors denied by OS", "req", max, "limit", limit)
	default:
		// User limit is meaningful and within allowed range, use that
		limit = max
	}
	raised, err := fdlimit.Raise(uint64(limit))
	if err != nil {
		Fatalf("Failed to raise file descriptor allowance: %v", err)
	}
	return int(raised / 2) // Leave half for networking and other stuff
}

// setEtherbase retrieves the etherbase from the directly specified command line flags.
func setEtherbase(ctx *cli.Context, cfg *ethconfig.Config) {
	if ctx.IsSet(MinerEtherbaseFlag.Name) {
		// SYSCOIN
		log.Warn("Option --miner.etherbase is deprecated")
	}
	if !ctx.IsSet(MinerPendingFeeRecipientFlag.Name) {
		return
	}
	addr := ctx.String(MinerPendingFeeRecipientFlag.Name)
	if strings.HasPrefix(addr, "0x") || strings.HasPrefix(addr, "0X") {
		addr = addr[2:]
	}
	b, err := hex.DecodeString(addr)
	if err != nil || len(b) != common.AddressLength {
		Fatalf("-%s: invalid pending block producer address %q", MinerPendingFeeRecipientFlag.Name, addr)
		return
	}
	cfg.Miner.PendingFeeRecipient = common.BytesToAddress(b)
}

func SetP2PConfig(ctx *cli.Context, cfg *p2p.Config) {
	setNodeKey(ctx, cfg)
	setNAT(ctx, cfg)
	setListenAddress(ctx, cfg)
	setBootstrapNodes(ctx, cfg)
	setBootstrapNodesV5(ctx, cfg)

	if ctx.IsSet(MaxPeersFlag.Name) {
		cfg.MaxPeers = ctx.Int(MaxPeersFlag.Name)
	}
	ethPeers := cfg.MaxPeers
	log.Info("Maximum peer count", "ETH", ethPeers, "total", cfg.MaxPeers)

	if ctx.IsSet(MaxPendingPeersFlag.Name) {
		cfg.MaxPendingPeers = ctx.Int(MaxPendingPeersFlag.Name)
	}
	if ctx.IsSet(NoDiscoverFlag.Name) {
		cfg.NoDiscovery = true
	}

	flags.CheckExclusive(ctx, DiscoveryV4Flag, NoDiscoverFlag)
	flags.CheckExclusive(ctx, DiscoveryV5Flag, NoDiscoverFlag)
	cfg.DiscoveryV4 = ctx.Bool(DiscoveryV4Flag.Name)
	cfg.DiscoveryV5 = ctx.Bool(DiscoveryV5Flag.Name)

	if netrestrict := ctx.String(NetrestrictFlag.Name); netrestrict != "" {
		list, err := netutil.ParseNetlist(netrestrict)
		if err != nil {
			Fatalf("Option %q: %v", NetrestrictFlag.Name, err)
		}
		cfg.NetRestrict = list
	}

	if ctx.Bool(DeveloperFlag.Name) {
		// --dev mode can't use p2p networking.
		cfg.MaxPeers = 0
		cfg.ListenAddr = ""
		cfg.NoDial = true
		cfg.NoDiscovery = true
		cfg.DiscoveryV5 = false
	}
}

// SetNodeConfig applies node-related command line flags to the config.
func SetNodeConfig(ctx *cli.Context, cfg *node.Config) {
	SetP2PConfig(ctx, &cfg.P2P)
	setIPC(ctx, cfg)
	setHTTP(ctx, cfg)
	setGraphQL(ctx, cfg)
	setWS(ctx, cfg)
	setNodeUserIdent(ctx, cfg)
	SetDataDir(ctx, cfg)
	setSmartCard(ctx, cfg)

	if ctx.IsSet(JWTSecretFlag.Name) {
		cfg.JWTSecret = ctx.String(JWTSecretFlag.Name)
	}
	if ctx.IsSet(EnablePersonal.Name) {
		log.Warn(fmt.Sprintf("Option --%s is deprecated. The 'personal' RPC namespace has been removed.", EnablePersonal.Name))
	}

	if ctx.IsSet(ExternalSignerFlag.Name) {
		cfg.ExternalSigner = ctx.String(ExternalSignerFlag.Name)
	}

	if ctx.IsSet(KeyStoreDirFlag.Name) {
		cfg.KeyStoreDir = ctx.String(KeyStoreDirFlag.Name)
	}
	if ctx.IsSet(DeveloperFlag.Name) {
		cfg.UseLightweightKDF = true
	}
	if ctx.IsSet(LightKDFFlag.Name) {
		cfg.UseLightweightKDF = ctx.Bool(LightKDFFlag.Name)
	}
	if ctx.IsSet(NoUSBFlag.Name) || cfg.NoUSB {
		log.Warn("Option nousb is deprecated and USB is deactivated by default. Use --usb to enable")
	}
	if ctx.IsSet(USBFlag.Name) {
		cfg.USB = ctx.Bool(USBFlag.Name)
	}
	if ctx.IsSet(InsecureUnlockAllowedFlag.Name) {
		log.Warn(fmt.Sprintf("Option %q is deprecated and has no effect", InsecureUnlockAllowedFlag.Name))
	}
	if ctx.IsSet(DBEngineFlag.Name) {
		dbEngine := ctx.String(DBEngineFlag.Name)
		if dbEngine != "leveldb" && dbEngine != "pebble" {
			Fatalf("Invalid choice for db.engine '%s', allowed 'leveldb' or 'pebble'", dbEngine)
		}
		log.Info(fmt.Sprintf("Using %s as db engine", dbEngine))
		cfg.DBEngine = dbEngine
	}
	// deprecation notice for log debug flags (TODO: find a more appropriate place to put these?)
	if ctx.IsSet(LogBacktraceAtFlag.Name) {
		log.Warn("log.backtrace flag is deprecated")
	}
	if ctx.IsSet(LogDebugFlag.Name) {
		log.Warn("log.debug flag is deprecated")
	}
}

func setSmartCard(ctx *cli.Context, cfg *node.Config) {
	// Skip enabling smartcards if no path is set
	path := ctx.String(SmartCardDaemonPathFlag.Name)
	if path == "" {
		return
	}
	// Sanity check that the smartcard path is valid
	fi, err := os.Stat(path)
	if err != nil {
		log.Info("Smartcard socket not found, disabling", "err", err)
		return
	}
	if fi.Mode()&os.ModeType != os.ModeSocket {
		log.Error("Invalid smartcard daemon path", "path", path, "type", fi.Mode().String())
		return
	}
	// Smartcard daemon path exists and is a socket, enable it
	cfg.SmartCardDaemonPath = path
}

func SetDataDir(ctx *cli.Context, cfg *node.Config) {
	switch {
	case ctx.IsSet(DataDirFlag.Name):
		cfg.DataDir = ctx.String(DataDirFlag.Name)
	case ctx.Bool(DeveloperFlag.Name):
		cfg.DataDir = "" // unless explicitly requested, use memory databases
	// SYSCOIN
	case ctx.Bool(SyscoinFlag.Name) && cfg.DataDir == node.DefaultDataDir():
		cfg.DataDir = filepath.Join(node.DefaultDataDir(), "syscoin")
	case ctx.Bool(TanenbaumFlag.Name) && cfg.DataDir == node.DefaultDataDir():
		cfg.DataDir = filepath.Join(node.DefaultDataDir(), "tanenbaum")
	case ctx.Bool(SepoliaFlag.Name) && cfg.DataDir == node.DefaultDataDir():
		cfg.DataDir = filepath.Join(node.DefaultDataDir(), "sepolia")
	case ctx.Bool(HoleskyFlag.Name) && cfg.DataDir == node.DefaultDataDir():
		cfg.DataDir = filepath.Join(node.DefaultDataDir(), "holesky")
	}
}

func setGPO(ctx *cli.Context, cfg *gasprice.Config) {
	if ctx.IsSet(GpoBlocksFlag.Name) {
		cfg.Blocks = ctx.Int(GpoBlocksFlag.Name)
	}
	if ctx.IsSet(GpoPercentileFlag.Name) {
		cfg.Percentile = ctx.Int(GpoPercentileFlag.Name)
	}
	if ctx.IsSet(GpoMaxGasPriceFlag.Name) {
		cfg.MaxPrice = big.NewInt(ctx.Int64(GpoMaxGasPriceFlag.Name))
	}
	if ctx.IsSet(GpoIgnoreGasPriceFlag.Name) {
		cfg.IgnorePrice = big.NewInt(ctx.Int64(GpoIgnoreGasPriceFlag.Name))
	}
}

func setTxPool(ctx *cli.Context, cfg *legacypool.Config) {
	if ctx.IsSet(TxPoolLocalsFlag.Name) {
		locals := strings.Split(ctx.String(TxPoolLocalsFlag.Name), ",")
		for _, account := range locals {
			if trimmed := strings.TrimSpace(account); !common.IsHexAddress(trimmed) {
				Fatalf("Invalid account in --txpool.locals: %s", trimmed)
			} else {
				cfg.Locals = append(cfg.Locals, common.HexToAddress(account))
			}
		}
	}
	if ctx.IsSet(TxPoolNoLocalsFlag.Name) {
		cfg.NoLocals = ctx.Bool(TxPoolNoLocalsFlag.Name)
	}
	if ctx.IsSet(TxPoolJournalFlag.Name) {
		cfg.Journal = ctx.String(TxPoolJournalFlag.Name)
	}
	if ctx.IsSet(TxPoolRejournalFlag.Name) {
		cfg.Rejournal = ctx.Duration(TxPoolRejournalFlag.Name)
	}
	if ctx.IsSet(TxPoolPriceLimitFlag.Name) {
		cfg.PriceLimit = ctx.Uint64(TxPoolPriceLimitFlag.Name)
	}
	if ctx.IsSet(TxPoolPriceBumpFlag.Name) {
		cfg.PriceBump = ctx.Uint64(TxPoolPriceBumpFlag.Name)
	}
	if ctx.IsSet(TxPoolAccountSlotsFlag.Name) {
		cfg.AccountSlots = ctx.Uint64(TxPoolAccountSlotsFlag.Name)
	}
	if ctx.IsSet(TxPoolGlobalSlotsFlag.Name) {
		cfg.GlobalSlots = ctx.Uint64(TxPoolGlobalSlotsFlag.Name)
	}
	if ctx.IsSet(TxPoolAccountQueueFlag.Name) {
		cfg.AccountQueue = ctx.Uint64(TxPoolAccountQueueFlag.Name)
	}
	if ctx.IsSet(TxPoolGlobalQueueFlag.Name) {
		cfg.GlobalQueue = ctx.Uint64(TxPoolGlobalQueueFlag.Name)
	}
	if ctx.IsSet(TxPoolLifetimeFlag.Name) {
		cfg.Lifetime = ctx.Duration(TxPoolLifetimeFlag.Name)
	}
}

func setBlobPool(ctx *cli.Context, cfg *blobpool.Config) {
	if ctx.IsSet(BlobPoolDataDirFlag.Name) {
		cfg.Datadir = ctx.String(BlobPoolDataDirFlag.Name)
	}
	if ctx.IsSet(BlobPoolDataCapFlag.Name) {
		cfg.Datacap = ctx.Uint64(BlobPoolDataCapFlag.Name)
	}
	if ctx.IsSet(BlobPoolPriceBumpFlag.Name) {
		cfg.PriceBump = ctx.Uint64(BlobPoolPriceBumpFlag.Name)
	}
}

func setMiner(ctx *cli.Context, cfg *miner.Config) {
	if ctx.Bool(MiningEnabledFlag.Name) {
		log.Warn("The flag --mine is deprecated and will be removed")
	}
	if ctx.IsSet(MinerExtraDataFlag.Name) {
		cfg.ExtraData = []byte(ctx.String(MinerExtraDataFlag.Name))
	}
	if ctx.IsSet(MinerGasLimitFlag.Name) {
		cfg.GasCeil = ctx.Uint64(MinerGasLimitFlag.Name)
	}
	if ctx.IsSet(MinerGasPriceFlag.Name) {
		cfg.GasPrice = flags.GlobalBig(ctx, MinerGasPriceFlag.Name)
	}
	if ctx.IsSet(MinerRecommitIntervalFlag.Name) {
		cfg.Recommit = ctx.Duration(MinerRecommitIntervalFlag.Name)
	}
	if ctx.IsSet(MinerNewPayloadTimeoutFlag.Name) {
		log.Warn("The flag --miner.newpayload-timeout is deprecated and will be removed, please use --miner.recommit")
		cfg.Recommit = ctx.Duration(MinerNewPayloadTimeoutFlag.Name)
	}
}

func setRequiredBlocks(ctx *cli.Context, cfg *ethconfig.Config) {
	requiredBlocks := ctx.String(EthRequiredBlocksFlag.Name)
	if requiredBlocks == "" {
		if ctx.IsSet(LegacyWhitelistFlag.Name) {
			log.Warn("The flag --whitelist is deprecated and will be removed, please use --eth.requiredblocks")
			requiredBlocks = ctx.String(LegacyWhitelistFlag.Name)
		} else {
			return
		}
	}
	cfg.RequiredBlocks = make(map[uint64]common.Hash)
	for _, entry := range strings.Split(requiredBlocks, ",") {
		parts := strings.Split(entry, "=")
		if len(parts) != 2 {
			Fatalf("Invalid required block entry: %s", entry)
		}
		number, err := strconv.ParseUint(parts[0], 0, 64)
		if err != nil {
			Fatalf("Invalid required block number %s: %v", parts[0], err)
		}
		var hash common.Hash
		if err = hash.UnmarshalText([]byte(parts[1])); err != nil {
			Fatalf("Invalid required block hash %s: %v", parts[1], err)
		}
		cfg.RequiredBlocks[number] = hash
	}
}

// SetEthConfig applies eth-related command line flags to the config.
func SetEthConfig(ctx *cli.Context, stack *node.Node, cfg *ethconfig.Config) {
<<<<<<< HEAD
	// SYSCOIN Avoid conflicting network flags
	CheckExclusive(ctx, MainnetFlag, DeveloperFlag, SepoliaFlag, TanenbaumFlag, SyscoinFlag, HoleskyFlag)
	CheckExclusive(ctx, DeveloperFlag, ExternalSignerFlag) // Can't use both ephemeral unlocked and external signer
=======
	// Avoid conflicting network flags
	flags.CheckExclusive(ctx, MainnetFlag, DeveloperFlag, SepoliaFlag, HoleskyFlag)
	flags.CheckExclusive(ctx, DeveloperFlag, ExternalSignerFlag) // Can't use both ephemeral unlocked and external signer
>>>>>>> ebff2f42

	// Set configurations from CLI flags
	setEtherbase(ctx, cfg)
	setGPO(ctx, &cfg.GPO)
	setTxPool(ctx, &cfg.TxPool)
	setBlobPool(ctx, &cfg.BlobPool)
	setMiner(ctx, &cfg.Miner)
	setRequiredBlocks(ctx, cfg)
	setLes(ctx, cfg)

	// Cap the cache allowance and tune the garbage collector
	mem, err := gopsutil.VirtualMemory()
	if err == nil {
		if 32<<(^uintptr(0)>>63) == 32 && mem.Total > 2*1024*1024*1024 {
			log.Warn("Lowering memory allowance on 32bit arch", "available", mem.Total/1024/1024, "addressable", 2*1024)
			mem.Total = 2 * 1024 * 1024 * 1024
		}
		allowance := int(mem.Total / 1024 / 1024 / 3)
		if cache := ctx.Int(CacheFlag.Name); cache > allowance {
			log.Warn("Sanitizing cache to Go's GC limits", "provided", cache, "updated", allowance)
			ctx.Set(CacheFlag.Name, strconv.Itoa(allowance))
		}
	}
	// Ensure Go's GC ignores the database cache for trigger percentage
	cache := ctx.Int(CacheFlag.Name)
	gogc := math.Max(20, math.Min(100, 100/(float64(cache)/1024)))

	log.Debug("Sanitizing Go's GC trigger", "percent", int(gogc))
	godebug.SetGCPercent(int(gogc))
	// SYSCOIN
	if ctx.IsSet(NEVMPubFlag.Name) {
		cfg.NEVMPubEP = ctx.String(NEVMPubFlag.Name)
	}
	if ctx.IsSet(SyncTargetFlag.Name) {
		cfg.SyncMode = ethconfig.FullSync // dev sync target forces full sync
	} else if ctx.IsSet(SyncModeFlag.Name) {
		if err = cfg.SyncMode.UnmarshalText([]byte(ctx.String(SyncModeFlag.Name))); err != nil {
			Fatalf("invalid --syncmode flag: %v", err)
		}
	}
	if ctx.IsSet(NetworkIdFlag.Name) {
		cfg.NetworkId = ctx.Uint64(NetworkIdFlag.Name)
	}
	if ctx.IsSet(CacheFlag.Name) || ctx.IsSet(CacheDatabaseFlag.Name) {
		cfg.DatabaseCache = ctx.Int(CacheFlag.Name) * ctx.Int(CacheDatabaseFlag.Name) / 100
	}
	cfg.DatabaseHandles = MakeDatabaseHandles(ctx.Int(FDLimitFlag.Name))
	if ctx.IsSet(AncientFlag.Name) {
		cfg.DatabaseFreezer = ctx.String(AncientFlag.Name)
	}

	if gcmode := ctx.String(GCModeFlag.Name); gcmode != "full" && gcmode != "archive" {
		Fatalf("--%s must be either 'full' or 'archive'", GCModeFlag.Name)
	}
	if ctx.IsSet(GCModeFlag.Name) {
		cfg.NoPruning = ctx.String(GCModeFlag.Name) == "archive"
	}
	if ctx.IsSet(CacheNoPrefetchFlag.Name) {
		cfg.NoPrefetch = ctx.Bool(CacheNoPrefetchFlag.Name)
	}
	// Read the value from the flag no matter if it's set or not.
	cfg.Preimages = ctx.Bool(CachePreimagesFlag.Name)
	if cfg.NoPruning && !cfg.Preimages {
		cfg.Preimages = true
		log.Info("Enabling recording of key preimages since archive mode is used")
	}
	if ctx.IsSet(StateHistoryFlag.Name) {
		cfg.StateHistory = ctx.Uint64(StateHistoryFlag.Name)
	}
	if ctx.IsSet(StateSchemeFlag.Name) {
		cfg.StateScheme = ctx.String(StateSchemeFlag.Name)
	}
	// Parse transaction history flag, if user is still using legacy config
	// file with 'TxLookupLimit' configured, copy the value to 'TransactionHistory'.
	if cfg.TransactionHistory == ethconfig.Defaults.TransactionHistory && cfg.TxLookupLimit != ethconfig.Defaults.TxLookupLimit {
		log.Warn("The config option 'TxLookupLimit' is deprecated and will be removed, please use 'TransactionHistory'")
		cfg.TransactionHistory = cfg.TxLookupLimit
	}
	if ctx.IsSet(TransactionHistoryFlag.Name) {
		cfg.TransactionHistory = ctx.Uint64(TransactionHistoryFlag.Name)
	} else if ctx.IsSet(TxLookupLimitFlag.Name) {
		log.Warn("The flag --txlookuplimit is deprecated and will be removed, please use --history.transactions")
		cfg.TransactionHistory = ctx.Uint64(TxLookupLimitFlag.Name)
	}
	if ctx.String(GCModeFlag.Name) == "archive" && cfg.TransactionHistory != 0 {
		cfg.TransactionHistory = 0
		log.Warn("Disabled transaction unindexing for archive node")

		cfg.StateScheme = rawdb.HashScheme
		log.Warn("Forcing hash state-scheme for archive mode")
	}
	if ctx.IsSet(CacheFlag.Name) || ctx.IsSet(CacheTrieFlag.Name) {
		cfg.TrieCleanCache = ctx.Int(CacheFlag.Name) * ctx.Int(CacheTrieFlag.Name) / 100
	}
	if ctx.IsSet(CacheFlag.Name) || ctx.IsSet(CacheGCFlag.Name) {
		cfg.TrieDirtyCache = ctx.Int(CacheFlag.Name) * ctx.Int(CacheGCFlag.Name) / 100
	}
	if ctx.IsSet(CacheFlag.Name) || ctx.IsSet(CacheSnapshotFlag.Name) {
		cfg.SnapshotCache = ctx.Int(CacheFlag.Name) * ctx.Int(CacheSnapshotFlag.Name) / 100
	}
	if ctx.IsSet(CacheLogSizeFlag.Name) {
		cfg.FilterLogCacheSize = ctx.Int(CacheLogSizeFlag.Name)
	}
	if !ctx.Bool(SnapshotFlag.Name) || cfg.SnapshotCache == 0 {
		// If snap-sync is requested, this flag is also required
		if cfg.SyncMode == ethconfig.SnapSync {
			if !ctx.Bool(SnapshotFlag.Name) {
				log.Warn("Snap sync requested, enabling --snapshot")
			}
			if cfg.SnapshotCache == 0 {
				log.Warn("Snap sync requested, resetting --cache.snapshot")
				cfg.SnapshotCache = ctx.Int(CacheFlag.Name) * CacheSnapshotFlag.Value / 100
			}
		} else {
			cfg.TrieCleanCache += cfg.SnapshotCache
			cfg.SnapshotCache = 0 // Disabled
		}
	}
	if ctx.IsSet(VMEnableDebugFlag.Name) {
		// TODO(fjl): force-enable this in --dev mode
		cfg.EnablePreimageRecording = ctx.Bool(VMEnableDebugFlag.Name)
	}

	if ctx.IsSet(RPCGlobalGasCapFlag.Name) {
		cfg.RPCGasCap = ctx.Uint64(RPCGlobalGasCapFlag.Name)
	}
	if cfg.RPCGasCap != 0 {
		log.Info("Set global gas cap", "cap", cfg.RPCGasCap)
	} else {
		log.Info("Global gas cap disabled")
	}
	if ctx.IsSet(RPCGlobalEVMTimeoutFlag.Name) {
		cfg.RPCEVMTimeout = ctx.Duration(RPCGlobalEVMTimeoutFlag.Name)
	}
	if ctx.IsSet(RPCGlobalTxFeeCapFlag.Name) {
		cfg.RPCTxFeeCap = ctx.Float64(RPCGlobalTxFeeCapFlag.Name)
	}
	if ctx.IsSet(NoDiscoverFlag.Name) {
		cfg.EthDiscoveryURLs, cfg.SnapDiscoveryURLs = []string{}, []string{}
	} else if ctx.IsSet(DNSDiscoveryFlag.Name) {
		urls := ctx.String(DNSDiscoveryFlag.Name)
		if urls == "" {
			cfg.EthDiscoveryURLs = []string{}
		} else {
			cfg.EthDiscoveryURLs = SplitAndTrim(urls)
		}
	}
	// Override any default configs for hard coded networks.
	switch {
	case ctx.Bool(MainnetFlag.Name):
		if !ctx.IsSet(NetworkIdFlag.Name) {
			cfg.NetworkId = 1
		}
		cfg.Genesis = core.DefaultGenesisBlock()
		SetDNSDiscoveryDefaults(cfg, params.MainnetGenesisHash)
	case ctx.Bool(HoleskyFlag.Name):
		if !ctx.IsSet(NetworkIdFlag.Name) {
			cfg.NetworkId = 17000
		}
		cfg.Genesis = core.DefaultHoleskyGenesisBlock()
		SetDNSDiscoveryDefaults(cfg, params.HoleskyGenesisHash)
	case ctx.Bool(SepoliaFlag.Name):
		if !ctx.IsSet(NetworkIdFlag.Name) {
			cfg.NetworkId = 11155111
		}
		cfg.Genesis = core.DefaultSepoliaGenesisBlock()
		SetDNSDiscoveryDefaults(cfg, params.SepoliaGenesisHash)
	// SYSCOIN
	case ctx.Bool(SyscoinFlag.Name):
		if !ctx.IsSet(NetworkIdFlag.Name) {
			cfg.NetworkId = 57
		}
		cfg.Genesis = core.DefaultSyscoinGenesisBlock()
		SetDNSDiscoveryDefaults(cfg, params.SyscoinGenesisHash)
	case ctx.Bool(TanenbaumFlag.Name):
		if !ctx.IsSet(NetworkIdFlag.Name) {
			cfg.NetworkId = 5700
		}
		cfg.Genesis = core.DefaultTanenbaumGenesisBlock()
		SetDNSDiscoveryDefaults(cfg, params.TanenbaumGenesisHash)
	case ctx.Bool(DeveloperFlag.Name):
		if !ctx.IsSet(NetworkIdFlag.Name) {
			cfg.NetworkId = 1337
		}
		cfg.SyncMode = ethconfig.FullSync
		// Create new developer account or reuse existing one
		var (
			developer  accounts.Account
			passphrase string
			err        error
		)
		if path := ctx.Path(PasswordFileFlag.Name); path != "" {
			if text, err := os.ReadFile(path); err != nil {
				Fatalf("Failed to read password file: %v", err)
			} else {
				if lines := strings.Split(string(text), "\n"); len(lines) > 0 {
					passphrase = strings.TrimRight(lines[0], "\r") // Sanitise DOS line endings.
				}
			}
		}
		// Unlock the developer account by local keystore.
		var ks *keystore.KeyStore
		if keystores := stack.AccountManager().Backends(keystore.KeyStoreType); len(keystores) > 0 {
			ks = keystores[0].(*keystore.KeyStore)
		}
		if ks == nil {
			Fatalf("Keystore is not available")
		}

		// Figure out the dev account address.
		// setEtherbase has been called above, configuring the miner address from command line flags.
		if cfg.Miner.PendingFeeRecipient != (common.Address{}) {
			developer = accounts.Account{Address: cfg.Miner.PendingFeeRecipient}
		} else if accs := ks.Accounts(); len(accs) > 0 {
			developer = ks.Accounts()[0]
		} else {
			developer, err = ks.NewAccount(passphrase)
			if err != nil {
				Fatalf("Failed to create developer account: %v", err)
			}
		}
		// Make sure the address is configured as fee recipient, otherwise
		// the miner will fail to start.
		cfg.Miner.PendingFeeRecipient = developer.Address

		if err := ks.Unlock(developer, passphrase); err != nil {
			Fatalf("Failed to unlock developer account: %v", err)
		}
		log.Info("Using developer account", "address", developer.Address)

		// Create a new developer genesis block or reuse existing one
		cfg.Genesis = core.DeveloperGenesisBlock(ctx.Uint64(DeveloperGasLimitFlag.Name), &developer.Address)
		if ctx.IsSet(DataDirFlag.Name) {
			chaindb := tryMakeReadOnlyDatabase(ctx, stack)
			if rawdb.ReadCanonicalHash(chaindb, 0) != (common.Hash{}) {
				cfg.Genesis = nil // fallback to db content

				//validate genesis has PoS enabled in block 0
				genesis, err := core.ReadGenesis(chaindb)
				if err != nil {
					Fatalf("Could not read genesis from database: %v", err)
				}
				if genesis.Config.TerminalTotalDifficulty == nil {
					Fatalf("Bad developer-mode genesis configuration: terminalTotalDifficulty must be specified")
				} else if genesis.Config.TerminalTotalDifficulty.Cmp(big.NewInt(0)) != 0 {
					Fatalf("Bad developer-mode genesis configuration: terminalTotalDifficulty must be 0")
				}
				if genesis.Difficulty.Cmp(big.NewInt(0)) != 0 {
					Fatalf("Bad developer-mode genesis configuration: difficulty must be 0")
				}
			}
			chaindb.Close()
		}
		if !ctx.IsSet(MinerGasPriceFlag.Name) {
			cfg.Miner.GasPrice = big.NewInt(1)
		}
	default:
		if cfg.NetworkId == 1 {
			SetDNSDiscoveryDefaults(cfg, params.MainnetGenesisHash)
		}
	}
	// Set any dangling config values
	if ctx.String(CryptoKZGFlag.Name) != "gokzg" && ctx.String(CryptoKZGFlag.Name) != "ckzg" {
		Fatalf("--%s flag must be 'gokzg' or 'ckzg'", CryptoKZGFlag.Name)
	}
	log.Info("Initializing the KZG library", "backend", ctx.String(CryptoKZGFlag.Name))
	if err := kzg4844.UseCKZG(ctx.String(CryptoKZGFlag.Name) == "ckzg"); err != nil {
		Fatalf("Failed to set KZG library implementation to %s: %v", ctx.String(CryptoKZGFlag.Name), err)
	}
	// VM tracing config.
	if ctx.IsSet(VMTraceFlag.Name) {
		if name := ctx.String(VMTraceFlag.Name); name != "" {
			cfg.VMTrace = name
			cfg.VMTraceJsonConfig = ctx.String(VMTraceJsonConfigFlag.Name)
		}
	}
}

// MakeBeaconLightConfig constructs a beacon light client config based on the
// related command line flags.
func MakeBeaconLightConfig(ctx *cli.Context) bparams.ClientConfig {
	var config bparams.ClientConfig
	customConfig := ctx.IsSet(BeaconConfigFlag.Name)
	flags.CheckExclusive(ctx, MainnetFlag, SepoliaFlag, HoleskyFlag, BeaconConfigFlag)
	switch {
	case ctx.Bool(MainnetFlag.Name):
		config.ChainConfig = *bparams.MainnetLightConfig
	case ctx.Bool(SepoliaFlag.Name):
		config.ChainConfig = *bparams.SepoliaLightConfig
	case ctx.Bool(HoleskyFlag.Name):
		config.ChainConfig = *bparams.HoleskyLightConfig
	default:
		if !customConfig {
			config.ChainConfig = *bparams.MainnetLightConfig
		}
	}
	// Genesis root and time should always be specified together with custom chain config
	if customConfig {
		if !ctx.IsSet(BeaconGenesisRootFlag.Name) {
			Fatalf("Custom beacon chain config is specified but genesis root is missing")
		}
		if !ctx.IsSet(BeaconGenesisTimeFlag.Name) {
			Fatalf("Custom beacon chain config is specified but genesis time is missing")
		}
		if !ctx.IsSet(BeaconCheckpointFlag.Name) {
			Fatalf("Custom beacon chain config is specified but checkpoint is missing")
		}
		config.ChainConfig = bparams.ChainConfig{
			GenesisTime: ctx.Uint64(BeaconGenesisTimeFlag.Name),
		}
		if c, err := hexutil.Decode(ctx.String(BeaconGenesisRootFlag.Name)); err == nil && len(c) <= 32 {
			copy(config.GenesisValidatorsRoot[:len(c)], c)
		} else {
			Fatalf("Invalid hex string", "beacon.genesis.gvroot", ctx.String(BeaconGenesisRootFlag.Name), "error", err)
		}
		configFile := ctx.String(BeaconConfigFlag.Name)
		if err := config.ChainConfig.LoadForks(configFile); err != nil {
			Fatalf("Could not load beacon chain config", "file", configFile, "error", err)
		}
		log.Info("Using custom beacon chain config", "file", configFile)
	} else {
		if ctx.IsSet(BeaconGenesisRootFlag.Name) {
			Fatalf("Genesis root is specified but custom beacon chain config is missing")
		}
		if ctx.IsSet(BeaconGenesisTimeFlag.Name) {
			Fatalf("Genesis time is specified but custom beacon chain config is missing")
		}
	}
	// Checkpoint is required with custom chain config and is optional with pre-defined config
	if ctx.IsSet(BeaconCheckpointFlag.Name) {
		if c, err := hexutil.Decode(ctx.String(BeaconCheckpointFlag.Name)); err == nil && len(c) <= 32 {
			copy(config.Checkpoint[:len(c)], c)
		} else {
			Fatalf("Invalid hex string", "beacon.checkpoint", ctx.String(BeaconCheckpointFlag.Name), "error", err)
		}
	}
	config.Apis = ctx.StringSlice(BeaconApiFlag.Name)
	if config.Apis == nil {
		Fatalf("Beacon node light client API URL not specified")
	}
	config.CustomHeader = make(map[string]string)
	for _, s := range ctx.StringSlice(BeaconApiHeaderFlag.Name) {
		kv := strings.Split(s, ":")
		if len(kv) != 2 {
			Fatalf("Invalid custom API header entry: %s", s)
		}
		config.CustomHeader[strings.TrimSpace(kv[0])] = strings.TrimSpace(kv[1])
	}
	config.Threshold = ctx.Int(BeaconThresholdFlag.Name)
	config.NoFilter = ctx.Bool(BeaconNoFilterFlag.Name)
	return config
}

// SetDNSDiscoveryDefaults configures DNS discovery with the given URL if
// no URLs are set.
func SetDNSDiscoveryDefaults(cfg *ethconfig.Config, genesis common.Hash) {
	if cfg.EthDiscoveryURLs != nil {
		return // already set through flags/config
	}
	protocol := "all"
	if url := params.KnownDNSNetwork(genesis, protocol); url != "" {
		cfg.EthDiscoveryURLs = []string{url}
		cfg.SnapDiscoveryURLs = cfg.EthDiscoveryURLs
	}
}

// RegisterEthService adds an Ethereum client to the stack.
// The second return value is the full node instance.
func RegisterEthService(stack *node.Node, cfg *ethconfig.Config) (*eth.EthAPIBackend, *eth.Ethereum) {
	backend, err := eth.New(stack, cfg)
	if err != nil {
		Fatalf("Failed to register the Ethereum service: %v", err)
	}
	stack.RegisterAPIs(tracers.APIs(backend.APIBackend))
	return backend.APIBackend, backend
}

// RegisterEthStatsService configures the Ethereum Stats daemon and adds it to the node.
func RegisterEthStatsService(stack *node.Node, backend *eth.EthAPIBackend, url string) {
	if err := ethstats.New(stack, backend, backend.Engine(), url); err != nil {
		Fatalf("Failed to register the Ethereum Stats service: %v", err)
	}
}

// RegisterGraphQLService adds the GraphQL API to the node.
func RegisterGraphQLService(stack *node.Node, backend ethapi.Backend, filterSystem *filters.FilterSystem, cfg *node.Config) {
	err := graphql.New(stack, backend, filterSystem, cfg.GraphQLCors, cfg.GraphQLVirtualHosts)
	if err != nil {
		Fatalf("Failed to register the GraphQL service: %v", err)
	}
}

// RegisterFilterAPI adds the eth log filtering RPC API to the node.
func RegisterFilterAPI(stack *node.Node, backend ethapi.Backend, ethcfg *ethconfig.Config) *filters.FilterSystem {
	filterSystem := filters.NewFilterSystem(backend, filters.Config{
		LogCacheSize: ethcfg.FilterLogCacheSize,
	})
	stack.RegisterAPIs([]rpc.API{{
		Namespace: "eth",
		Service:   filters.NewFilterAPI(filterSystem),
	}})
	return filterSystem
}

// RegisterFullSyncTester adds the full-sync tester service into node.
func RegisterFullSyncTester(stack *node.Node, eth *eth.Ethereum, target common.Hash) {
	catalyst.RegisterFullSyncTester(stack, eth, target)
	log.Info("Registered full-sync tester", "hash", target)
}

// SetupMetrics configures the metrics system.
func SetupMetrics(cfg *metrics.Config) {
	if !cfg.Enabled {
		return
	}
	log.Info("Enabling metrics collection")
	metrics.Enable()

	// InfluxDB exporter.
	var (
		enableExport   = cfg.EnableInfluxDB
		enableExportV2 = cfg.EnableInfluxDBV2
	)
	if cfg.EnableInfluxDB && cfg.EnableInfluxDBV2 {
		Fatalf("Flags %v can't be used at the same time", strings.Join([]string{MetricsEnableInfluxDBFlag.Name, MetricsEnableInfluxDBV2Flag.Name}, ", "))
	}
	var (
		endpoint = cfg.InfluxDBEndpoint
		database = cfg.InfluxDBDatabase
		username = cfg.InfluxDBUsername
		password = cfg.InfluxDBPassword

		token        = cfg.InfluxDBToken
		bucket       = cfg.InfluxDBBucket
		organization = cfg.InfluxDBOrganization
		tagsMap      = SplitTagsFlag(cfg.InfluxDBTags)
	)
	if enableExport {
		log.Info("Enabling metrics export to InfluxDB")
		go influxdb.InfluxDBWithTags(metrics.DefaultRegistry, 10*time.Second, endpoint, database, username, password, "geth.", tagsMap)
	} else if enableExportV2 {
		tagsMap := SplitTagsFlag(cfg.InfluxDBTags)
		log.Info("Enabling metrics export to InfluxDB (v2)")
		go influxdb.InfluxDBV2WithTags(metrics.DefaultRegistry, 10*time.Second, endpoint, token, bucket, organization, "geth.", tagsMap)
	}

	// Expvar exporter.
	if cfg.HTTP != "" {
		address := net.JoinHostPort(cfg.HTTP, fmt.Sprintf("%d", cfg.Port))
		log.Info("Enabling stand-alone metrics HTTP endpoint", "address", address)
		exp.Setup(address)
	} else if cfg.HTTP == "" && cfg.Port != 0 {
		log.Warn(fmt.Sprintf("--%s specified without --%s, metrics server will not start.", MetricsPortFlag.Name, MetricsHTTPFlag.Name))
	}

	// Enable system metrics collection.
	go metrics.CollectProcessMetrics(3 * time.Second)
}

// SplitTagsFlag parses a comma-separated list of k=v metrics tags.
func SplitTagsFlag(tagsFlag string) map[string]string {
	tags := strings.Split(tagsFlag, ",")
	tagsMap := map[string]string{}

	for _, t := range tags {
		if t != "" {
			kv := strings.Split(t, "=")

			if len(kv) == 2 {
				tagsMap[kv[0]] = kv[1]
			}
		}
	}

	return tagsMap
}

// MakeChainDatabase opens a database using the flags passed to the client and will hard crash if it fails.
func MakeChainDatabase(ctx *cli.Context, stack *node.Node, readonly bool) ethdb.Database {
	var (
		cache   = ctx.Int(CacheFlag.Name) * ctx.Int(CacheDatabaseFlag.Name) / 100
		handles = MakeDatabaseHandles(ctx.Int(FDLimitFlag.Name))
		err     error
		chainDb ethdb.Database
	)
	switch {
	case ctx.IsSet(RemoteDBFlag.Name):
		log.Info("Using remote db", "url", ctx.String(RemoteDBFlag.Name), "headers", len(ctx.StringSlice(HttpHeaderFlag.Name)))
		client, err := DialRPCWithHeaders(ctx.String(RemoteDBFlag.Name), ctx.StringSlice(HttpHeaderFlag.Name))
		if err != nil {
			break
		}
		chainDb = remotedb.New(client)
	default:
		chainDb, err = stack.OpenDatabaseWithFreezer("chaindata", cache, handles, ctx.String(AncientFlag.Name), "", readonly)
	}
	if err != nil {
		Fatalf("Could not open database: %v", err)
	}
	return chainDb
}

// tryMakeReadOnlyDatabase try to open the chain database in read-only mode,
// or fallback to write mode if the database is not initialized.
func tryMakeReadOnlyDatabase(ctx *cli.Context, stack *node.Node) ethdb.Database {
	// If the database doesn't exist we need to open it in write-mode to allow
	// the engine to create files.
	readonly := true
	if rawdb.PreexistingDatabase(stack.ResolvePath("chaindata")) == "" {
		readonly = false
	}
	return MakeChainDatabase(ctx, stack, readonly)
}

func IsNetworkPreset(ctx *cli.Context) bool {
	for _, flag := range NetworkFlags {
		bFlag, _ := flag.(*cli.BoolFlag)
		if ctx.IsSet(bFlag.Name) {
			return true
		}
	}
	return false
}

func DialRPCWithHeaders(endpoint string, headers []string) (*rpc.Client, error) {
	if endpoint == "" {
		return nil, errors.New("endpoint must be specified")
	}
	if strings.HasPrefix(endpoint, "rpc:") || strings.HasPrefix(endpoint, "ipc:") {
		// Backwards compatibility with geth < 1.5 which required
		// these prefixes.
		endpoint = endpoint[4:]
	}
	var opts []rpc.ClientOption
	if len(headers) > 0 {
		customHeaders := make(http.Header)
		for _, h := range headers {
			kv := strings.Split(h, ":")
			if len(kv) != 2 {
				return nil, fmt.Errorf("invalid http header directive: %q", h)
			}
			customHeaders.Add(kv[0], kv[1])
		}
		opts = append(opts, rpc.WithHeaders(customHeaders))
	}
	return rpc.DialOptions(context.Background(), endpoint, opts...)
}

func MakeGenesis(ctx *cli.Context) *core.Genesis {
	var genesis *core.Genesis
	switch {
	case ctx.Bool(MainnetFlag.Name):
		genesis = core.DefaultGenesisBlock()
	case ctx.Bool(HoleskyFlag.Name):
		genesis = core.DefaultHoleskyGenesisBlock()
	case ctx.Bool(SepoliaFlag.Name):
		genesis = core.DefaultSepoliaGenesisBlock()
	// SYSCOIN
	case ctx.Bool(SyscoinFlag.Name):
		genesis = core.DefaultSyscoinGenesisBlock()
	case ctx.Bool(TanenbaumFlag.Name):
		genesis = core.DefaultTanenbaumGenesisBlock()
	case ctx.Bool(DeveloperFlag.Name):
		Fatalf("Developer chains are ephemeral")
	}
	return genesis
}

// MakeChain creates a chain manager from set command line flags.
func MakeChain(ctx *cli.Context, stack *node.Node, readonly bool) (*core.BlockChain, ethdb.Database) {
	var (
		gspec   = MakeGenesis(ctx)
		chainDb = MakeChainDatabase(ctx, stack, readonly)
	)
	config, err := core.LoadChainConfig(chainDb, gspec)
	if err != nil {
		Fatalf("%v", err)
	}
	engine, err := ethconfig.CreateConsensusEngine(config, chainDb)
	if err != nil {
		Fatalf("%v", err)
	}
	if gcmode := ctx.String(GCModeFlag.Name); gcmode != "full" && gcmode != "archive" {
		Fatalf("--%s must be either 'full' or 'archive'", GCModeFlag.Name)
	}
	scheme, err := rawdb.ParseStateScheme(ctx.String(StateSchemeFlag.Name), chainDb)
	if err != nil {
		Fatalf("%v", err)
	}
	cache := &core.CacheConfig{
		TrieCleanLimit:      ethconfig.Defaults.TrieCleanCache,
		TrieCleanNoPrefetch: ctx.Bool(CacheNoPrefetchFlag.Name),
		TrieDirtyLimit:      ethconfig.Defaults.TrieDirtyCache,
		TrieDirtyDisabled:   ctx.String(GCModeFlag.Name) == "archive",
		TrieTimeLimit:       ethconfig.Defaults.TrieTimeout,
		SnapshotLimit:       ethconfig.Defaults.SnapshotCache,
		Preimages:           ctx.Bool(CachePreimagesFlag.Name),
		StateScheme:         scheme,
		StateHistory:        ctx.Uint64(StateHistoryFlag.Name),
	}
	if cache.TrieDirtyDisabled && !cache.Preimages {
		cache.Preimages = true
		log.Info("Enabling recording of key preimages since archive mode is used")
	}
	if !ctx.Bool(SnapshotFlag.Name) {
		cache.SnapshotLimit = 0 // Disabled
	}
	// If we're in readonly, do not bother generating snapshot data.
	if readonly {
		cache.SnapshotNoBuild = true
	}

	if ctx.IsSet(CacheFlag.Name) || ctx.IsSet(CacheTrieFlag.Name) {
		cache.TrieCleanLimit = ctx.Int(CacheFlag.Name) * ctx.Int(CacheTrieFlag.Name) / 100
	}
	if ctx.IsSet(CacheFlag.Name) || ctx.IsSet(CacheGCFlag.Name) {
		cache.TrieDirtyLimit = ctx.Int(CacheFlag.Name) * ctx.Int(CacheGCFlag.Name) / 100
	}
	vmcfg := vm.Config{
		EnablePreimageRecording: ctx.Bool(VMEnableDebugFlag.Name),
	}
	if ctx.IsSet(VMTraceFlag.Name) {
		if name := ctx.String(VMTraceFlag.Name); name != "" {
			config := json.RawMessage(ctx.String(VMTraceJsonConfigFlag.Name))
			t, err := tracers.LiveDirectory.New(name, config)
			if err != nil {
				Fatalf("Failed to create tracer %q: %v", name, err)
			}
			vmcfg.Tracer = t
		}
	}
	// Disable transaction indexing/unindexing by default.
	chain, err := core.NewBlockChain(chainDb, cache, gspec, nil, engine, vmcfg, nil)
	if err != nil {
		Fatalf("Can't create BlockChain: %v", err)
	}

	return chain, chainDb
}

// MakeConsolePreloads retrieves the absolute paths for the console JavaScript
// scripts to preload before starting.
func MakeConsolePreloads(ctx *cli.Context) []string {
	// Skip preloading if there's nothing to preload
	if ctx.String(PreloadJSFlag.Name) == "" {
		return nil
	}
	// Otherwise resolve absolute paths and return them
	var preloads []string

	for _, file := range strings.Split(ctx.String(PreloadJSFlag.Name), ",") {
		preloads = append(preloads, strings.TrimSpace(file))
	}
	return preloads
}

// MakeTrieDatabase constructs a trie database based on the configured scheme.
func MakeTrieDatabase(ctx *cli.Context, disk ethdb.Database, preimage bool, readOnly bool, isVerkle bool) *triedb.Database {
	config := &triedb.Config{
		Preimages: preimage,
		IsVerkle:  isVerkle,
	}
	scheme, err := rawdb.ParseStateScheme(ctx.String(StateSchemeFlag.Name), disk)
	if err != nil {
		Fatalf("%v", err)
	}
	if scheme == rawdb.HashScheme {
		// Read-only mode is not implemented in hash mode,
		// ignore the parameter silently. TODO(rjl493456442)
		// please config it if read mode is implemented.
		config.HashDB = hashdb.Defaults
		return triedb.NewDatabase(disk, config)
	}
	if readOnly {
		config.PathDB = pathdb.ReadOnly
	} else {
		config.PathDB = pathdb.Defaults
	}
	return triedb.NewDatabase(disk, config)
}<|MERGE_RESOLUTION|>--- conflicted
+++ resolved
@@ -1565,15 +1565,9 @@
 
 // SetEthConfig applies eth-related command line flags to the config.
 func SetEthConfig(ctx *cli.Context, stack *node.Node, cfg *ethconfig.Config) {
-<<<<<<< HEAD
 	// SYSCOIN Avoid conflicting network flags
-	CheckExclusive(ctx, MainnetFlag, DeveloperFlag, SepoliaFlag, TanenbaumFlag, SyscoinFlag, HoleskyFlag)
-	CheckExclusive(ctx, DeveloperFlag, ExternalSignerFlag) // Can't use both ephemeral unlocked and external signer
-=======
-	// Avoid conflicting network flags
-	flags.CheckExclusive(ctx, MainnetFlag, DeveloperFlag, SepoliaFlag, HoleskyFlag)
+	flags.CheckExclusive(ctx, MainnetFlag, DeveloperFlag, SepoliaFlag, TanenbaumFlag, SyscoinFlag, HoleskyFlag)
 	flags.CheckExclusive(ctx, DeveloperFlag, ExternalSignerFlag) // Can't use both ephemeral unlocked and external signer
->>>>>>> ebff2f42
 
 	// Set configurations from CLI flags
 	setEtherbase(ctx, cfg)
