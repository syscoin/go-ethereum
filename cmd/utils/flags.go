--- conflicted
+++ resolved
@@ -187,7 +187,6 @@
 		Usage:    "Exits after block synchronisation completes",
 		Category: flags.EthCategory,
 	}
-<<<<<<< HEAD
 	SyscoinFlag = &cli.BoolFlag{
 		Name:  "syscoin",
 		Usage: "Syscoin network: pre-configured NEVM-based syscoin network.",
@@ -196,9 +195,6 @@
 		Name:  "tanenbaum",
 		Usage: "Tanenbaum network: pre-configured NEVM-based Tanenbaum test network.",
 	}
-=======
-
->>>>>>> 4b9c307d
 	// Dump command options.
 	IterativeOutputFlag = &cli.BoolFlag{
 		Name:  "iterative",
@@ -570,14 +566,11 @@
 		Name:     "miner.noverify",
 		Usage:    "Disable remote sealing verification",
 		Category: flags.MinerCategory,
-<<<<<<< HEAD
 	}
 	// SYSCOIN
 	NEVMPubFlag = &cli.StringFlag{
 		Name:  "nevmpub",
 		Usage: "NEVM ZMQ REP Endpoint",
-=======
->>>>>>> 4b9c307d
 	}
 
 	// Account settings
@@ -1005,20 +998,14 @@
 		GoerliFlag,
 		SepoliaFlag,
 		KilnFlag,
-<<<<<<< HEAD
 		// SYSCOIN
 		TanenbaumFlag,
-=======
->>>>>>> 4b9c307d
 	}
 	// NetworkFlags is the flag group of all built-in supported networks.
 	NetworkFlags = append([]cli.Flag{
 		MainnetFlag,
-<<<<<<< HEAD
 		// SYSCOIN
 		SyscoinFlag,
-=======
->>>>>>> 4b9c307d
 	}, TestnetFlags...)
 
 	// DatabasePathFlags is the flag group of all database path flags.
@@ -1045,15 +1032,12 @@
 		if ctx.Bool(GoerliFlag.Name) {
 			return filepath.Join(path, "goerli")
 		}
-<<<<<<< HEAD
 		if ctx.Bool(SyscoinFlag.Name) {
 			return filepath.Join(path, "syscoin")
 		}
 		if ctx.Bool(TanenbaumFlag.Name) {
 			return filepath.Join(path, "tanenbaum")
 		}
-=======
->>>>>>> 4b9c307d
 		if ctx.Bool(SepoliaFlag.Name) {
 			return filepath.Join(path, "sepolia")
 		}
@@ -1114,13 +1098,10 @@
 		urls = params.RinkebyBootnodes
 	case ctx.Bool(GoerliFlag.Name):
 		urls = params.GoerliBootnodes
-<<<<<<< HEAD
 	case ctx.Bool(SyscoinFlag.Name):
 		urls = params.SyscoinBootnodes
 	case ctx.Bool(TanenbaumFlag.Name):
 		urls = params.TanenbaumBootnodes
-=======
->>>>>>> 4b9c307d
 	case ctx.Bool(KilnFlag.Name):
 		urls = params.KilnBootnodes
 	}
@@ -1217,7 +1198,6 @@
 
 	if ctx.IsSet(AuthListenFlag.Name) {
 		cfg.AuthAddr = ctx.String(AuthListenFlag.Name)
-<<<<<<< HEAD
 	}
 
 	if ctx.IsSet(AuthPortFlag.Name) {
@@ -1243,33 +1223,6 @@
 	if ctx.IsSet(HTTPPathPrefixFlag.Name) {
 		cfg.HTTPPathPrefix = ctx.String(HTTPPathPrefixFlag.Name)
 	}
-=======
-	}
-
-	if ctx.IsSet(AuthPortFlag.Name) {
-		cfg.AuthPort = ctx.Int(AuthPortFlag.Name)
-	}
-
-	if ctx.IsSet(AuthVirtualHostsFlag.Name) {
-		cfg.AuthVirtualHosts = SplitAndTrim(ctx.String(AuthVirtualHostsFlag.Name))
-	}
-
-	if ctx.IsSet(HTTPCORSDomainFlag.Name) {
-		cfg.HTTPCors = SplitAndTrim(ctx.String(HTTPCORSDomainFlag.Name))
-	}
-
-	if ctx.IsSet(HTTPApiFlag.Name) {
-		cfg.HTTPModules = SplitAndTrim(ctx.String(HTTPApiFlag.Name))
-	}
-
-	if ctx.IsSet(HTTPVirtualHostsFlag.Name) {
-		cfg.HTTPVirtualHosts = SplitAndTrim(ctx.String(HTTPVirtualHostsFlag.Name))
-	}
-
-	if ctx.IsSet(HTTPPathPrefixFlag.Name) {
-		cfg.HTTPPathPrefix = ctx.String(HTTPPathPrefixFlag.Name)
-	}
->>>>>>> 4b9c307d
 	if ctx.IsSet(AllowUnprotectedTxs.Name) {
 		cfg.AllowUnprotectedTxs = ctx.Bool(AllowUnprotectedTxs.Name)
 	}
@@ -1537,7 +1490,6 @@
 
 	if ctx.IsSet(JWTSecretFlag.Name) {
 		cfg.JWTSecret = ctx.String(JWTSecretFlag.Name)
-<<<<<<< HEAD
 	}
 
 	if ctx.IsSet(ExternalSignerFlag.Name) {
@@ -1547,17 +1499,6 @@
 	if ctx.IsSet(KeyStoreDirFlag.Name) {
 		cfg.KeyStoreDir = ctx.String(KeyStoreDirFlag.Name)
 	}
-=======
-	}
-
-	if ctx.IsSet(ExternalSignerFlag.Name) {
-		cfg.ExternalSigner = ctx.String(ExternalSignerFlag.Name)
-	}
-
-	if ctx.IsSet(KeyStoreDirFlag.Name) {
-		cfg.KeyStoreDir = ctx.String(KeyStoreDirFlag.Name)
-	}
->>>>>>> 4b9c307d
 	if ctx.IsSet(DeveloperFlag.Name) {
 		cfg.UseLightweightKDF = true
 	}
@@ -1617,13 +1558,10 @@
 		cfg.DataDir = filepath.Join(node.DefaultDataDir(), "rinkeby")
 	case ctx.Bool(GoerliFlag.Name) && cfg.DataDir == node.DefaultDataDir():
 		cfg.DataDir = filepath.Join(node.DefaultDataDir(), "goerli")
-<<<<<<< HEAD
 	case ctx.Bool(SyscoinFlag.Name) && cfg.DataDir == node.DefaultDataDir():
 		cfg.DataDir = filepath.Join(node.DefaultDataDir(), "syscoin")
 	case ctx.Bool(TanenbaumFlag.Name) && cfg.DataDir == node.DefaultDataDir():
 		cfg.DataDir = filepath.Join(node.DefaultDataDir(), "tanenbaum")
-=======
->>>>>>> 4b9c307d
 	case ctx.Bool(SepoliaFlag.Name) && cfg.DataDir == node.DefaultDataDir():
 		cfg.DataDir = filepath.Join(node.DefaultDataDir(), "sepolia")
 	case ctx.Bool(KilnFlag.Name) && cfg.DataDir == node.DefaultDataDir():
@@ -1818,11 +1756,7 @@
 // SetEthConfig applies eth-related command line flags to the config.
 func SetEthConfig(ctx *cli.Context, stack *node.Node, cfg *ethconfig.Config) {
 	// Avoid conflicting network flags
-<<<<<<< HEAD
 	CheckExclusive(ctx, MainnetFlag, DeveloperFlag, RopstenFlag, RinkebyFlag, GoerliFlag, SyscoinFlag, TanenbaumFlag, SepoliaFlag, KilnFlag)
-=======
-	CheckExclusive(ctx, MainnetFlag, DeveloperFlag, RopstenFlag, RinkebyFlag, GoerliFlag, SepoliaFlag, KilnFlag)
->>>>>>> 4b9c307d
 	CheckExclusive(ctx, LightServeFlag, SyncModeFlag, "light")
 	CheckExclusive(ctx, DeveloperFlag, ExternalSignerFlag) // Can't use both ephemeral unlocked and external signer
 	if ctx.String(GCModeFlag.Name) == "archive" && ctx.Uint64(TxLookupLimitFlag.Name) != 0 {
@@ -2001,7 +1935,6 @@
 		}
 		cfg.Genesis = core.DefaultGoerliGenesisBlock()
 		SetDNSDiscoveryDefaults(cfg, params.GoerliGenesisHash)
-<<<<<<< HEAD
 	// SYSCOIN
 	case ctx.Bool(SyscoinFlag.Name):
 		if !ctx.IsSet(NetworkIdFlag.Name) {
@@ -2015,8 +1948,6 @@
 		}
 		cfg.Genesis = core.DefaultTanenbaumGenesisBlock()
 		SetDNSDiscoveryDefaults(cfg, params.TanenbaumGenesisHash)
-=======
->>>>>>> 4b9c307d
 	case ctx.Bool(KilnFlag.Name):
 		if !ctx.IsSet(NetworkIdFlag.Name) {
 			cfg.NetworkId = 1337802
@@ -2272,13 +2203,10 @@
 		genesis = core.DefaultRinkebyGenesisBlock()
 	case ctx.Bool(GoerliFlag.Name):
 		genesis = core.DefaultGoerliGenesisBlock()
-<<<<<<< HEAD
 	case ctx.Bool(SyscoinFlag.Name):
 		genesis = core.DefaultSyscoinGenesisBlock()
 	case ctx.Bool(TanenbaumFlag.Name):
 		genesis = core.DefaultTanenbaumGenesisBlock()
-=======
->>>>>>> 4b9c307d
 	case ctx.Bool(KilnFlag.Name):
 		genesis = core.DefaultKilnGenesisBlock()
 	case ctx.Bool(DeveloperFlag.Name):
@@ -2301,12 +2229,8 @@
 	if ctx.Bool(FakePoWFlag.Name) {
 		ethashConfig.PowMode = ethash.ModeFake
 	}
-<<<<<<< HEAD
 	// SYSCOIN
 	engine := ethconfig.CreateConsensusEngine(stack, &ethashConfig, gspec.Config.ChainID, cliqueConfig, nil, false, chainDb)
-=======
-	engine := ethconfig.CreateConsensusEngine(stack, &ethashConfig, cliqueConfig, nil, false, chainDb)
->>>>>>> 4b9c307d
 	if gcmode := ctx.String(GCModeFlag.Name); gcmode != "full" && gcmode != "archive" {
 		Fatalf("--%s must be either 'full' or 'archive'", GCModeFlag.Name)
 	}
