--- conflicted
+++ resolved
@@ -127,12 +127,9 @@
 		utils.MinerExtraDataFlag,
 		utils.MinerRecommitIntervalFlag,
 		utils.MinerNoVerifyFlag,
-<<<<<<< HEAD
 		// SYSCOIN
 		utils.NEVMPubFlag,
-=======
 		utils.MinerNewPayloadTimeout,
->>>>>>> fb75f11e
 		utils.NATFlag,
 		utils.NoDiscoverFlag,
 		utils.DiscoveryV5Flag,
