// Copyright 2014 The go-ethereum Authors
// This file is part of go-ethereum.
//
// go-ethereum is free software: you can redistribute it and/or modify
// it under the terms of the GNU General Public License as published by
// the Free Software Foundation, either version 3 of the License, or
// (at your option) any later version.
//
// go-ethereum is distributed in the hope that it will be useful,
// but WITHOUT ANY WARRANTY; without even the implied warranty of
// MERCHANTABILITY or FITNESS FOR A PARTICULAR PURPOSE. See the
// GNU General Public License for more details.
//
// You should have received a copy of the GNU General Public License
// along with go-ethereum. If not, see <http://www.gnu.org/licenses/>.

// geth is a command-line client for Ethereum.
package main

import (
	"fmt"
	"os"
	"slices"
	"sort"
	"strconv"
	"time"

	"github.com/ethereum/go-ethereum/accounts"
	"github.com/ethereum/go-ethereum/cmd/utils"
	"github.com/ethereum/go-ethereum/common"
	"github.com/ethereum/go-ethereum/console/prompt"
	"github.com/ethereum/go-ethereum/eth/downloader"
	"github.com/ethereum/go-ethereum/ethclient"
	"github.com/ethereum/go-ethereum/internal/debug"
	"github.com/ethereum/go-ethereum/internal/flags"
	"github.com/ethereum/go-ethereum/log"
	"github.com/ethereum/go-ethereum/node"
	"go.uber.org/automaxprocs/maxprocs"

	// Force-load the tracer engines to trigger registration
	_ "github.com/ethereum/go-ethereum/eth/tracers/js"
	_ "github.com/ethereum/go-ethereum/eth/tracers/live"
	_ "github.com/ethereum/go-ethereum/eth/tracers/native"

	"github.com/urfave/cli/v2"
)

const (
	clientIdentifier = "geth" // Client identifier to advertise over the network
)

var (
	// flags that configure the node
	nodeFlags = slices.Concat([]cli.Flag{
		utils.IdentityFlag,
		utils.UnlockedAccountFlag,
		utils.PasswordFileFlag,
		utils.BootnodesFlag,
		utils.MinFreeDiskSpaceFlag,
		utils.KeyStoreDirFlag,
		utils.ExternalSignerFlag,
		utils.NoUSBFlag, // deprecated
		utils.USBFlag,
		utils.SmartCardDaemonPathFlag,
		utils.OverridePrague,
		utils.OverrideVerkle,
		utils.EnablePersonal, // deprecated
		utils.TxPoolLocalsFlag,
		utils.TxPoolNoLocalsFlag,
		utils.TxPoolJournalFlag,
		utils.TxPoolRejournalFlag,
		utils.TxPoolPriceLimitFlag,
		utils.TxPoolPriceBumpFlag,
		utils.TxPoolAccountSlotsFlag,
		utils.TxPoolGlobalSlotsFlag,
		utils.TxPoolAccountQueueFlag,
		utils.TxPoolGlobalQueueFlag,
		utils.TxPoolLifetimeFlag,
		utils.BlobPoolDataDirFlag,
		utils.BlobPoolDataCapFlag,
		utils.BlobPoolPriceBumpFlag,
		utils.SyncModeFlag,
		utils.SyncTargetFlag,
		utils.ExitWhenSyncedFlag,
		utils.GCModeFlag,
		utils.SnapshotFlag,
		utils.TxLookupLimitFlag, // deprecated
		utils.TransactionHistoryFlag,
		utils.ChainHistoryFlag,
		utils.LogHistoryFlag,
		utils.LogNoHistoryFlag,
		utils.LogExportCheckpointsFlag,
		utils.StateHistoryFlag,
		utils.LightServeFlag,    // deprecated
		utils.LightIngressFlag,  // deprecated
		utils.LightEgressFlag,   // deprecated
		utils.LightMaxPeersFlag, // deprecated
		utils.LightNoPruneFlag,  // deprecated
		utils.LightKDFFlag,
		utils.LightNoSyncServeFlag, // deprecated
		utils.EthRequiredBlocksFlag,
		utils.LegacyWhitelistFlag, // deprecated
		utils.BloomFilterSizeFlag,
		utils.CacheFlag,
		utils.CacheDatabaseFlag,
		utils.CacheTrieFlag,
		utils.CacheTrieJournalFlag,   // deprecated
		utils.CacheTrieRejournalFlag, // deprecated
		utils.CacheGCFlag,
		utils.CacheSnapshotFlag,
		utils.CacheNoPrefetchFlag,
		utils.CachePreimagesFlag,
		utils.CacheLogSizeFlag,
		utils.FDLimitFlag,
		utils.CryptoKZGFlag,
		utils.ListenPortFlag,
		utils.DiscoveryPortFlag,
		utils.MaxPeersFlag,
		utils.MaxPendingPeersFlag,
		utils.MiningEnabledFlag, // deprecated
		utils.MinerGasLimitFlag,
		utils.MinerGasPriceFlag,
		utils.MinerEtherbaseFlag, // deprecated
		utils.MinerExtraDataFlag,
		utils.MinerRecommitIntervalFlag,
		utils.MinerPendingFeeRecipientFlag,
		utils.MinerNewPayloadTimeoutFlag, // deprecated
		// SYSCOIN
		utils.NEVMPubFlag,
		utils.NATFlag,
		utils.NoDiscoverFlag,
		utils.DiscoveryV4Flag,
		utils.DiscoveryV5Flag,
		utils.LegacyDiscoveryV5Flag, // deprecated
		utils.NetrestrictFlag,
		utils.NodeKeyFileFlag,
		utils.NodeKeyHexFlag,
		utils.DNSDiscoveryFlag,
		utils.DeveloperFlag,
		utils.DeveloperGasLimitFlag,
		utils.DeveloperPeriodFlag,
		utils.VMEnableDebugFlag,
		utils.VMTraceFlag,
		utils.VMTraceJsonConfigFlag,
		utils.NetworkIdFlag,
		utils.EthStatsURLFlag,
		utils.NoCompactionFlag,
		utils.GpoBlocksFlag,
		utils.GpoPercentileFlag,
		utils.GpoMaxGasPriceFlag,
		utils.GpoIgnoreGasPriceFlag,
		configFileFlag,
		utils.LogDebugFlag,
		utils.LogBacktraceAtFlag,
		utils.BeaconApiFlag,
		utils.BeaconApiHeaderFlag,
		utils.BeaconThresholdFlag,
		utils.BeaconNoFilterFlag,
		utils.BeaconConfigFlag,
		utils.BeaconGenesisRootFlag,
		utils.BeaconGenesisTimeFlag,
		utils.BeaconCheckpointFlag,
	}, utils.NetworkFlags, utils.DatabaseFlags)

	rpcFlags = []cli.Flag{
		utils.HTTPEnabledFlag,
		utils.HTTPListenAddrFlag,
		utils.HTTPPortFlag,
		utils.HTTPCORSDomainFlag,
		utils.AuthListenFlag,
		utils.AuthPortFlag,
		utils.AuthVirtualHostsFlag,
		utils.JWTSecretFlag,
		utils.HTTPVirtualHostsFlag,
		utils.GraphQLEnabledFlag,
		utils.GraphQLCORSDomainFlag,
		utils.GraphQLVirtualHostsFlag,
		utils.HTTPApiFlag,
		utils.HTTPPathPrefixFlag,
		utils.WSEnabledFlag,
		utils.WSListenAddrFlag,
		utils.WSPortFlag,
		utils.WSApiFlag,
		utils.WSAllowedOriginsFlag,
		utils.WSPathPrefixFlag,
		utils.IPCDisabledFlag,
		utils.IPCPathFlag,
		utils.InsecureUnlockAllowedFlag,
		utils.RPCGlobalGasCapFlag,
		utils.RPCGlobalEVMTimeoutFlag,
		utils.RPCGlobalTxFeeCapFlag,
		utils.AllowUnprotectedTxs,
		utils.BatchRequestLimit,
		utils.BatchResponseMaxSize,
	}

	metricsFlags = []cli.Flag{
		utils.MetricsEnabledFlag,
		utils.MetricsEnabledExpensiveFlag,
		utils.MetricsHTTPFlag,
		utils.MetricsPortFlag,
		utils.MetricsEnableInfluxDBFlag,
		utils.MetricsInfluxDBEndpointFlag,
		utils.MetricsInfluxDBDatabaseFlag,
		utils.MetricsInfluxDBUsernameFlag,
		utils.MetricsInfluxDBPasswordFlag,
		utils.MetricsInfluxDBTagsFlag,
		utils.MetricsEnableInfluxDBV2Flag,
		utils.MetricsInfluxDBTokenFlag,
		utils.MetricsInfluxDBBucketFlag,
		utils.MetricsInfluxDBOrganizationFlag,
	}
)

var app = flags.NewApp("the go-ethereum command line interface")

func init() {
	// Initialize the CLI app and start Geth
	app.Action = geth
	app.Commands = []*cli.Command{
		// See chaincmd.go:
		initCommand,
		importCommand,
		exportCommand,
		importHistoryCommand,
		exportHistoryCommand,
		importPreimagesCommand,
		removedbCommand,
		dumpCommand,
		dumpGenesisCommand,
		pruneCommand,
		// See accountcmd.go:
		accountCommand,
		walletCommand,
		// See consolecmd.go:
		consoleCommand,
		attachCommand,
		javascriptCommand,
		// See misccmd.go:
		versionCommand,
		versionCheckCommand,
		licenseCommand,
		// See config.go
		dumpConfigCommand,
		// see dbcmd.go
		dbCommand,
		// See cmd/utils/flags_legacy.go
		utils.ShowDeprecated,
		// See snapshot.go
		snapshotCommand,
		// See verkle.go
		verkleCommand,
	}
	if logTestCommand != nil {
		app.Commands = append(app.Commands, logTestCommand)
	}
	sort.Sort(cli.CommandsByName(app.Commands))

	app.Flags = slices.Concat(
		nodeFlags,
		rpcFlags,
		consoleFlags,
		debug.Flags,
		metricsFlags,
	)
	flags.AutoEnvVars(app.Flags, "GETH")

	app.Before = func(ctx *cli.Context) error {
		maxprocs.Set() // Automatically set GOMAXPROCS to match Linux container CPU quota.
		flags.MigrateGlobalFlags(ctx)
		if err := debug.Setup(ctx); err != nil {
			return err
		}
		flags.CheckEnvVars(ctx, app.Flags, "GETH")
		return nil
	}
	app.After = func(ctx *cli.Context) error {
		debug.Exit()
		prompt.Stdin.Close() // Resets terminal mode.
		return nil
	}
}

func main() {
	if err := app.Run(os.Args); err != nil {
		fmt.Fprintln(os.Stderr, err)
		os.Exit(1)
	}
}

// prepare manipulates memory cache allowance and setups metric system.
// This function should be called before launching devp2p stack.
func prepare(ctx *cli.Context) {
	// If we're running a known preset, log it for convenience.
	switch {
	// SYSCOIN
	case ctx.IsSet(utils.SyscoinFlag.Name):
		log.Info("Starting Geth on Syscoin mainnet...")
	case ctx.IsSet(utils.TanenbaumFlag.Name):
		log.Info("Starting Geth on Tanenbaum testnet...")
	case ctx.IsSet(utils.SepoliaFlag.Name):
		log.Info("Starting Geth on Sepolia testnet...")

	case ctx.IsSet(utils.HoleskyFlag.Name):
		log.Info("Starting Geth on Holesky testnet...")

	case ctx.IsSet(utils.HoodiFlag.Name):
		log.Info("Starting Geth on Hoodi testnet...")

	case ctx.IsSet(utils.DeveloperFlag.Name):
		log.Info("Starting Geth in ephemeral dev mode...")
		log.Warn(`You are running Geth in --dev mode. Please note the following:

  1. This mode is only intended for fast, iterative development without assumptions on
     security or persistence.
  2. The database is created in memory unless specified otherwise. Therefore, shutting down
     your computer or losing power will wipe your entire block data and chain state for
     your dev environment.
  3. A random, pre-allocated developer account will be available and unlocked as
     eth.coinbase, which can be used for testing. The random dev account is temporary,
     stored on a ramdisk, and will be lost if your machine is restarted.
  4. Mining is enabled by default. However, the client will only seal blocks if transactions
     are pending in the mempool. The miner's minimum accepted gas price is 1.
  5. Networking is disabled; there is no listen-address, the maximum number of peers is set
     to 0, and discovery is disabled.
`)

	case !ctx.IsSet(utils.NetworkIdFlag.Name):
		// SYSCOIN
		log.Info("Starting Geth on Syscoin mainnet...")
	}
	// If we're a full node on mainnet without --cache specified, bump default cache allowance
	if !ctx.IsSet(utils.CacheFlag.Name) && !ctx.IsSet(utils.NetworkIdFlag.Name) {
		// Make sure we're not on any supported preconfigured testnet either
		if !ctx.IsSet(utils.HoleskyFlag.Name) &&
			!ctx.IsSet(utils.SepoliaFlag.Name) &&
<<<<<<< HEAD
			// SYSCOIN
			!ctx.IsSet(utils.SyscoinFlag.Name) &&
			!ctx.IsSet(utils.TanenbaumFlag.Name) &&
=======
			!ctx.IsSet(utils.HoodiFlag.Name) &&
>>>>>>> 624a5d8b
			!ctx.IsSet(utils.DeveloperFlag.Name) {
			// Nope, we're really on mainnet. Bump that cache up!
			log.Info("Bumping default cache on mainnet", "provided", ctx.Int(utils.CacheFlag.Name), "updated", 4096)
			ctx.Set(utils.CacheFlag.Name, strconv.Itoa(4096))
		}
	}
}

// geth is the main entry point into the system if no special subcommand is run.
// It creates a default node based on the command line arguments and runs it in
// blocking mode, waiting for it to be shut down.
func geth(ctx *cli.Context) error {
	if args := ctx.Args().Slice(); len(args) > 0 {
		return fmt.Errorf("invalid command: %q", args[0])
	}

	prepare(ctx)
	stack := makeFullNode(ctx)
	defer stack.Close()

	startNode(ctx, stack, false)
	stack.Wait()
	return nil
}

// startNode boots up the system node and all registered protocols, after which
// it starts the RPC/IPC interfaces and the miner.
func startNode(ctx *cli.Context, stack *node.Node, isConsole bool) {
	// Start up the node itself
	utils.StartNode(ctx, stack, isConsole)

	if ctx.IsSet(utils.UnlockedAccountFlag.Name) {
		log.Warn(`The "unlock" flag has been deprecated and has no effect`)
	}

	// Register wallet event handlers to open and auto-derive wallets
	events := make(chan accounts.WalletEvent, 16)
	stack.AccountManager().Subscribe(events)

	// Create a client to interact with local geth node.
	rpcClient := stack.Attach()
	ethClient := ethclient.NewClient(rpcClient)

	go func() {
		// Open any wallets already attached
		for _, wallet := range stack.AccountManager().Wallets() {
			if err := wallet.Open(""); err != nil {
				log.Warn("Failed to open wallet", "url", wallet.URL(), "err", err)
			}
		}
		// Listen for wallet event till termination
		for event := range events {
			switch event.Kind {
			case accounts.WalletArrived:
				if err := event.Wallet.Open(""); err != nil {
					log.Warn("New wallet appeared, failed to open", "url", event.Wallet.URL(), "err", err)
				}
			case accounts.WalletOpened:
				status, _ := event.Wallet.Status()
				log.Info("New wallet appeared", "url", event.Wallet.URL(), "status", status)

				var derivationPaths []accounts.DerivationPath
				if event.Wallet.URL().Scheme == "ledger" {
					derivationPaths = append(derivationPaths, accounts.LegacyLedgerBaseDerivationPath)
				}
				derivationPaths = append(derivationPaths, accounts.DefaultBaseDerivationPath)

				event.Wallet.SelfDerive(derivationPaths, ethClient)

			case accounts.WalletDropped:
				log.Info("Old wallet dropped", "url", event.Wallet.URL())
				event.Wallet.Close()
			}
		}
	}()

	// Spawn a standalone goroutine for status synchronization monitoring,
	// close the node when synchronization is complete if user required.
	if ctx.Bool(utils.ExitWhenSyncedFlag.Name) {
		go func() {
			sub := stack.EventMux().Subscribe(downloader.DoneEvent{})
			defer sub.Unsubscribe()
			for {
				event := <-sub.Chan()
				if event == nil {
					continue
				}
				done, ok := event.Data.(downloader.DoneEvent)
				if !ok {
					continue
				}
				if timestamp := time.Unix(int64(done.Latest.Time), 0); time.Since(timestamp) < 10*time.Minute {
					log.Info("Synchronisation completed", "latestnum", done.Latest.Number, "latesthash", done.Latest.Hash(),
						"age", common.PrettyAge(timestamp))
					stack.Close()
				}
			}
		}()
	}
}<|MERGE_RESOLUTION|>--- conflicted
+++ resolved
@@ -334,13 +334,10 @@
 		// Make sure we're not on any supported preconfigured testnet either
 		if !ctx.IsSet(utils.HoleskyFlag.Name) &&
 			!ctx.IsSet(utils.SepoliaFlag.Name) &&
-<<<<<<< HEAD
 			// SYSCOIN
 			!ctx.IsSet(utils.SyscoinFlag.Name) &&
 			!ctx.IsSet(utils.TanenbaumFlag.Name) &&
-=======
 			!ctx.IsSet(utils.HoodiFlag.Name) &&
->>>>>>> 624a5d8b
 			!ctx.IsSet(utils.DeveloperFlag.Name) {
 			// Nope, we're really on mainnet. Bump that cache up!
 			log.Info("Bumping default cache on mainnet", "provided", ctx.Int(utils.CacheFlag.Name), "updated", 4096)
