// Copyright 2020 The go-ethereum Authors
// This file is part of go-ethereum.
//
// go-ethereum is free software: you can redistribute it and/or modify
// it under the terms of the GNU General Public License as published by
// the Free Software Foundation, either version 3 of the License, or
// (at your option) any later version.
//
// go-ethereum is distributed in the hope that it will be useful,
// but WITHOUT ANY WARRANTY; without even the implied warranty of
// MERCHANTABILITY or FITNESS FOR A PARTICULAR PURPOSE. See the
// GNU General Public License for more details.
//
// You should have received a copy of the GNU General Public License
// along with go-ethereum. If not, see <http://www.gnu.org/licenses/>.

package t8ntool

import (
	"encoding/json"
	"fmt"
	"io"
	"math/big"

	"github.com/ethereum/go-ethereum/common"
	"github.com/ethereum/go-ethereum/common/hexutil"
	"github.com/ethereum/go-ethereum/common/math"
	"github.com/ethereum/go-ethereum/consensus/ethash"
	"github.com/ethereum/go-ethereum/consensus/misc"
	"github.com/ethereum/go-ethereum/consensus/misc/eip4844"
	"github.com/ethereum/go-ethereum/core"
	"github.com/ethereum/go-ethereum/core/rawdb"
	"github.com/ethereum/go-ethereum/core/state"
	"github.com/ethereum/go-ethereum/core/tracing"
	"github.com/ethereum/go-ethereum/core/types"
	"github.com/ethereum/go-ethereum/core/vm"
	"github.com/ethereum/go-ethereum/crypto"
	"github.com/ethereum/go-ethereum/eth/tracers"
	"github.com/ethereum/go-ethereum/ethdb"
	"github.com/ethereum/go-ethereum/log"
	"github.com/ethereum/go-ethereum/params"
	"github.com/ethereum/go-ethereum/rlp"
	"github.com/ethereum/go-ethereum/trie"
	"github.com/ethereum/go-ethereum/triedb"
	"github.com/holiman/uint256"
	"golang.org/x/crypto/sha3"
)

type Prestate struct {
	Env stEnv              `json:"env"`
	Pre types.GenesisAlloc `json:"pre"`
}

//go:generate go run github.com/fjl/gencodec -type ExecutionResult -field-override executionResultMarshaling -out gen_execresult.go

// ExecutionResult contains the execution status after running a state test, any
// error that might have occurred and a dump of the final state if requested.
type ExecutionResult struct {
	StateRoot            common.Hash           `json:"stateRoot"`
	TxRoot               common.Hash           `json:"txRoot"`
	ReceiptRoot          common.Hash           `json:"receiptsRoot"`
	LogsHash             common.Hash           `json:"logsHash"`
	Bloom                types.Bloom           `json:"logsBloom"        gencodec:"required"`
	Receipts             types.Receipts        `json:"receipts"`
	Rejected             []*rejectedTx         `json:"rejected,omitempty"`
	Difficulty           *math.HexOrDecimal256 `json:"currentDifficulty" gencodec:"required"`
	GasUsed              math.HexOrDecimal64   `json:"gasUsed"`
	BaseFee              *math.HexOrDecimal256 `json:"currentBaseFee,omitempty"`
	WithdrawalsRoot      *common.Hash          `json:"withdrawalsRoot,omitempty"`
	CurrentExcessBlobGas *math.HexOrDecimal64  `json:"currentExcessBlobGas,omitempty"`
	CurrentBlobGasUsed   *math.HexOrDecimal64  `json:"blobGasUsed,omitempty"`
	RequestsHash         *common.Hash          `json:"requestsHash,omitempty"`
	Requests             [][]byte              `json:"requests,omitempty"`
}

type executionResultMarshaling struct {
	Requests []hexutil.Bytes `json:"requests,omitempty"`
}

type ommer struct {
	Delta   uint64         `json:"delta"`
	Address common.Address `json:"address"`
}

//go:generate go run github.com/fjl/gencodec -type stEnv -field-override stEnvMarshaling -out gen_stenv.go
type stEnv struct {
	Coinbase              common.Address                      `json:"currentCoinbase"   gencodec:"required"`
	Difficulty            *big.Int                            `json:"currentDifficulty"`
	Random                *big.Int                            `json:"currentRandom"`
	ParentDifficulty      *big.Int                            `json:"parentDifficulty"`
	ParentBaseFee         *big.Int                            `json:"parentBaseFee,omitempty"`
	ParentGasUsed         uint64                              `json:"parentGasUsed,omitempty"`
	ParentGasLimit        uint64                              `json:"parentGasLimit,omitempty"`
	GasLimit              uint64                              `json:"currentGasLimit"   gencodec:"required"`
	Number                uint64                              `json:"currentNumber"     gencodec:"required"`
	Timestamp             uint64                              `json:"currentTimestamp"  gencodec:"required"`
	ParentTimestamp       uint64                              `json:"parentTimestamp,omitempty"`
	BlockHashes           map[math.HexOrDecimal64]common.Hash `json:"blockHashes,omitempty"`
	Ommers                []ommer                             `json:"ommers,omitempty"`
	Withdrawals           []*types.Withdrawal                 `json:"withdrawals,omitempty"`
	BaseFee               *big.Int                            `json:"currentBaseFee,omitempty"`
	ParentUncleHash       common.Hash                         `json:"parentUncleHash"`
	ExcessBlobGas         *uint64                             `json:"currentExcessBlobGas,omitempty"`
	ParentExcessBlobGas   *uint64                             `json:"parentExcessBlobGas,omitempty"`
	ParentBlobGasUsed     *uint64                             `json:"parentBlobGasUsed,omitempty"`
	ParentBeaconBlockRoot *common.Hash                        `json:"parentBeaconBlockRoot"`
}

type stEnvMarshaling struct {
	Coinbase            common.UnprefixedAddress
	Difficulty          *math.HexOrDecimal256
	Random              *math.HexOrDecimal256
	ParentDifficulty    *math.HexOrDecimal256
	ParentBaseFee       *math.HexOrDecimal256
	ParentGasUsed       math.HexOrDecimal64
	ParentGasLimit      math.HexOrDecimal64
	GasLimit            math.HexOrDecimal64
	Number              math.HexOrDecimal64
	Timestamp           math.HexOrDecimal64
	ParentTimestamp     math.HexOrDecimal64
	BaseFee             *math.HexOrDecimal256
	ExcessBlobGas       *math.HexOrDecimal64
	ParentExcessBlobGas *math.HexOrDecimal64
	ParentBlobGasUsed   *math.HexOrDecimal64
}

type rejectedTx struct {
	Index int    `json:"index"`
	Err   string `json:"error"`
}

// Apply applies a set of transactions to a pre-state
func (pre *Prestate) Apply(vmConfig vm.Config, chainConfig *params.ChainConfig,
	txIt txIterator, miningReward int64,
	getTracerFn func(txIndex int, txHash common.Hash) (*tracers.Tracer, io.WriteCloser, error)) (*state.StateDB, *ExecutionResult, []byte, error) {
	// Capture errors for BLOCKHASH operation, if we haven't been supplied the
	// required blockhashes
	var hashError error
	getHash := func(num uint64) common.Hash {
		if pre.Env.BlockHashes == nil {
			hashError = fmt.Errorf("getHash(%d) invoked, no blockhashes provided", num)
			return common.Hash{}
		}
		h, ok := pre.Env.BlockHashes[math.HexOrDecimal64(num)]
		if !ok {
			hashError = fmt.Errorf("getHash(%d) invoked, blockhash for that block not provided", num)
		}
		return h
	}
	var (
		statedb     = MakePreState(rawdb.NewMemoryDatabase(), pre.Pre)
		signer      = types.MakeSigner(chainConfig, new(big.Int).SetUint64(pre.Env.Number), pre.Env.Timestamp)
		gaspool     = new(core.GasPool)
		blockHash   = common.Hash{0x13, 0x37}
		rejectedTxs []*rejectedTx
		includedTxs types.Transactions
		gasUsed     = uint64(0)
		blobGasUsed = uint64(0)
		receipts    = make(types.Receipts, 0)
		txIndex     = 0
	)
	gaspool.AddGas(pre.Env.GasLimit)
	vmContext := vm.BlockContext{
		CanTransfer: core.CanTransfer,
		Transfer:    core.Transfer,
		Coinbase:    pre.Env.Coinbase,
		BlockNumber: new(big.Int).SetUint64(pre.Env.Number),
		Time:        pre.Env.Timestamp,
		Difficulty:  pre.Env.Difficulty,
		GasLimit:    pre.Env.GasLimit,
		GetHash:     getHash,
	}
	// If currentBaseFee is defined, add it to the vmContext.
	if pre.Env.BaseFee != nil {
		vmContext.BaseFee = new(big.Int).Set(pre.Env.BaseFee)
	}
	// If random is defined, add it to the vmContext.
	if pre.Env.Random != nil {
		rnd := common.BigToHash(pre.Env.Random)
		vmContext.Random = &rnd
	}
	// Calculate the BlobBaseFee
	var excessBlobGas uint64
	if pre.Env.ExcessBlobGas != nil {
		excessBlobGas = *pre.Env.ExcessBlobGas
		vmContext.BlobBaseFee = eip4844.CalcBlobFee(excessBlobGas)
	} else {
		// If it is not explicitly defined, but we have the parent values, we try
		// to calculate it ourselves.
		parentExcessBlobGas := pre.Env.ParentExcessBlobGas
		parentBlobGasUsed := pre.Env.ParentBlobGasUsed
		if parentExcessBlobGas != nil && parentBlobGasUsed != nil {
			excessBlobGas = eip4844.CalcExcessBlobGas(*parentExcessBlobGas, *parentBlobGasUsed)
			vmContext.BlobBaseFee = eip4844.CalcBlobFee(excessBlobGas)
		}
	}
	// If DAO is supported/enabled, we need to handle it here. In geth 'proper', it's
	// done in StateProcessor.Process(block, ...), right before transactions are applied.
	if chainConfig.DAOForkSupport &&
		chainConfig.DAOForkBlock != nil &&
		chainConfig.DAOForkBlock.Cmp(new(big.Int).SetUint64(pre.Env.Number)) == 0 {
		misc.ApplyDAOHardFork(statedb)
	}
	// SYSCOIN
	if chainConfig.NexusBlock != nil &&
		chainConfig.NexusBlock.Cmp(new(big.Int).SetUint64(pre.Env.Number)) == 0 {
		misc.ApplyNexusHardFork(statedb)
	}
	if beaconRoot := pre.Env.ParentBeaconBlockRoot; beaconRoot != nil {
		evm := vm.NewEVM(vmContext, vm.TxContext{}, statedb, chainConfig, vmConfig)
		core.ProcessBeaconBlockRoot(*beaconRoot, evm, statedb)
	}
	if pre.Env.BlockHashes != nil && chainConfig.IsPrague(new(big.Int).SetUint64(pre.Env.Number), pre.Env.Timestamp) {
		var (
			prevNumber = pre.Env.Number - 1
			prevHash   = pre.Env.BlockHashes[math.HexOrDecimal64(prevNumber)]
			evm        = vm.NewEVM(vmContext, vm.TxContext{}, statedb, chainConfig, vmConfig)
		)
		core.ProcessParentBlockHash(prevHash, evm, statedb)
	}
	for i := 0; txIt.Next(); i++ {
		tx, err := txIt.Tx()
		if err != nil {
			log.Warn("rejected tx", "index", i, "error", err)
			rejectedTxs = append(rejectedTxs, &rejectedTx{i, err.Error()})
			continue
		}
		if tx.Type() == types.BlobTxType && vmContext.BlobBaseFee == nil {
			errMsg := "blob tx used but field env.ExcessBlobGas missing"
			log.Warn("rejected tx", "index", i, "hash", tx.Hash(), "error", errMsg)
			rejectedTxs = append(rejectedTxs, &rejectedTx{i, errMsg})
			continue
		}
		msg, err := core.TransactionToMessage(tx, signer, pre.Env.BaseFee)
		if err != nil {
			log.Warn("rejected tx", "index", i, "hash", tx.Hash(), "error", err)
			rejectedTxs = append(rejectedTxs, &rejectedTx{i, err.Error()})
			continue
		}
		txBlobGas := uint64(0)
		if tx.Type() == types.BlobTxType {
			txBlobGas = uint64(params.BlobTxBlobGasPerBlob * len(tx.BlobHashes()))
			if used, max := blobGasUsed+txBlobGas, uint64(params.MaxBlobGasPerBlock); used > max {
				err := fmt.Errorf("blob gas (%d) would exceed maximum allowance %d", used, max)
				log.Warn("rejected tx", "index", i, "err", err)
				rejectedTxs = append(rejectedTxs, &rejectedTx{i, err.Error()})
				continue
			}
		}
		tracer, traceOutput, err := getTracerFn(txIndex, tx.Hash())
		if err != nil {
			return nil, nil, nil, err
		}
		if tracer != nil {
			vmConfig.Tracer = tracer.Hooks
		}
		statedb.SetTxContext(tx.Hash(), txIndex)

		var (
			txContext = core.NewEVMTxContext(msg)
			snapshot  = statedb.Snapshot()
			prevGas   = gaspool.Gas()
		)
		evm := vm.NewEVM(vmContext, txContext, statedb, chainConfig, vmConfig)

		if tracer != nil && tracer.OnTxStart != nil {
			tracer.OnTxStart(evm.GetVMContext(), tx, msg.From)
		}
		// (ret []byte, usedGas uint64, failed bool, err error)
		msgResult, err := core.ApplyMessage(evm, msg, gaspool)
		if err != nil {
			statedb.RevertToSnapshot(snapshot)
			log.Info("rejected tx", "index", i, "hash", tx.Hash(), "from", msg.From, "error", err)
			rejectedTxs = append(rejectedTxs, &rejectedTx{i, err.Error()})
			gaspool.SetGas(prevGas)
			if tracer != nil {
				if tracer.OnTxEnd != nil {
					tracer.OnTxEnd(nil, err)
				}
				if err := writeTraceResult(tracer, traceOutput); err != nil {
					log.Warn("Error writing tracer output", "err", err)
				}
			}
			continue
		}
		includedTxs = append(includedTxs, tx)
		if hashError != nil {
			return nil, nil, nil, NewError(ErrorMissingBlockhash, hashError)
		}
		blobGasUsed += txBlobGas
		gasUsed += msgResult.UsedGas

		// Receipt:
		{
			var root []byte
			if chainConfig.IsByzantium(vmContext.BlockNumber) {
				statedb.Finalise(true)
			} else {
				root = statedb.IntermediateRoot(chainConfig.IsEIP158(vmContext.BlockNumber)).Bytes()
			}

			// Create a new receipt for the transaction, storing the intermediate root and
			// gas used by the tx.
			receipt := &types.Receipt{Type: tx.Type(), PostState: root, CumulativeGasUsed: gasUsed}
			if msgResult.Failed() {
				receipt.Status = types.ReceiptStatusFailed
			} else {
				receipt.Status = types.ReceiptStatusSuccessful
			}
			receipt.TxHash = tx.Hash()
			receipt.GasUsed = msgResult.UsedGas

			// If the transaction created a contract, store the creation address in the receipt.
			if msg.To == nil {
				receipt.ContractAddress = crypto.CreateAddress(evm.TxContext.Origin, tx.Nonce())
			}

			// Set the receipt logs and create the bloom filter.
			receipt.Logs = statedb.GetLogs(tx.Hash(), vmContext.BlockNumber.Uint64(), blockHash)
			receipt.Bloom = types.CreateBloom(types.Receipts{receipt})
			// These three are non-consensus fields:
			//receipt.BlockHash
			//receipt.BlockNumber
			receipt.TransactionIndex = uint(txIndex)
			receipts = append(receipts, receipt)
			if tracer != nil {
				if tracer.Hooks.OnTxEnd != nil {
					tracer.Hooks.OnTxEnd(receipt, nil)
				}
				if err = writeTraceResult(tracer, traceOutput); err != nil {
					log.Warn("Error writing tracer output", "err", err)
				}
			}
		}

		txIndex++
	}
	statedb.IntermediateRoot(chainConfig.IsEIP158(vmContext.BlockNumber))
	// Add mining reward? (-1 means rewards are disabled)
	if miningReward >= 0 {
		// Add mining reward. The mining reward may be `0`, which only makes a difference in the cases
		// where
		// - the coinbase self-destructed, or
		// - there are only 'bad' transactions, which aren't executed. In those cases,
		//   the coinbase gets no txfee, so isn't created, and thus needs to be touched
		var (
			blockReward = big.NewInt(miningReward)
			minerReward = new(big.Int).Set(blockReward)
			perOmmer    = new(big.Int).Rsh(blockReward, 5)
		)
		for _, ommer := range pre.Env.Ommers {
			// Add 1/32th for each ommer included
			minerReward.Add(minerReward, perOmmer)
			// Add (8-delta)/8
			reward := big.NewInt(8)
			reward.Sub(reward, new(big.Int).SetUint64(ommer.Delta))
			reward.Mul(reward, blockReward)
			reward.Rsh(reward, 3)
			statedb.AddBalance(ommer.Address, uint256.MustFromBig(reward), tracing.BalanceIncreaseRewardMineUncle)
		}
		statedb.AddBalance(pre.Env.Coinbase, uint256.MustFromBig(minerReward), tracing.BalanceIncreaseRewardMineBlock)
	}
	// Apply withdrawals
	for _, w := range pre.Env.Withdrawals {
		// Amount is in gwei, turn into wei
		amount := new(big.Int).Mul(new(big.Int).SetUint64(w.Amount), big.NewInt(params.GWei))
		statedb.AddBalance(w.Address, uint256.MustFromBig(amount), tracing.BalanceIncreaseWithdrawal)
	}

	// Gather the execution-layer triggered requests.
	var requests [][]byte
	if chainConfig.IsPrague(vmContext.BlockNumber, vmContext.Time) {
		// EIP-6110 deposits
		var allLogs []*types.Log
		for _, receipt := range receipts {
			allLogs = append(allLogs, receipt.Logs...)
		}
		depositRequests, err := core.ParseDepositLogs(allLogs, chainConfig)
		if err != nil {
			return nil, nil, nil, NewError(ErrorEVM, fmt.Errorf("could not parse requests logs: %v", err))
		}
		requests = append(requests, depositRequests)
		// create EVM for system calls
		vmenv := vm.NewEVM(vmContext, vm.TxContext{}, statedb, chainConfig, vm.Config{})
		// EIP-7002 withdrawals
		requests = append(requests, core.ProcessWithdrawalQueue(vmenv, statedb))
		// EIP-7251 consolidations
		requests = append(requests, core.ProcessConsolidationQueue(vmenv, statedb))
	}

	// Commit block
	root, err := statedb.Commit(vmContext.BlockNumber.Uint64(), chainConfig.IsEIP158(vmContext.BlockNumber))
	if err != nil {
		return nil, nil, nil, NewError(ErrorEVM, fmt.Errorf("could not commit state: %v", err))
	}
	execRs := &ExecutionResult{
		StateRoot:   root,
		TxRoot:      types.DeriveSha(includedTxs, trie.NewStackTrie(nil)),
		ReceiptRoot: types.DeriveSha(receipts, trie.NewStackTrie(nil)),
		Bloom:       types.CreateBloom(receipts),
		LogsHash:    rlpHash(statedb.Logs()),
		Receipts:    receipts,
		Rejected:    rejectedTxs,
		Difficulty:  (*math.HexOrDecimal256)(vmContext.Difficulty),
		GasUsed:     (math.HexOrDecimal64)(gasUsed),
		BaseFee:     (*math.HexOrDecimal256)(vmContext.BaseFee),
	}
	if pre.Env.Withdrawals != nil {
		h := types.DeriveSha(types.Withdrawals(pre.Env.Withdrawals), trie.NewStackTrie(nil))
		execRs.WithdrawalsRoot = &h
	}
	if vmContext.BlobBaseFee != nil {
		execRs.CurrentExcessBlobGas = (*math.HexOrDecimal64)(&excessBlobGas)
		execRs.CurrentBlobGasUsed = (*math.HexOrDecimal64)(&blobGasUsed)
	}
<<<<<<< HEAD

	var requests [][]byte
	// SYSCOIN
	if !chainConfig.IsSyscoin(vmContext.BlockNumber) && chainConfig.IsPrague(vmContext.BlockNumber, vmContext.Time) {
		// EIP-6110 deposits
		var allLogs []*types.Log
		for _, receipt := range receipts {
			allLogs = append(allLogs, receipt.Logs...)
		}
		depositRequests, err := core.ParseDepositLogs(allLogs, chainConfig)
		if err != nil {
			return nil, nil, nil, NewError(ErrorEVM, fmt.Errorf("could not parse requests logs: %v", err))
		}
		requests = append(requests, depositRequests)
		// create EVM for system calls
		vmenv := vm.NewEVM(vmContext, vm.TxContext{}, statedb, chainConfig, vm.Config{})
		// EIP-7002 withdrawals
		withdrawalRequests := core.ProcessWithdrawalQueue(vmenv, statedb)
		requests = append(requests, withdrawalRequests)
		// EIP-7251 consolidations
		consolidationRequests := core.ProcessConsolidationQueue(vmenv, statedb)
		requests = append(requests, consolidationRequests)
	}
=======
>>>>>>> 5adc3148
	if requests != nil {
		// Set requestsHash on block.
		h := types.CalcRequestsHash(requests)
		execRs.RequestsHash = &h
		for i := range requests {
			// remove prefix
			requests[i] = requests[i][1:]
		}
		execRs.Requests = requests
	}

	// Re-create statedb instance with new root upon the updated database
	// for accessing latest states.
	statedb, err = state.New(root, statedb.Database())
	if err != nil {
		return nil, nil, nil, NewError(ErrorEVM, fmt.Errorf("could not reopen state: %v", err))
	}
	body, _ := rlp.EncodeToBytes(includedTxs)
	return statedb, execRs, body, nil
}

func MakePreState(db ethdb.Database, accounts types.GenesisAlloc) *state.StateDB {
	tdb := triedb.NewDatabase(db, &triedb.Config{Preimages: true})
	sdb := state.NewDatabase(tdb, nil)
	statedb, _ := state.New(types.EmptyRootHash, sdb)
	for addr, a := range accounts {
		statedb.SetCode(addr, a.Code)
		statedb.SetNonce(addr, a.Nonce)
		statedb.SetBalance(addr, uint256.MustFromBig(a.Balance), tracing.BalanceIncreaseGenesisBalance)
		for k, v := range a.Storage {
			statedb.SetState(addr, k, v)
		}
	}
	// Commit and re-open to start with a clean state.
	root, _ := statedb.Commit(0, false)
	statedb, _ = state.New(root, sdb)
	return statedb
}

func rlpHash(x interface{}) (h common.Hash) {
	hw := sha3.NewLegacyKeccak256()
	rlp.Encode(hw, x)
	hw.Sum(h[:0])
	return h
}

// calcDifficulty is based on ethash.CalcDifficulty. This method is used in case
// the caller does not provide an explicit difficulty, but instead provides only
// parent timestamp + difficulty.
// Note: this method only works for ethash engine.
func calcDifficulty(config *params.ChainConfig, number, currentTime, parentTime uint64,
	parentDifficulty *big.Int, parentUncleHash common.Hash) *big.Int {
	uncleHash := parentUncleHash
	if uncleHash == (common.Hash{}) {
		uncleHash = types.EmptyUncleHash
	}
	parent := &types.Header{
		ParentHash: common.Hash{},
		UncleHash:  uncleHash,
		Difficulty: parentDifficulty,
		Number:     new(big.Int).SetUint64(number - 1),
		Time:       parentTime,
	}
	return ethash.CalcDifficulty(config, currentTime, parent)
}

func writeTraceResult(tracer *tracers.Tracer, f io.WriteCloser) error {
	defer f.Close()
	result, err := tracer.GetResult()
	if err != nil || result == nil {
		return err
	}
	err = json.NewEncoder(f).Encode(result)
	if err != nil {
		return err
	}
	return nil
}<|MERGE_RESOLUTION|>--- conflicted
+++ resolved
@@ -413,32 +413,6 @@
 		execRs.CurrentExcessBlobGas = (*math.HexOrDecimal64)(&excessBlobGas)
 		execRs.CurrentBlobGasUsed = (*math.HexOrDecimal64)(&blobGasUsed)
 	}
-<<<<<<< HEAD
-
-	var requests [][]byte
-	// SYSCOIN
-	if !chainConfig.IsSyscoin(vmContext.BlockNumber) && chainConfig.IsPrague(vmContext.BlockNumber, vmContext.Time) {
-		// EIP-6110 deposits
-		var allLogs []*types.Log
-		for _, receipt := range receipts {
-			allLogs = append(allLogs, receipt.Logs...)
-		}
-		depositRequests, err := core.ParseDepositLogs(allLogs, chainConfig)
-		if err != nil {
-			return nil, nil, nil, NewError(ErrorEVM, fmt.Errorf("could not parse requests logs: %v", err))
-		}
-		requests = append(requests, depositRequests)
-		// create EVM for system calls
-		vmenv := vm.NewEVM(vmContext, vm.TxContext{}, statedb, chainConfig, vm.Config{})
-		// EIP-7002 withdrawals
-		withdrawalRequests := core.ProcessWithdrawalQueue(vmenv, statedb)
-		requests = append(requests, withdrawalRequests)
-		// EIP-7251 consolidations
-		consolidationRequests := core.ProcessConsolidationQueue(vmenv, statedb)
-		requests = append(requests, consolidationRequests)
-	}
-=======
->>>>>>> 5adc3148
 	if requests != nil {
 		// Set requestsHash on block.
 		h := types.CalcRequestsHash(requests)
