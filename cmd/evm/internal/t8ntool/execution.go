// Copyright 2020 The go-ethereum Authors
// This file is part of go-ethereum.
//
// go-ethereum is free software: you can redistribute it and/or modify
// it under the terms of the GNU General Public License as published by
// the Free Software Foundation, either version 3 of the License, or
// (at your option) any later version.
//
// go-ethereum is distributed in the hope that it will be useful,
// but WITHOUT ANY WARRANTY; without even the implied warranty of
// MERCHANTABILITY or FITNESS FOR A PARTICULAR PURPOSE. See the
// GNU General Public License for more details.
//
// You should have received a copy of the GNU General Public License
// along with go-ethereum. If not, see <http://www.gnu.org/licenses/>.

package t8ntool

import (
	"fmt"
	"math/big"

	"github.com/ethereum/go-ethereum/common"
	"github.com/ethereum/go-ethereum/common/hexutil"
	"github.com/ethereum/go-ethereum/common/math"
	"github.com/ethereum/go-ethereum/consensus/ethash"
	"github.com/ethereum/go-ethereum/consensus/misc"
	"github.com/ethereum/go-ethereum/consensus/misc/eip4844"
	"github.com/ethereum/go-ethereum/core"
	"github.com/ethereum/go-ethereum/core/rawdb"
	"github.com/ethereum/go-ethereum/core/state"
	"github.com/ethereum/go-ethereum/core/tracing"
	"github.com/ethereum/go-ethereum/core/types"
	"github.com/ethereum/go-ethereum/core/vm"
	"github.com/ethereum/go-ethereum/crypto"
	"github.com/ethereum/go-ethereum/ethdb"
	"github.com/ethereum/go-ethereum/log"
	"github.com/ethereum/go-ethereum/params"
	"github.com/ethereum/go-ethereum/rlp"
	"github.com/ethereum/go-ethereum/trie"
	"github.com/ethereum/go-ethereum/triedb"
	"github.com/holiman/uint256"
	"golang.org/x/crypto/sha3"
)

type Prestate struct {
	Env stEnv              `json:"env"`
	Pre types.GenesisAlloc `json:"pre"`
}

//go:generate go run github.com/fjl/gencodec -type ExecutionResult -field-override executionResultMarshaling -out gen_execresult.go

// ExecutionResult contains the execution status after running a state test, any
// error that might have occurred and a dump of the final state if requested.
type ExecutionResult struct {
	StateRoot            common.Hash           `json:"stateRoot"`
	TxRoot               common.Hash           `json:"txRoot"`
	ReceiptRoot          common.Hash           `json:"receiptsRoot"`
	LogsHash             common.Hash           `json:"logsHash"`
	Bloom                types.Bloom           `json:"logsBloom"        gencodec:"required"`
	Receipts             types.Receipts        `json:"receipts"`
	Rejected             []*rejectedTx         `json:"rejected,omitempty"`
	Difficulty           *math.HexOrDecimal256 `json:"currentDifficulty" gencodec:"required"`
	GasUsed              math.HexOrDecimal64   `json:"gasUsed"`
	BaseFee              *math.HexOrDecimal256 `json:"currentBaseFee,omitempty"`
	WithdrawalsRoot      *common.Hash          `json:"withdrawalsRoot,omitempty"`
	CurrentExcessBlobGas *math.HexOrDecimal64  `json:"currentExcessBlobGas,omitempty"`
	CurrentBlobGasUsed   *math.HexOrDecimal64  `json:"blobGasUsed,omitempty"`
	RequestsHash         *common.Hash          `json:"requestsHash,omitempty"`
	Requests             [][]byte              `json:"requests"`
}

type executionResultMarshaling struct {
	Requests []hexutil.Bytes `json:"requests"`
}

type ommer struct {
	Delta   uint64         `json:"delta"`
	Address common.Address `json:"address"`
}

//go:generate go run github.com/fjl/gencodec -type stEnv -field-override stEnvMarshaling -out gen_stenv.go
type stEnv struct {
	Coinbase              common.Address                      `json:"currentCoinbase"   gencodec:"required"`
	Difficulty            *big.Int                            `json:"currentDifficulty"`
	Random                *big.Int                            `json:"currentRandom"`
	ParentDifficulty      *big.Int                            `json:"parentDifficulty"`
	ParentBaseFee         *big.Int                            `json:"parentBaseFee,omitempty"`
	ParentGasUsed         uint64                              `json:"parentGasUsed,omitempty"`
	ParentGasLimit        uint64                              `json:"parentGasLimit,omitempty"`
	GasLimit              uint64                              `json:"currentGasLimit"   gencodec:"required"`
	Number                uint64                              `json:"currentNumber"     gencodec:"required"`
	Timestamp             uint64                              `json:"currentTimestamp"  gencodec:"required"`
	ParentTimestamp       uint64                              `json:"parentTimestamp,omitempty"`
	BlockHashes           map[math.HexOrDecimal64]common.Hash `json:"blockHashes,omitempty"`
	Ommers                []ommer                             `json:"ommers,omitempty"`
	Withdrawals           []*types.Withdrawal                 `json:"withdrawals,omitempty"`
	BaseFee               *big.Int                            `json:"currentBaseFee,omitempty"`
	ParentUncleHash       common.Hash                         `json:"parentUncleHash"`
	ExcessBlobGas         *uint64                             `json:"currentExcessBlobGas,omitempty"`
	ParentExcessBlobGas   *uint64                             `json:"parentExcessBlobGas,omitempty"`
	ParentBlobGasUsed     *uint64                             `json:"parentBlobGasUsed,omitempty"`
	ParentBeaconBlockRoot *common.Hash                        `json:"parentBeaconBlockRoot"`
}

type stEnvMarshaling struct {
	Coinbase            common.UnprefixedAddress
	Difficulty          *math.HexOrDecimal256
	Random              *math.HexOrDecimal256
	ParentDifficulty    *math.HexOrDecimal256
	ParentBaseFee       *math.HexOrDecimal256
	ParentGasUsed       math.HexOrDecimal64
	ParentGasLimit      math.HexOrDecimal64
	GasLimit            math.HexOrDecimal64
	Number              math.HexOrDecimal64
	Timestamp           math.HexOrDecimal64
	ParentTimestamp     math.HexOrDecimal64
	BaseFee             *math.HexOrDecimal256
	ExcessBlobGas       *math.HexOrDecimal64
	ParentExcessBlobGas *math.HexOrDecimal64
	ParentBlobGasUsed   *math.HexOrDecimal64
}

type rejectedTx struct {
	Index int    `json:"index"`
	Err   string `json:"error"`
}

// Apply applies a set of transactions to a pre-state
func (pre *Prestate) Apply(vmConfig vm.Config, chainConfig *params.ChainConfig, txIt txIterator, miningReward int64) (*state.StateDB, *ExecutionResult, []byte, error) {
	// Capture errors for BLOCKHASH operation, if we haven't been supplied the
	// required blockhashes
	var hashError error
	getHash := func(num uint64) common.Hash {
		if pre.Env.BlockHashes == nil {
			hashError = fmt.Errorf("getHash(%d) invoked, no blockhashes provided", num)
			return common.Hash{}
		}
		h, ok := pre.Env.BlockHashes[math.HexOrDecimal64(num)]
		if !ok {
			hashError = fmt.Errorf("getHash(%d) invoked, blockhash for that block not provided", num)
		}
		return h
	}
	var (
		statedb     = MakePreState(rawdb.NewMemoryDatabase(), pre.Pre)
		signer      = types.MakeSigner(chainConfig, new(big.Int).SetUint64(pre.Env.Number), pre.Env.Timestamp)
		gaspool     = new(core.GasPool)
		blockHash   = common.Hash{0x13, 0x37}
		rejectedTxs []*rejectedTx
		includedTxs types.Transactions
		gasUsed     = uint64(0)
		blobGasUsed = uint64(0)
		receipts    = make(types.Receipts, 0)
		txIndex     = 0
	)
	gaspool.AddGas(pre.Env.GasLimit)
	vmContext := vm.BlockContext{
		CanTransfer: core.CanTransfer,
		Transfer:    core.Transfer,
		Coinbase:    pre.Env.Coinbase,
		BlockNumber: new(big.Int).SetUint64(pre.Env.Number),
		Time:        pre.Env.Timestamp,
		Difficulty:  pre.Env.Difficulty,
		GasLimit:    pre.Env.GasLimit,
		GetHash:     getHash,
	}
	// If currentBaseFee is defined, add it to the vmContext.
	if pre.Env.BaseFee != nil {
		vmContext.BaseFee = new(big.Int).Set(pre.Env.BaseFee)
	}
	// If random is defined, add it to the vmContext.
	if pre.Env.Random != nil {
		rnd := common.BigToHash(pre.Env.Random)
		vmContext.Random = &rnd
	}
	// Calculate the BlobBaseFee
	var excessBlobGas uint64
	if pre.Env.ExcessBlobGas != nil {
		excessBlobGas = *pre.Env.ExcessBlobGas
		header := &types.Header{
			Time:          pre.Env.Timestamp,
			ExcessBlobGas: pre.Env.ExcessBlobGas,
		}
		vmContext.BlobBaseFee = eip4844.CalcBlobFee(chainConfig, header)
	} else {
		// If it is not explicitly defined, but we have the parent values, we try
		// to calculate it ourselves.
		parentExcessBlobGas := pre.Env.ParentExcessBlobGas
		parentBlobGasUsed := pre.Env.ParentBlobGasUsed
		if parentExcessBlobGas != nil && parentBlobGasUsed != nil {
			parent := &types.Header{
				Time:          pre.Env.ParentTimestamp,
				ExcessBlobGas: pre.Env.ParentExcessBlobGas,
				BlobGasUsed:   pre.Env.ParentBlobGasUsed,
			}
			header := &types.Header{
				Time:          pre.Env.Timestamp,
				ExcessBlobGas: &excessBlobGas,
			}
			excessBlobGas = eip4844.CalcExcessBlobGas(chainConfig, parent, header.Time)
			vmContext.BlobBaseFee = eip4844.CalcBlobFee(chainConfig, header)
		}
	}
	// If DAO is supported/enabled, we need to handle it here. In geth 'proper', it's
	// done in StateProcessor.Process(block, ...), right before transactions are applied.
	if chainConfig.DAOForkSupport &&
		chainConfig.DAOForkBlock != nil &&
		chainConfig.DAOForkBlock.Cmp(new(big.Int).SetUint64(pre.Env.Number)) == 0 {
		misc.ApplyDAOHardFork(statedb)
	}
<<<<<<< HEAD
	// SYSCOIN
	if chainConfig.NexusBlock != nil &&
		chainConfig.NexusBlock.Cmp(new(big.Int).SetUint64(pre.Env.Number)) == 0 {
		misc.ApplyNexusHardFork(statedb)
	}
=======
	evm := vm.NewEVM(vmContext, statedb, chainConfig, vmConfig)
>>>>>>> ebff2f42
	if beaconRoot := pre.Env.ParentBeaconBlockRoot; beaconRoot != nil {
		core.ProcessBeaconBlockRoot(*beaconRoot, evm)
	}
	if pre.Env.BlockHashes != nil && chainConfig.IsPrague(new(big.Int).SetUint64(pre.Env.Number), pre.Env.Timestamp) {
		var (
			prevNumber = pre.Env.Number - 1
			prevHash   = pre.Env.BlockHashes[math.HexOrDecimal64(prevNumber)]
		)
		core.ProcessParentBlockHash(prevHash, evm)
	}
	for i := 0; txIt.Next(); i++ {
		tx, err := txIt.Tx()
		if err != nil {
			log.Warn("rejected tx", "index", i, "error", err)
			rejectedTxs = append(rejectedTxs, &rejectedTx{i, err.Error()})
			continue
		}
		if tx.Type() == types.BlobTxType && vmContext.BlobBaseFee == nil {
			errMsg := "blob tx used but field env.ExcessBlobGas missing"
			log.Warn("rejected tx", "index", i, "hash", tx.Hash(), "error", errMsg)
			rejectedTxs = append(rejectedTxs, &rejectedTx{i, errMsg})
			continue
		}
		msg, err := core.TransactionToMessage(tx, signer, pre.Env.BaseFee)
		if err != nil {
			log.Warn("rejected tx", "index", i, "hash", tx.Hash(), "error", err)
			rejectedTxs = append(rejectedTxs, &rejectedTx{i, err.Error()})
			continue
		}
		txBlobGas := uint64(0)
		if tx.Type() == types.BlobTxType {
			txBlobGas = uint64(params.BlobTxBlobGasPerBlob * len(tx.BlobHashes()))
			max := eip4844.MaxBlobGasPerBlock(chainConfig, pre.Env.Timestamp)
			if used := blobGasUsed + txBlobGas; used > max {
				err := fmt.Errorf("blob gas (%d) would exceed maximum allowance %d", used, max)
				log.Warn("rejected tx", "index", i, "err", err)
				rejectedTxs = append(rejectedTxs, &rejectedTx{i, err.Error()})
				continue
			}
		}
		statedb.SetTxContext(tx.Hash(), txIndex)
		var (
			snapshot = statedb.Snapshot()
			prevGas  = gaspool.Gas()
		)
		if evm.Config.Tracer != nil && evm.Config.Tracer.OnTxStart != nil {
			evm.Config.Tracer.OnTxStart(evm.GetVMContext(), tx, msg.From)
		}
		// (ret []byte, usedGas uint64, failed bool, err error)
		msgResult, err := core.ApplyMessage(evm, msg, gaspool)
		if err != nil {
			statedb.RevertToSnapshot(snapshot)
			log.Info("rejected tx", "index", i, "hash", tx.Hash(), "from", msg.From, "error", err)
			rejectedTxs = append(rejectedTxs, &rejectedTx{i, err.Error()})
			gaspool.SetGas(prevGas)
			if evm.Config.Tracer != nil && evm.Config.Tracer.OnTxEnd != nil {
				evm.Config.Tracer.OnTxEnd(nil, err)
			}
			continue
		}
		includedTxs = append(includedTxs, tx)
		if hashError != nil {
			return nil, nil, nil, NewError(ErrorMissingBlockhash, hashError)
		}
		blobGasUsed += txBlobGas
		gasUsed += msgResult.UsedGas

		// Receipt:
		{
			var root []byte
			if chainConfig.IsByzantium(vmContext.BlockNumber) {
				statedb.Finalise(true)
			} else {
				root = statedb.IntermediateRoot(chainConfig.IsEIP158(vmContext.BlockNumber)).Bytes()
			}

			// Create a new receipt for the transaction, storing the intermediate root and
			// gas used by the tx.
			receipt := &types.Receipt{Type: tx.Type(), PostState: root, CumulativeGasUsed: gasUsed}
			if msgResult.Failed() {
				receipt.Status = types.ReceiptStatusFailed
			} else {
				receipt.Status = types.ReceiptStatusSuccessful
			}
			receipt.TxHash = tx.Hash()
			receipt.GasUsed = msgResult.UsedGas

			// If the transaction created a contract, store the creation address in the receipt.
			if msg.To == nil {
				receipt.ContractAddress = crypto.CreateAddress(evm.TxContext.Origin, tx.Nonce())
			}

			// Set the receipt logs and create the bloom filter.
			receipt.Logs = statedb.GetLogs(tx.Hash(), vmContext.BlockNumber.Uint64(), blockHash)
			receipt.Bloom = types.CreateBloom(receipt)

			// These three are non-consensus fields:
			//receipt.BlockHash
			//receipt.BlockNumber
			receipt.TransactionIndex = uint(txIndex)
			receipts = append(receipts, receipt)
			if evm.Config.Tracer != nil && evm.Config.Tracer.OnTxEnd != nil {
				evm.Config.Tracer.OnTxEnd(receipt, nil)
			}
		}

		txIndex++
	}
	statedb.IntermediateRoot(chainConfig.IsEIP158(vmContext.BlockNumber))
	// Add mining reward? (-1 means rewards are disabled)
	if miningReward >= 0 {
		// Add mining reward. The mining reward may be `0`, which only makes a difference in the cases
		// where
		// - the coinbase self-destructed, or
		// - there are only 'bad' transactions, which aren't executed. In those cases,
		//   the coinbase gets no txfee, so isn't created, and thus needs to be touched
		var (
			blockReward = big.NewInt(miningReward)
			minerReward = new(big.Int).Set(blockReward)
			perOmmer    = new(big.Int).Rsh(blockReward, 5)
		)
		for _, ommer := range pre.Env.Ommers {
			// Add 1/32th for each ommer included
			minerReward.Add(minerReward, perOmmer)
			// Add (8-delta)/8
			reward := big.NewInt(8)
			reward.Sub(reward, new(big.Int).SetUint64(ommer.Delta))
			reward.Mul(reward, blockReward)
			reward.Rsh(reward, 3)
			statedb.AddBalance(ommer.Address, uint256.MustFromBig(reward), tracing.BalanceIncreaseRewardMineUncle)
		}
		statedb.AddBalance(pre.Env.Coinbase, uint256.MustFromBig(minerReward), tracing.BalanceIncreaseRewardMineBlock)
	}
	// Apply withdrawals
	for _, w := range pre.Env.Withdrawals {
		// Amount is in gwei, turn into wei
		amount := new(big.Int).Mul(new(big.Int).SetUint64(w.Amount), big.NewInt(params.GWei))
		statedb.AddBalance(w.Address, uint256.MustFromBig(amount), tracing.BalanceIncreaseWithdrawal)
	}

	// SYSCOIN Gather the execution-layer triggered requests.
	var requests [][]byte
<<<<<<< HEAD
	if !chainConfig.IsSyscoin(vmContext.BlockNumber) && chainConfig.IsPrague(vmContext.BlockNumber, vmContext.Time) {
		// EIP-6110 deposits
=======
	if chainConfig.IsPrague(vmContext.BlockNumber, vmContext.Time) {
		requests = [][]byte{}
		// EIP-6110
>>>>>>> ebff2f42
		var allLogs []*types.Log
		for _, receipt := range receipts {
			allLogs = append(allLogs, receipt.Logs...)
		}
		if err := core.ParseDepositLogs(&requests, allLogs, chainConfig); err != nil {
			return nil, nil, nil, NewError(ErrorEVM, fmt.Errorf("could not parse requests logs: %v", err))
		}
		// EIP-7002
		core.ProcessWithdrawalQueue(&requests, evm)
		// EIP-7251
		core.ProcessConsolidationQueue(&requests, evm)
	}

	// Commit block
	root, err := statedb.Commit(vmContext.BlockNumber.Uint64(), chainConfig.IsEIP158(vmContext.BlockNumber), chainConfig.IsCancun(vmContext.BlockNumber, vmContext.Time))
	if err != nil {
		return nil, nil, nil, NewError(ErrorEVM, fmt.Errorf("could not commit state: %v", err))
	}
	execRs := &ExecutionResult{
		StateRoot:   root,
		TxRoot:      types.DeriveSha(includedTxs, trie.NewStackTrie(nil)),
		ReceiptRoot: types.DeriveSha(receipts, trie.NewStackTrie(nil)),
		Bloom:       types.MergeBloom(receipts),
		LogsHash:    rlpHash(statedb.Logs()),
		Receipts:    receipts,
		Rejected:    rejectedTxs,
		Difficulty:  (*math.HexOrDecimal256)(vmContext.Difficulty),
		GasUsed:     (math.HexOrDecimal64)(gasUsed),
		BaseFee:     (*math.HexOrDecimal256)(vmContext.BaseFee),
	}
	if pre.Env.Withdrawals != nil {
		h := types.DeriveSha(types.Withdrawals(pre.Env.Withdrawals), trie.NewStackTrie(nil))
		execRs.WithdrawalsRoot = &h
	}
	if vmContext.BlobBaseFee != nil {
		execRs.CurrentExcessBlobGas = (*math.HexOrDecimal64)(&excessBlobGas)
		execRs.CurrentBlobGasUsed = (*math.HexOrDecimal64)(&blobGasUsed)
	}
	if requests != nil {
		// Set requestsHash on block.
		h := types.CalcRequestsHash(requests)
		execRs.RequestsHash = &h
		for i := range requests {
			// remove prefix
			requests[i] = requests[i][1:]
		}
		execRs.Requests = requests
	}

	// Re-create statedb instance with new root upon the updated database
	// for accessing latest states.
	statedb, err = state.New(root, statedb.Database())
	if err != nil {
		return nil, nil, nil, NewError(ErrorEVM, fmt.Errorf("could not reopen state: %v", err))
	}
	body, _ := rlp.EncodeToBytes(includedTxs)
	return statedb, execRs, body, nil
}

func MakePreState(db ethdb.Database, accounts types.GenesisAlloc) *state.StateDB {
	tdb := triedb.NewDatabase(db, &triedb.Config{Preimages: true})
	sdb := state.NewDatabase(tdb, nil)
	statedb, _ := state.New(types.EmptyRootHash, sdb)
	for addr, a := range accounts {
		statedb.SetCode(addr, a.Code)
		statedb.SetNonce(addr, a.Nonce, tracing.NonceChangeGenesis)
		statedb.SetBalance(addr, uint256.MustFromBig(a.Balance), tracing.BalanceIncreaseGenesisBalance)
		for k, v := range a.Storage {
			statedb.SetState(addr, k, v)
		}
	}
	// Commit and re-open to start with a clean state.
	root, _ := statedb.Commit(0, false, false)
	statedb, _ = state.New(root, sdb)
	return statedb
}

func rlpHash(x interface{}) (h common.Hash) {
	hw := sha3.NewLegacyKeccak256()
	rlp.Encode(hw, x)
	hw.Sum(h[:0])
	return h
}

// calcDifficulty is based on ethash.CalcDifficulty. This method is used in case
// the caller does not provide an explicit difficulty, but instead provides only
// parent timestamp + difficulty.
// Note: this method only works for ethash engine.
func calcDifficulty(config *params.ChainConfig, number, currentTime, parentTime uint64,
	parentDifficulty *big.Int, parentUncleHash common.Hash) *big.Int {
	uncleHash := parentUncleHash
	if uncleHash == (common.Hash{}) {
		uncleHash = types.EmptyUncleHash
	}
	parent := &types.Header{
		ParentHash: common.Hash{},
		UncleHash:  uncleHash,
		Difficulty: parentDifficulty,
		Number:     new(big.Int).SetUint64(number - 1),
		Time:       parentTime,
	}
	return ethash.CalcDifficulty(config, currentTime, parent)
}<|MERGE_RESOLUTION|>--- conflicted
+++ resolved
@@ -209,15 +209,7 @@
 		chainConfig.DAOForkBlock.Cmp(new(big.Int).SetUint64(pre.Env.Number)) == 0 {
 		misc.ApplyDAOHardFork(statedb)
 	}
-<<<<<<< HEAD
-	// SYSCOIN
-	if chainConfig.NexusBlock != nil &&
-		chainConfig.NexusBlock.Cmp(new(big.Int).SetUint64(pre.Env.Number)) == 0 {
-		misc.ApplyNexusHardFork(statedb)
-	}
-=======
 	evm := vm.NewEVM(vmContext, statedb, chainConfig, vmConfig)
->>>>>>> ebff2f42
 	if beaconRoot := pre.Env.ParentBeaconBlockRoot; beaconRoot != nil {
 		core.ProcessBeaconBlockRoot(*beaconRoot, evm)
 	}
@@ -360,14 +352,9 @@
 
 	// SYSCOIN Gather the execution-layer triggered requests.
 	var requests [][]byte
-<<<<<<< HEAD
 	if !chainConfig.IsSyscoin(vmContext.BlockNumber) && chainConfig.IsPrague(vmContext.BlockNumber, vmContext.Time) {
-		// EIP-6110 deposits
-=======
-	if chainConfig.IsPrague(vmContext.BlockNumber, vmContext.Time) {
 		requests = [][]byte{}
 		// EIP-6110
->>>>>>> ebff2f42
 		var allLogs []*types.Log
 		for _, receipt := range receipts {
 			allLogs = append(allLogs, receipt.Logs...)
