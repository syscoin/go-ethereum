// Copyright 2018 The go-ethereum Authors
// This file is part of the go-ethereum library.
//
// The go-ethereum library is free software: you can redistribute it and/or modify
// it under the terms of the GNU Lesser General Public License as published by
// the Free Software Foundation, either version 3 of the License, or
// (at your option) any later version.
//
// The go-ethereum library is distributed in the hope that it will be useful,
// but WITHOUT ANY WARRANTY; without even the implied warranty of
// MERCHANTABILITY or FITNESS FOR A PARTICULAR PURPOSE. See the
// GNU Lesser General Public License for more details.
//
// You should have received a copy of the GNU Lesser General Public License
// along with the go-ethereum library. If not, see <http://www.gnu.org/licenses/>.

// Package rawdb contains a collection of low level database accessors.
package rawdb

import (
	"bytes"
	"encoding/binary"
	// SYSCOIN
	"math/big"

	"github.com/ethereum/go-ethereum/common"
	"github.com/ethereum/go-ethereum/crypto"
	"github.com/ethereum/go-ethereum/metrics"
)

// The fields below define the low level database schema prefixing.
var (
	// databaseVersionKey tracks the current database version.
	databaseVersionKey = []byte("DatabaseVersion")

	// headHeaderKey tracks the latest known header's hash.
	headHeaderKey = []byte("LastHeader")

	// headBlockKey tracks the latest known full block's hash.
	headBlockKey = []byte("LastBlock")

	// headFastBlockKey tracks the latest known incomplete block's hash during fast sync.
	headFastBlockKey = []byte("LastFast")

	// headFinalizedBlockKey tracks the latest known finalized block hash.
	headFinalizedBlockKey = []byte("LastFinalized")

	// persistentStateIDKey tracks the id of latest stored state(for path-based only).
	persistentStateIDKey = []byte("LastStateID")

	// lastPivotKey tracks the last pivot block used by fast sync (to reenable on sethead).
	lastPivotKey = []byte("LastPivot")

	// fastTrieProgressKey tracks the number of trie entries imported during fast sync.
	fastTrieProgressKey = []byte("TrieSync")

	// snapshotDisabledKey flags that the snapshot should not be maintained due to initial sync.
	snapshotDisabledKey = []byte("SnapshotDisabled")

	// SnapshotRootKey tracks the hash of the last snapshot.
	SnapshotRootKey = []byte("SnapshotRoot")

	// snapshotJournalKey tracks the in-memory diff layers across restarts.
	snapshotJournalKey = []byte("SnapshotJournal")

	// snapshotGeneratorKey tracks the snapshot generation marker across restarts.
	snapshotGeneratorKey = []byte("SnapshotGenerator")

	// snapshotRecoveryKey tracks the snapshot recovery marker across restarts.
	snapshotRecoveryKey = []byte("SnapshotRecovery")

	// snapshotSyncStatusKey tracks the snapshot sync status across restarts.
	snapshotSyncStatusKey = []byte("SnapshotSyncStatus")

	// skeletonSyncStatusKey tracks the skeleton sync status across restarts.
	skeletonSyncStatusKey = []byte("SkeletonSyncStatus")

	// trieJournalKey tracks the in-memory trie node layers across restarts.
	trieJournalKey = []byte("TrieJournal")

	// txIndexTailKey tracks the oldest block whose transactions have been indexed.
	txIndexTailKey = []byte("TransactionIndexTail")

	// fastTxLookupLimitKey tracks the transaction lookup limit during fast sync.
	// This flag is deprecated, it's kept to avoid reporting errors when inspect
	// database.
	fastTxLookupLimitKey = []byte("FastTransactionLookupLimit")

	// badBlockKey tracks the list of bad blocks seen by local
	badBlockKey = []byte("InvalidBlock")

	// uncleanShutdownKey tracks the list of local crashes
	uncleanShutdownKey = []byte("unclean-shutdown") // config prefix for the db

	// transitionStatusKey tracks the eth2 transition status.
	transitionStatusKey = []byte("eth2-transition")

	// snapSyncStatusFlagKey flags that status of snap sync.
	snapSyncStatusFlagKey = []byte("SnapSyncStatus")

	// Data item prefixes (use single byte to avoid mixing data types, avoid `i`, used for indexes).
	headerPrefix       = []byte("h") // headerPrefix + num (uint64 big endian) + hash -> header
	headerTDSuffix     = []byte("t") // headerPrefix + num (uint64 big endian) + hash + headerTDSuffix -> td (deprecated)
	headerHashSuffix   = []byte("n") // headerPrefix + num (uint64 big endian) + headerHashSuffix -> hash
	headerNumberPrefix = []byte("H") // headerNumberPrefix + hash -> num (uint64 big endian)

	blockBodyPrefix     = []byte("b") // blockBodyPrefix + num (uint64 big endian) + hash -> block body
	blockReceiptsPrefix = []byte("r") // blockReceiptsPrefix + num (uint64 big endian) + hash -> block receipts

	txLookupPrefix        = []byte("l") // txLookupPrefix + hash -> transaction/receipt lookup metadata
	bloomBitsPrefix       = []byte("B") // bloomBitsPrefix + bit (uint16 big endian) + section (uint64 big endian) + hash -> bloom bits
	SnapshotAccountPrefix = []byte("a") // SnapshotAccountPrefix + account hash -> account trie value
	SnapshotStoragePrefix = []byte("o") // SnapshotStoragePrefix + account hash + storage hash -> storage trie value
	CodePrefix            = []byte("c") // CodePrefix + code hash -> account code
	skeletonHeaderPrefix  = []byte("S") // skeletonHeaderPrefix + num (uint64 big endian) -> header

	// SYSCOIN
	blockNumToSysKeyPrefix = []byte("z") // blockNumToSysKeyPrefix + block number -> SYS block hash
	dataHashesKeyPrefix    = []byte("y") // dataHashesKeyPrefix + block number -> versioned hashes
	dataHashKeyPrefix      = []byte("w") // dataHashKeyPrefix + versioned hash -> versioned hash

	// Path-based storage scheme of merkle patricia trie.
	TrieNodeAccountPrefix = []byte("A") // TrieNodeAccountPrefix + hexPath -> trie node
	TrieNodeStoragePrefix = []byte("O") // TrieNodeStoragePrefix + accountHash + hexPath -> trie node
	stateIDPrefix         = []byte("L") // stateIDPrefix + state root -> state id

	// VerklePrefix is the database prefix for Verkle trie data, which includes:
	// (a) Trie nodes
	// (b) In-memory trie node journal
	// (c) Persistent state ID
	// (d) State ID lookups, etc.
	VerklePrefix = []byte("v")

	PreimagePrefix = []byte("secure-key-")       // PreimagePrefix + hash -> preimage
	configPrefix   = []byte("ethereum-config-")  // config prefix for the db
	genesisPrefix  = []byte("ethereum-genesis-") // genesis state prefix for the db

	CliqueSnapshotPrefix = []byte("clique-")

	BestUpdateKey         = []byte("update-")    // bigEndian64(syncPeriod) -> RLP(types.LightClientUpdate)  (nextCommittee only referenced by root hash)
	FixedCommitteeRootKey = []byte("fixedRoot-") // bigEndian64(syncPeriod) -> committee root hash
	SyncCommitteeKey      = []byte("committee-") // bigEndian64(syncPeriod) -> serialized committee

	// new log index
	filterMapsPrefix         = "fm-"
	filterMapsRangeKey       = []byte(filterMapsPrefix + "R")
	filterMapRowPrefix       = []byte(filterMapsPrefix + "r") // filterMapRowPrefix + mapRowIndex (uint64 big endian) -> filter row
	filterMapLastBlockPrefix = []byte(filterMapsPrefix + "b") // filterMapLastBlockPrefix + mapIndex (uint32 big endian) -> block number (uint64 big endian)
	filterMapBlockLVPrefix   = []byte(filterMapsPrefix + "p") // filterMapBlockLVPrefix + num (uint64 big endian) -> log value pointer (uint64 big endian)

	// old log index
	bloomBitsMetaPrefix = []byte("iB")

<<<<<<< HEAD
	// LES indexes
	chtPrefix            = []byte("chtRootV2-") // ChtPrefix + chtNum (uint64 big endian) -> trie root hash
	chtTablePrefix       = []byte("cht-")
	chtIndexTablePrefix  = []byte("chtIndexV2-")
	bloomTriePrefix      = []byte("bltRoot-") // BloomTriePrefix + bloomTrieNum (uint64 big endian) -> trie root hash
	bloomTrieTablePrefix = []byte("blt-")
	bloomTrieIndexPrefix = []byte("bltIndex-")

=======
>>>>>>> 6143c350
	preimageCounter     = metrics.NewRegisteredCounter("db/preimage/total", nil)
	preimageHitsCounter = metrics.NewRegisteredCounter("db/preimage/hits", nil)
	preimageMissCounter = metrics.NewRegisteredCounter("db/preimage/miss", nil)
)

// LegacyTxLookupEntry is the legacy TxLookupEntry definition with some unnecessary
// fields.
type LegacyTxLookupEntry struct {
	BlockHash  common.Hash
	BlockIndex uint64
	Index      uint64
}

// encodeBlockNumber encodes a block number as big endian uint64
func encodeBlockNumber(number uint64) []byte {
	enc := make([]byte, 8)
	binary.BigEndian.PutUint64(enc, number)
	return enc
}

// headerKeyPrefix = headerPrefix + num (uint64 big endian)
func headerKeyPrefix(number uint64) []byte {
	return append(headerPrefix, encodeBlockNumber(number)...)
}

// headerKey = headerPrefix + num (uint64 big endian) + hash
func headerKey(number uint64, hash common.Hash) []byte {
	return append(append(headerPrefix, encodeBlockNumber(number)...), hash.Bytes()...)
}

// headerHashKey = headerPrefix + num (uint64 big endian) + headerHashSuffix
func headerHashKey(number uint64) []byte {
	return append(append(headerPrefix, encodeBlockNumber(number)...), headerHashSuffix...)
}

// headerNumberKey = headerNumberPrefix + hash
func headerNumberKey(hash common.Hash) []byte {
	return append(headerNumberPrefix, hash.Bytes()...)
}

// blockBodyKey = blockBodyPrefix + num (uint64 big endian) + hash
func blockBodyKey(number uint64, hash common.Hash) []byte {
	return append(append(blockBodyPrefix, encodeBlockNumber(number)...), hash.Bytes()...)
}

// blockReceiptsKey = blockReceiptsPrefix + num (uint64 big endian) + hash
func blockReceiptsKey(number uint64, hash common.Hash) []byte {
	return append(append(blockReceiptsPrefix, encodeBlockNumber(number)...), hash.Bytes()...)
}

// txLookupKey = txLookupPrefix + hash
func txLookupKey(hash common.Hash) []byte {
	return append(txLookupPrefix, hash.Bytes()...)
}

// accountSnapshotKey = SnapshotAccountPrefix + hash
func accountSnapshotKey(hash common.Hash) []byte {
	return append(SnapshotAccountPrefix, hash.Bytes()...)
}

// storageSnapshotKey = SnapshotStoragePrefix + account hash + storage hash
func storageSnapshotKey(accountHash, storageHash common.Hash) []byte {
	buf := make([]byte, len(SnapshotStoragePrefix)+common.HashLength+common.HashLength)
	n := copy(buf, SnapshotStoragePrefix)
	n += copy(buf[n:], accountHash.Bytes())
	copy(buf[n:], storageHash.Bytes())
	return buf
}

// storageSnapshotsKey = SnapshotStoragePrefix + account hash + storage hash
func storageSnapshotsKey(accountHash common.Hash) []byte {
	return append(SnapshotStoragePrefix, accountHash.Bytes()...)
}

// skeletonHeaderKey = skeletonHeaderPrefix + num (uint64 big endian)
func skeletonHeaderKey(number uint64) []byte {
	return append(skeletonHeaderPrefix, encodeBlockNumber(number)...)
}

// preimageKey = PreimagePrefix + hash
func preimageKey(hash common.Hash) []byte {
	return append(PreimagePrefix, hash.Bytes()...)
}

// codeKey = CodePrefix + hash
func codeKey(hash common.Hash) []byte {
	return append(CodePrefix, hash.Bytes()...)
}

// IsCodeKey reports whether the given byte slice is the key of contract code,
// if so return the raw code hash as well.
func IsCodeKey(key []byte) (bool, []byte) {
	if bytes.HasPrefix(key, CodePrefix) && len(key) == common.HashLength+len(CodePrefix) {
		return true, key[len(CodePrefix):]
	}
	return false, nil
}

// configKey = configPrefix + hash
func configKey(hash common.Hash) []byte {
	return append(configPrefix, hash.Bytes()...)
}

// genesisStateSpecKey = genesisPrefix + hash
func genesisStateSpecKey(hash common.Hash) []byte {
	return append(genesisPrefix, hash.Bytes()...)
}

// stateIDKey = stateIDPrefix + root (32 bytes)
func stateIDKey(root common.Hash) []byte {
	return append(stateIDPrefix, root.Bytes()...)
}

// accountTrieNodeKey = TrieNodeAccountPrefix + nodePath.
func accountTrieNodeKey(path []byte) []byte {
	return append(TrieNodeAccountPrefix, path...)
}

// storageTrieNodeKey = TrieNodeStoragePrefix + accountHash + nodePath.
func storageTrieNodeKey(accountHash common.Hash, path []byte) []byte {
	buf := make([]byte, len(TrieNodeStoragePrefix)+common.HashLength+len(path))
	n := copy(buf, TrieNodeStoragePrefix)
	n += copy(buf[n:], accountHash.Bytes())
	copy(buf[n:], path)
	return buf
}

// IsLegacyTrieNode reports whether a provided database entry is a legacy trie
// node. The characteristics of legacy trie node are:
// - the key length is 32 bytes
// - the key is the hash of val
func IsLegacyTrieNode(key []byte, val []byte) bool {
	if len(key) != common.HashLength {
		return false
	}
	return bytes.Equal(key, crypto.Keccak256(val))
}

// ResolveAccountTrieNodeKey reports whether a provided database entry is an
// account trie node in path-based state scheme, and returns the resolved
// node path if so.
func ResolveAccountTrieNodeKey(key []byte) (bool, []byte) {
	if !bytes.HasPrefix(key, TrieNodeAccountPrefix) {
		return false, nil
	}
	// The remaining key should only consist a hex node path
	// whose length is in the range 0 to 64 (64 is excluded
	// since leaves are always wrapped with shortNode).
	if len(key) >= len(TrieNodeAccountPrefix)+common.HashLength*2 {
		return false, nil
	}
	return true, key[len(TrieNodeAccountPrefix):]
}

// IsAccountTrieNode reports whether a provided database entry is an account
// trie node in path-based state scheme.
func IsAccountTrieNode(key []byte) bool {
	ok, _ := ResolveAccountTrieNodeKey(key)
	return ok
}

// ResolveStorageTrieNode reports whether a provided database entry is a storage
// trie node in path-based state scheme, and returns the resolved account hash
// and node path if so.
func ResolveStorageTrieNode(key []byte) (bool, common.Hash, []byte) {
	if !bytes.HasPrefix(key, TrieNodeStoragePrefix) {
		return false, common.Hash{}, nil
	}
	// The remaining key consists of 2 parts:
	// - 32 bytes account hash
	// - hex node path whose length is in the range 0 to 64
	if len(key) < len(TrieNodeStoragePrefix)+common.HashLength {
		return false, common.Hash{}, nil
	}
	if len(key) >= len(TrieNodeStoragePrefix)+common.HashLength+common.HashLength*2 {
		return false, common.Hash{}, nil
	}
	accountHash := common.BytesToHash(key[len(TrieNodeStoragePrefix) : len(TrieNodeStoragePrefix)+common.HashLength])
	return true, accountHash, key[len(TrieNodeStoragePrefix)+common.HashLength:]
}

// IsStorageTrieNode reports whether a provided database entry is a storage
// trie node in path-based state scheme.
func IsStorageTrieNode(key []byte) bool {
	ok, _, _ := ResolveStorageTrieNode(key)
	return ok
}

// SYSCOIN
// blockNumToSysKey = blockNumToSysKeyPrefix + blocknumber
func blockNumToSysKey(n uint64) []byte {
    return append(blockNumToSysKeyPrefix, []byte(new(big.Int).SetUint64(n).String())...)
}
// nevmAddressKey generates the key for storing NEVM addresses
func nevmAddressKey(addr common.Address) []byte {
	return append([]byte("nevm-address-"), addr.Bytes()...)
}
func dataHashesKey(n uint64) []byte {
    return append(dataHashesKeyPrefix, []byte(new(big.Int).SetUint64(n).String())...)
}
func dataHashKey(hash common.Hash) []byte {
    return append(dataHashKeyPrefix, hash.Bytes()...)
}
// filterMapRowKey = filterMapRowPrefix + mapRowIndex (uint64 big endian)
func filterMapRowKey(mapRowIndex uint64, base bool) []byte {
	extLen := 8
	if base {
		extLen = 9
	}
	l := len(filterMapRowPrefix)
	key := make([]byte, l+extLen)
	copy(key[:l], filterMapRowPrefix)
	binary.BigEndian.PutUint64(key[l:l+8], mapRowIndex)
	return key
}

// filterMapLastBlockKey = filterMapLastBlockPrefix + mapIndex (uint32 big endian)
func filterMapLastBlockKey(mapIndex uint32) []byte {
	l := len(filterMapLastBlockPrefix)
	key := make([]byte, l+4)
	copy(key[:l], filterMapLastBlockPrefix)
	binary.BigEndian.PutUint32(key[l:], mapIndex)
	return key
}

// filterMapBlockLVKey = filterMapBlockLVPrefix + num (uint64 big endian)
func filterMapBlockLVKey(number uint64) []byte {
	l := len(filterMapBlockLVPrefix)
	key := make([]byte, l+8)
	copy(key[:l], filterMapBlockLVPrefix)
	binary.BigEndian.PutUint64(key[l:], number)
	return key
}<|MERGE_RESOLUTION|>--- conflicted
+++ resolved
@@ -151,17 +151,6 @@
 	// old log index
 	bloomBitsMetaPrefix = []byte("iB")
 
-<<<<<<< HEAD
-	// LES indexes
-	chtPrefix            = []byte("chtRootV2-") // ChtPrefix + chtNum (uint64 big endian) -> trie root hash
-	chtTablePrefix       = []byte("cht-")
-	chtIndexTablePrefix  = []byte("chtIndexV2-")
-	bloomTriePrefix      = []byte("bltRoot-") // BloomTriePrefix + bloomTrieNum (uint64 big endian) -> trie root hash
-	bloomTrieTablePrefix = []byte("blt-")
-	bloomTrieIndexPrefix = []byte("bltIndex-")
-
-=======
->>>>>>> 6143c350
 	preimageCounter     = metrics.NewRegisteredCounter("db/preimage/total", nil)
 	preimageHitsCounter = metrics.NewRegisteredCounter("db/preimage/hits", nil)
 	preimageMissCounter = metrics.NewRegisteredCounter("db/preimage/miss", nil)
