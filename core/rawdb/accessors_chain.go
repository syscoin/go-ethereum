// Copyright 2018 The go-ethereum Authors
// This file is part of the go-ethereum library.
//
// The go-ethereum library is free software: you can redistribute it and/or modify
// it under the terms of the GNU Lesser General Public License as published by
// the Free Software Foundation, either version 3 of the License, or
// (at your option) any later version.
//
// The go-ethereum library is distributed in the hope that it will be useful,
// but WITHOUT ANY WARRANTY; without even the implied warranty of
// MERCHANTABILITY or FITNESS FOR A PARTICULAR PURPOSE. See the
// GNU Lesser General Public License for more details.
//
// You should have received a copy of the GNU Lesser General Public License
// along with the go-ethereum library. If not, see <http://www.gnu.org/licenses/>.

package rawdb

import (
	"bytes"
	"encoding/binary"
	"fmt"
	"math/big"
	"slices"

	"github.com/ethereum/go-ethereum/common"
	"github.com/ethereum/go-ethereum/consensus/misc/eip4844"
	"github.com/ethereum/go-ethereum/core/types"
	"github.com/ethereum/go-ethereum/crypto"
	"github.com/ethereum/go-ethereum/ethdb"
	"github.com/ethereum/go-ethereum/log"
	"github.com/ethereum/go-ethereum/params"
	"github.com/ethereum/go-ethereum/rlp"
)
const (
	// SYSCOIN
	DataBlockLimit = 50001
)
// ReadCanonicalHash retrieves the hash assigned to a canonical block number.
func ReadCanonicalHash(db ethdb.Reader, number uint64) common.Hash {
	var data []byte
	db.ReadAncients(func(reader ethdb.AncientReaderOp) error {
		data, _ = reader.Ancient(ChainFreezerHashTable, number)
		if len(data) == 0 {
			// Get it by hash from leveldb
			data, _ = db.Get(headerHashKey(number))
		}
		return nil
	})
	return common.BytesToHash(data)
}

// WriteCanonicalHash stores the hash assigned to a canonical block number.
func WriteCanonicalHash(db ethdb.KeyValueWriter, hash common.Hash, number uint64) {
	if err := db.Put(headerHashKey(number), hash.Bytes()); err != nil {
		log.Crit("Failed to store number to hash mapping", "err", err)
	}
}

// DeleteCanonicalHash removes the number to hash canonical mapping.
func DeleteCanonicalHash(db ethdb.KeyValueWriter, number uint64) {
	if err := db.Delete(headerHashKey(number)); err != nil {
		log.Crit("Failed to delete number to hash mapping", "err", err)
	}
}

// ReadAllHashes retrieves all the hashes assigned to blocks at a certain heights,
// both canonical and reorged forks included.
func ReadAllHashes(db ethdb.Iteratee, number uint64) []common.Hash {
	prefix := headerKeyPrefix(number)

	hashes := make([]common.Hash, 0, 1)
	it := db.NewIterator(prefix, nil)
	defer it.Release()

	for it.Next() {
		if key := it.Key(); len(key) == len(prefix)+32 {
			hashes = append(hashes, common.BytesToHash(key[len(key)-32:]))
		}
	}
	return hashes
}

type NumberHash struct {
	Number uint64
	Hash   common.Hash
}

// ReadAllHashesInRange retrieves all the hashes assigned to blocks at certain
// heights, both canonical and reorged forks included.
// This method considers both limits to be _inclusive_.
func ReadAllHashesInRange(db ethdb.Iteratee, first, last uint64) []*NumberHash {
	var (
		start     = encodeBlockNumber(first)
		keyLength = len(headerPrefix) + 8 + 32
		hashes    = make([]*NumberHash, 0, 1+last-first)
		it        = db.NewIterator(headerPrefix, start)
	)
	defer it.Release()
	for it.Next() {
		key := it.Key()
		if len(key) != keyLength {
			continue
		}
		num := binary.BigEndian.Uint64(key[len(headerPrefix) : len(headerPrefix)+8])
		if num > last {
			break
		}
		hash := common.BytesToHash(key[len(key)-32:])
		hashes = append(hashes, &NumberHash{num, hash})
	}
	return hashes
}

// ReadAllCanonicalHashes retrieves all canonical number and hash mappings at the
// certain chain range. If the accumulated entries reaches the given threshold,
// abort the iteration and return the semi-finish result.
func ReadAllCanonicalHashes(db ethdb.Iteratee, from uint64, to uint64, limit int) ([]uint64, []common.Hash) {
	// Short circuit if the limit is 0.
	if limit == 0 {
		return nil, nil
	}
	var (
		numbers []uint64
		hashes  []common.Hash
	)
	// Construct the key prefix of start point.
	start, end := headerHashKey(from), headerHashKey(to)
	it := db.NewIterator(nil, start)
	defer it.Release()

	for it.Next() {
		if bytes.Compare(it.Key(), end) >= 0 {
			break
		}
		if key := it.Key(); len(key) == len(headerPrefix)+8+1 && bytes.Equal(key[len(key)-1:], headerHashSuffix) {
			numbers = append(numbers, binary.BigEndian.Uint64(key[len(headerPrefix):len(headerPrefix)+8]))
			hashes = append(hashes, common.BytesToHash(it.Value()))
			// If the accumulated entries reaches the limit threshold, return.
			if len(numbers) >= limit {
				break
			}
		}
	}
	return numbers, hashes
}

// ReadHeaderNumber returns the header number assigned to a hash.
func ReadHeaderNumber(db ethdb.KeyValueReader, hash common.Hash) *uint64 {
	data, _ := db.Get(headerNumberKey(hash))
	if len(data) != 8 {
		return nil
	}
	number := binary.BigEndian.Uint64(data)
	return &number
}

// WriteHeaderNumber stores the hash->number mapping.
func WriteHeaderNumber(db ethdb.KeyValueWriter, hash common.Hash, number uint64) {
	key := headerNumberKey(hash)
	enc := encodeBlockNumber(number)
	if err := db.Put(key, enc); err != nil {
		log.Crit("Failed to store hash to number mapping", "err", err)
	}
}

// DeleteHeaderNumber removes hash->number mapping.
func DeleteHeaderNumber(db ethdb.KeyValueWriter, hash common.Hash) {
	if err := db.Delete(headerNumberKey(hash)); err != nil {
		log.Crit("Failed to delete hash to number mapping", "err", err)
	}
}

// ReadHeadHeaderHash retrieves the hash of the current canonical head header.
func ReadHeadHeaderHash(db ethdb.KeyValueReader) common.Hash {
	data, _ := db.Get(headHeaderKey)
	if len(data) == 0 {
		return common.Hash{}
	}
	return common.BytesToHash(data)
}

// WriteHeadHeaderHash stores the hash of the current canonical head header.
func WriteHeadHeaderHash(db ethdb.KeyValueWriter, hash common.Hash) {
	if err := db.Put(headHeaderKey, hash.Bytes()); err != nil {
		log.Crit("Failed to store last header's hash", "err", err)
	}
}

// ReadHeadBlockHash retrieves the hash of the current canonical head block.
func ReadHeadBlockHash(db ethdb.KeyValueReader) common.Hash {
	data, _ := db.Get(headBlockKey)
	if len(data) == 0 {
		return common.Hash{}
	}
	return common.BytesToHash(data)
}

// WriteHeadBlockHash stores the head block's hash.
func WriteHeadBlockHash(db ethdb.KeyValueWriter, hash common.Hash) {
	if err := db.Put(headBlockKey, hash.Bytes()); err != nil {
		log.Crit("Failed to store last block's hash", "err", err)
	}
}

// ReadHeadFastBlockHash retrieves the hash of the current fast-sync head block.
func ReadHeadFastBlockHash(db ethdb.KeyValueReader) common.Hash {
	data, _ := db.Get(headFastBlockKey)
	if len(data) == 0 {
		return common.Hash{}
	}
	return common.BytesToHash(data)
}

// WriteHeadFastBlockHash stores the hash of the current fast-sync head block.
func WriteHeadFastBlockHash(db ethdb.KeyValueWriter, hash common.Hash) {
	if err := db.Put(headFastBlockKey, hash.Bytes()); err != nil {
		log.Crit("Failed to store last fast block's hash", "err", err)
	}
}

// ReadFinalizedBlockHash retrieves the hash of the finalized block.
func ReadFinalizedBlockHash(db ethdb.KeyValueReader) common.Hash {
	data, _ := db.Get(headFinalizedBlockKey)
	if len(data) == 0 {
		return common.Hash{}
	}
	return common.BytesToHash(data)
}

// WriteFinalizedBlockHash stores the hash of the finalized block.
func WriteFinalizedBlockHash(db ethdb.KeyValueWriter, hash common.Hash) {
	if err := db.Put(headFinalizedBlockKey, hash.Bytes()); err != nil {
		log.Crit("Failed to store last finalized block's hash", "err", err)
	}
}

// ReadLastPivotNumber retrieves the number of the last pivot block. If the node
// full synced, the last pivot will always be nil.
func ReadLastPivotNumber(db ethdb.KeyValueReader) *uint64 {
	data, _ := db.Get(lastPivotKey)
	if len(data) == 0 {
		return nil
	}
	var pivot uint64
	if err := rlp.DecodeBytes(data, &pivot); err != nil {
		log.Error("Invalid pivot block number in database", "err", err)
		return nil
	}
	return &pivot
}

// WriteLastPivotNumber stores the number of the last pivot block.
func WriteLastPivotNumber(db ethdb.KeyValueWriter, pivot uint64) {
	enc, err := rlp.EncodeToBytes(pivot)
	if err != nil {
		log.Crit("Failed to encode pivot block number", "err", err)
	}
	if err := db.Put(lastPivotKey, enc); err != nil {
		log.Crit("Failed to store pivot block number", "err", err)
	}
}

// ReadTxIndexTail retrieves the number of oldest indexed block
// whose transaction indices has been indexed.
func ReadTxIndexTail(db ethdb.KeyValueReader) *uint64 {
	data, _ := db.Get(txIndexTailKey)
	if len(data) != 8 {
		return nil
	}
	number := binary.BigEndian.Uint64(data)
	return &number
}

// WriteTxIndexTail stores the number of oldest indexed block
// into database.
func WriteTxIndexTail(db ethdb.KeyValueWriter, number uint64) {
	if err := db.Put(txIndexTailKey, encodeBlockNumber(number)); err != nil {
		log.Crit("Failed to store the transaction index tail", "err", err)
	}
}

// DeleteTxIndexTail deletes the number of oldest indexed block
// from database.
func DeleteTxIndexTail(db ethdb.KeyValueWriter) {
	if err := db.Delete(txIndexTailKey); err != nil {
		log.Crit("Failed to delete the transaction index tail", "err", err)
	}
}

// ReadHeaderRange returns the rlp-encoded headers, starting at 'number', and going
// backwards towards genesis. This method assumes that the caller already has
// placed a cap on count, to prevent DoS issues.
// Since this method operates in head-towards-genesis mode, it will return an empty
// slice in case the head ('number') is missing. Hence, the caller must ensure that
// the head ('number') argument is actually an existing header.
//
// N.B: Since the input is a number, as opposed to a hash, it's implicit that
// this method only operates on canon headers.
func ReadHeaderRange(db ethdb.Reader, number uint64, count uint64) []rlp.RawValue {
	var rlpHeaders []rlp.RawValue
	if count == 0 {
		return rlpHeaders
	}
	i := number
	if count-1 > number {
		// It's ok to request block 0, 1 item
		count = number + 1
	}
	limit, _ := db.Ancients()
	// First read live blocks
	if i >= limit {
		// If we need to read live blocks, we need to figure out the hash first
		hash := ReadCanonicalHash(db, number)
		for ; i >= limit && count > 0; i-- {
			if data, _ := db.Get(headerKey(i, hash)); len(data) > 0 {
				rlpHeaders = append(rlpHeaders, data)
				// Get the parent hash for next query
				hash = types.HeaderParentHashFromRLP(data)
			} else {
				break // Maybe got moved to ancients
			}
			count--
		}
	}
	if count == 0 {
		return rlpHeaders
	}
	// read remaining from ancients, cap at 2M
	data, err := db.AncientRange(ChainFreezerHeaderTable, i+1-count, count, 2*1024*1024)
	if err != nil {
		log.Error("Failed to read headers from freezer", "err", err)
		return rlpHeaders
	}
	if uint64(len(data)) != count {
		log.Warn("Incomplete read of headers from freezer", "wanted", count, "read", len(data))
		return rlpHeaders
	}
	// The data is on the order [h, h+1, .., n] -- reordering needed
	for i := range data {
		rlpHeaders = append(rlpHeaders, data[len(data)-1-i])
	}
	return rlpHeaders
}

// ReadHeaderRLP retrieves a block header in its raw RLP database encoding.
func ReadHeaderRLP(db ethdb.Reader, hash common.Hash, number uint64) rlp.RawValue {
	var data []byte
	db.ReadAncients(func(reader ethdb.AncientReaderOp) error {
		// First try to look up the data in ancient database. Extra hash
		// comparison is necessary since ancient database only maintains
		// the canonical data.
		data, _ = reader.Ancient(ChainFreezerHeaderTable, number)
		if len(data) > 0 && crypto.Keccak256Hash(data) == hash {
			return nil
		}
		// If not, try reading from leveldb
		data, _ = db.Get(headerKey(number, hash))
		return nil
	})
	return data
}

// HasHeader verifies the existence of a block header corresponding to the hash.
func HasHeader(db ethdb.Reader, hash common.Hash, number uint64) bool {
	if isCanon(db, number, hash) {
		return true
	}
	if has, err := db.Has(headerKey(number, hash)); !has || err != nil {
		return false
	}
	return true
}

// ReadHeader retrieves the block header corresponding to the hash.
func ReadHeader(db ethdb.Reader, hash common.Hash, number uint64) *types.Header {
	data := ReadHeaderRLP(db, hash, number)
	if len(data) == 0 {
		return nil
	}
	header := new(types.Header)
	if err := rlp.DecodeBytes(data, header); err != nil {
		log.Error("Invalid block header RLP", "hash", hash, "err", err)
		return nil
	}
	return header
}

// WriteHeader stores a block header into the database and also stores the hash-
// to-number mapping.
func WriteHeader(db ethdb.KeyValueWriter, header *types.Header) {
	var (
		hash   = header.Hash()
		number = header.Number.Uint64()
	)
	// Write the hash -> number mapping
	WriteHeaderNumber(db, hash, number)

	// Write the encoded header
	data, err := rlp.EncodeToBytes(header)
	if err != nil {
		log.Crit("Failed to RLP encode header", "err", err)
	}
	key := headerKey(number, hash)
	if err := db.Put(key, data); err != nil {
		log.Crit("Failed to store header", "err", err)
	}
}

// DeleteHeader removes all block header data associated with a hash.
func DeleteHeader(db ethdb.KeyValueWriter, hash common.Hash, number uint64) {
	deleteHeaderWithoutNumber(db, hash, number)
	if err := db.Delete(headerNumberKey(hash)); err != nil {
		log.Crit("Failed to delete hash to number mapping", "err", err)
	}
}

// deleteHeaderWithoutNumber removes only the block header but does not remove
// the hash to number mapping.
func deleteHeaderWithoutNumber(db ethdb.KeyValueWriter, hash common.Hash, number uint64) {
	if err := db.Delete(headerKey(number, hash)); err != nil {
		log.Crit("Failed to delete header", "err", err)
	}
}

// isCanon is an internal utility method, to check whether the given number/hash
// is part of the ancient (canon) set.
func isCanon(reader ethdb.AncientReaderOp, number uint64, hash common.Hash) bool {
	h, err := reader.Ancient(ChainFreezerHashTable, number)
	if err != nil {
		return false
	}
	return bytes.Equal(h, hash[:])
}

// ReadBodyRLP retrieves the block body (transactions and uncles) in RLP encoding.
func ReadBodyRLP(db ethdb.Reader, hash common.Hash, number uint64) rlp.RawValue {
	// First try to look up the data in ancient database. Extra hash
	// comparison is necessary since ancient database only maintains
	// the canonical data.
	var data []byte
	db.ReadAncients(func(reader ethdb.AncientReaderOp) error {
		// Check if the data is in ancients
		if isCanon(reader, number, hash) {
			data, _ = reader.Ancient(ChainFreezerBodiesTable, number)
			return nil
		}
		// If not, try reading from leveldb
		data, _ = db.Get(blockBodyKey(number, hash))
		return nil
	})
	return data
}

// ReadCanonicalBodyRLP retrieves the block body (transactions and uncles) for the canonical
// block at number, in RLP encoding.
func ReadCanonicalBodyRLP(db ethdb.Reader, number uint64) rlp.RawValue {
	var data []byte
	db.ReadAncients(func(reader ethdb.AncientReaderOp) error {
		data, _ = reader.Ancient(ChainFreezerBodiesTable, number)
		if len(data) > 0 {
			return nil
		}
		// Block is not in ancients, read from leveldb by hash and number.
		// Note: ReadCanonicalHash cannot be used here because it also
		// calls ReadAncients internally.
		hash, _ := db.Get(headerHashKey(number))
		data, _ = db.Get(blockBodyKey(number, common.BytesToHash(hash)))
		return nil
	})
	return data
}

// WriteBodyRLP stores an RLP encoded block body into the database.
func WriteBodyRLP(db ethdb.KeyValueWriter, hash common.Hash, number uint64, rlp rlp.RawValue) {
	if err := db.Put(blockBodyKey(number, hash), rlp); err != nil {
		log.Crit("Failed to store block body", "err", err)
	}
}

// HasBody verifies the existence of a block body corresponding to the hash.
func HasBody(db ethdb.Reader, hash common.Hash, number uint64) bool {
	if isCanon(db, number, hash) {
		return true
	}
	if has, err := db.Has(blockBodyKey(number, hash)); !has || err != nil {
		return false
	}
	return true
}

// ReadBody retrieves the block body corresponding to the hash.
func ReadBody(db ethdb.Reader, hash common.Hash, number uint64) *types.Body {
	data := ReadBodyRLP(db, hash, number)
	if len(data) == 0 {
		return nil
	}
	body := new(types.Body)
	if err := rlp.DecodeBytes(data, body); err != nil {
		log.Error("Invalid block body RLP", "hash", hash, "err", err)
		return nil
	}
	return body
}

// WriteBody stores a block body into the database.
func WriteBody(db ethdb.KeyValueWriter, hash common.Hash, number uint64, body *types.Body) {
	data, err := rlp.EncodeToBytes(body)
	if err != nil {
		log.Crit("Failed to RLP encode body", "err", err)
	}
	WriteBodyRLP(db, hash, number, data)
}

// DeleteBody removes all block body data associated with a hash.
func DeleteBody(db ethdb.KeyValueWriter, hash common.Hash, number uint64) {
	if err := db.Delete(blockBodyKey(number, hash)); err != nil {
		log.Crit("Failed to delete block body", "err", err)
	}
}

// HasReceipts verifies the existence of all the transaction receipts belonging
// to a block.
func HasReceipts(db ethdb.Reader, hash common.Hash, number uint64) bool {
	if isCanon(db, number, hash) {
		return true
	}
	if has, err := db.Has(blockReceiptsKey(number, hash)); !has || err != nil {
		return false
	}
	return true
}

// ReadReceiptsRLP retrieves all the transaction receipts belonging to a block in RLP encoding.
func ReadReceiptsRLP(db ethdb.Reader, hash common.Hash, number uint64) rlp.RawValue {
	var data []byte
	db.ReadAncients(func(reader ethdb.AncientReaderOp) error {
		// Check if the data is in ancients
		if isCanon(reader, number, hash) {
			data, _ = reader.Ancient(ChainFreezerReceiptTable, number)
			return nil
		}
		// If not, try reading from leveldb
		data, _ = db.Get(blockReceiptsKey(number, hash))
		return nil
	})
	return data
}

// ReadRawReceipts retrieves all the transaction receipts belonging to a block.
// The receipt metadata fields are not guaranteed to be populated, so they
// should not be used. Use ReadReceipts instead if the metadata is needed.
func ReadRawReceipts(db ethdb.Reader, hash common.Hash, number uint64) types.Receipts {
	// Retrieve the flattened receipt slice
	data := ReadReceiptsRLP(db, hash, number)
	if len(data) == 0 {
		return nil
	}
	// Convert the receipts from their storage form to their internal representation
	storageReceipts := []*types.ReceiptForStorage{}
	if err := rlp.DecodeBytes(data, &storageReceipts); err != nil {
		log.Error("Invalid receipt array RLP", "hash", hash, "err", err)
		return nil
	}
	receipts := make(types.Receipts, len(storageReceipts))
	for i, storageReceipt := range storageReceipts {
		receipts[i] = (*types.Receipt)(storageReceipt)
	}
	return receipts
}

// ReadReceipts retrieves all the transaction receipts belonging to a block, including
// its corresponding metadata fields. If it is unable to populate these metadata
// fields then nil is returned.
//
// The current implementation populates these metadata fields by reading the receipts'
// corresponding block body, so if the block body is not found it will return nil even
// if the receipt itself is stored.
func ReadReceipts(db ethdb.Reader, hash common.Hash, number uint64, time uint64, config *params.ChainConfig) types.Receipts {
	// We're deriving many fields from the block body, retrieve beside the receipt
	receipts := ReadRawReceipts(db, hash, number)
	if receipts == nil {
		return nil
	}
	body := ReadBody(db, hash, number)
	if body == nil {
		log.Error("Missing body but have receipt", "hash", hash, "number", number)
		return nil
	}
	header := ReadHeader(db, hash, number)

	var baseFee *big.Int
	if header == nil {
		baseFee = big.NewInt(0)
	} else {
		baseFee = header.BaseFee
	}
	// Compute effective blob gas price.
	var blobGasPrice *big.Int
	if header != nil && header.ExcessBlobGas != nil {
		blobGasPrice = eip4844.CalcBlobFee(config, header)
	}
	if err := receipts.DeriveFields(config, hash, number, time, baseFee, blobGasPrice, body.Transactions); err != nil {
		log.Error("Failed to derive block receipts fields", "hash", hash, "number", number, "err", err)
		return nil
	}
	return receipts
}

// WriteReceipts stores all the transaction receipts belonging to a block.
func WriteReceipts(db ethdb.KeyValueWriter, hash common.Hash, number uint64, receipts types.Receipts) {
	// Convert the receipts into their storage form and serialize them
	storageReceipts := make([]*types.ReceiptForStorage, len(receipts))
	for i, receipt := range receipts {
		storageReceipts[i] = (*types.ReceiptForStorage)(receipt)
	}
	bytes, err := rlp.EncodeToBytes(storageReceipts)
	if err != nil {
		log.Crit("Failed to encode block receipts", "err", err)
	}
	// Store the flattened receipt slice
	if err := db.Put(blockReceiptsKey(number, hash), bytes); err != nil {
		log.Crit("Failed to store block receipts", "err", err)
	}
}

// DeleteReceipts removes all receipt data associated with a block hash.
func DeleteReceipts(db ethdb.KeyValueWriter, hash common.Hash, number uint64) {
	if err := db.Delete(blockReceiptsKey(number, hash)); err != nil {
		log.Crit("Failed to delete block receipts", "err", err)
	}
}

// storedReceiptRLP is the storage encoding of a receipt.
// Re-definition in core/types/receipt.go.
// TODO: Re-use the existing definition.
type storedReceiptRLP struct {
	PostStateOrStatus []byte
	CumulativeGasUsed uint64
	Logs              []*types.Log
}

// ReceiptLogs is a barebone version of ReceiptForStorage which only keeps
// the list of logs. When decoding a stored receipt into this object we
// avoid creating the bloom filter.
type receiptLogs struct {
	Logs []*types.Log
}

// DecodeRLP implements rlp.Decoder.
func (r *receiptLogs) DecodeRLP(s *rlp.Stream) error {
	var stored storedReceiptRLP
	if err := s.Decode(&stored); err != nil {
		return err
	}
	r.Logs = stored.Logs
	return nil
}

// ReadLogs retrieves the logs for all transactions in a block. In case
// receipts is not found, a nil is returned.
// Note: ReadLogs does not derive unstored log fields.
func ReadLogs(db ethdb.Reader, hash common.Hash, number uint64) [][]*types.Log {
	// Retrieve the flattened receipt slice
	data := ReadReceiptsRLP(db, hash, number)
	if len(data) == 0 {
		return nil
	}
	receipts := []*receiptLogs{}
	if err := rlp.DecodeBytes(data, &receipts); err != nil {
		log.Error("Invalid receipt array RLP", "hash", hash, "err", err)
		return nil
	}

	logs := make([][]*types.Log, len(receipts))
	for i, receipt := range receipts {
		logs[i] = receipt.Logs
	}
	return logs
}

// ReadBlock retrieves an entire block corresponding to the hash, assembling it
// back from the stored header and body. If either the header or body could not
// be retrieved nil is returned.
//
// Note, due to concurrent download of header and block body the header and thus
// canonical hash can be stored in the database but the body data not (yet).
func ReadBlock(db ethdb.Reader, hash common.Hash, number uint64) *types.Block {
	header := ReadHeader(db, hash, number)
	if header == nil {
		return nil
	}
	body := ReadBody(db, hash, number)
	if body == nil {
		return nil
	}
	return types.NewBlockWithHeader(header).WithBody(*body)
}

// WriteBlock serializes a block into the database, header and body separately.
func WriteBlock(db ethdb.KeyValueWriter, block *types.Block) {
	WriteBody(db, block.Hash(), block.NumberU64(), block.Body())
	WriteHeader(db, block.Header())
}

// WriteAncientBlocks writes entire block data into ancient store and returns the total written size.
func WriteAncientBlocks(db ethdb.AncientWriter, blocks []*types.Block, receipts []types.Receipts) (int64, error) {
	var stReceipts []*types.ReceiptForStorage

	return db.ModifyAncients(func(op ethdb.AncientWriteOp) error {
		for i, block := range blocks {
			// Convert receipts to storage format and sum up total difficulty.
			stReceipts = stReceipts[:0]
			for _, receipt := range receipts[i] {
				stReceipts = append(stReceipts, (*types.ReceiptForStorage)(receipt))
			}
			header := block.Header()
			if err := writeAncientBlock(op, block, header, stReceipts); err != nil {
				return err
			}
		}
		return nil
	})
}

func writeAncientBlock(op ethdb.AncientWriteOp, block *types.Block, header *types.Header, receipts []*types.ReceiptForStorage) error {
	num := block.NumberU64()
	if err := op.AppendRaw(ChainFreezerHashTable, num, block.Hash().Bytes()); err != nil {
		return fmt.Errorf("can't add block %d hash: %v", num, err)
	}
	if err := op.Append(ChainFreezerHeaderTable, num, header); err != nil {
		return fmt.Errorf("can't append block header %d: %v", num, err)
	}
	if err := op.Append(ChainFreezerBodiesTable, num, block.Body()); err != nil {
		return fmt.Errorf("can't append block body %d: %v", num, err)
	}
	if err := op.Append(ChainFreezerReceiptTable, num, receipts); err != nil {
		return fmt.Errorf("can't append block %d receipts: %v", num, err)
	}
	return nil
}

<<<<<<< HEAD
// SYSCOIN
// Add or Update a mapping
func StoreNEVMAddress(db ethdb.KeyValueWriter, addr common.Address, height []byte) {
	if err := db.Put(nevmAddressKey(addr), height); err != nil {
		log.Crit("Failed to store nevmAddressKey", "err", err)
	}
}
// Remove a mapping
func RemoveNEVMAddress(db ethdb.KeyValueWriter, addr common.Address) {
	if err := db.Delete(nevmAddressKey(addr)); err != nil {
		log.Crit("Failed to store nevmAddressKey", "err", err)
	}
}
// Get height directly by address
func GetNEVMAddress(db ethdb.Reader, addr common.Address) []byte {
	data, err := db.Get(nevmAddressKey(addr))
	if err != nil {
		return []byte{}
	}
	if len(data) != 4 {
		return []byte{}
	}
	return data
}

func WriteSYSHash(db ethdb.KeyValueWriter, sysBlockhash string, n uint64) {
	if err := db.Put(blockNumToSysKey(n), []byte(sysBlockhash)); err != nil {
		log.Crit("Failed to store blockNumToSysKey", "err", err)
	}
}
func DeleteSYSHash(db ethdb.KeyValueWriter, n uint64) {
	if err := db.Delete(blockNumToSysKey(n)); err != nil {
		log.Crit("Failed to delete blockNumToSysKey", "err", err)
	}
}
func ReadDataHashesRLP(db ethdb.Reader, number uint64) rlp.RawValue {
	var data []byte
	data, _ = db.Get(dataHashesKey(number))
	return data
}

// ReadRawDataHashes retrieves all the data hashes belonging to a block.
func ReadRawDataHashes(db ethdb.Reader, number uint64) []*common.Hash {
	// Retrieve the flattened datahash slice
	data := ReadDataHashesRLP(db, number)
	if len(data) == 0 {
		return nil
	}
	dataHashes := []*common.Hash{}
	if err := rlp.DecodeBytes(data, &dataHashes); err != nil {
		log.Error("Invalid datahash array RLP", "number", number, "err", err)
		return nil
	}
	return dataHashes
}

func WriteDataHashes(dbw ethdb.KeyValueWriter, dbr ethdb.Reader, n uint64, dataHashes []*common.Hash) {
	// prune older data hashes after a safe amount of blocks
	if n > DataBlockLimit {
		DeleteDataHashes(dbw, dbr, n-DataBlockLimit)
	}
	if len(dataHashes) == 0 {
		return
	}
	bytes, err := rlp.EncodeToBytes(dataHashes)
	if err != nil {
		log.Crit("Failed to encode block dataHashes", "err", err)
	}
	// Store the flattened datahash slice
	if err := dbw.Put(dataHashesKey(n), bytes); err != nil {
		log.Crit("Failed to store block dataHashes", "err", err)
	}
	for _, dataHash := range dataHashes {
		if err := dbw.Put(dataHashKey(*dataHash), []byte{0}); err != nil {
			log.Crit("Failed to write dataHash", "err", err)
		}
	}
}
func DeleteDataHashes(dbw ethdb.KeyValueWriter, dbr ethdb.Reader, n uint64) []*common.Hash {
	dataHashes := ReadRawDataHashes(dbr, n)
	if dataHashes == nil || len(dataHashes) == 0 {
		return nil
	}
	for _, dataHash := range dataHashes {
		if err := dbw.Delete(dataHashKey(*dataHash)); err != nil {
			log.Crit("Failed to delete dataHashKey", "err", err)
		}
	}
	if err := dbw.Delete(dataHashesKey(n)); err != nil {
		log.Crit("Failed to delete dataHashesKey", "err", err)
	}
	return dataHashes
}
func ReadSYSHash(db ethdb.Reader, n uint64) []byte {
	data, err := db.Get(blockNumToSysKey(n))
	if data == nil || err != nil {
		return []byte{}
	}
	return data
}
func ReadDataHash(db ethdb.Reader, hash common.Hash) []byte {
	data, err := db.Get(dataHashKey(hash))
	if data == nil || err != nil {
		return []byte{}
	}
	return hash.Bytes()
}
=======
// WriteAncientHeaderChain writes the supplied headers along with nil block
// bodies and receipts into the ancient store. It's supposed to be used for
// storing chain segment before the chain cutoff.
func WriteAncientHeaderChain(db ethdb.AncientWriter, headers []*types.Header) (int64, error) {
	return db.ModifyAncients(func(op ethdb.AncientWriteOp) error {
		for _, header := range headers {
			num := header.Number.Uint64()
			if err := op.AppendRaw(ChainFreezerHashTable, num, header.Hash().Bytes()); err != nil {
				return fmt.Errorf("can't add block %d hash: %v", num, err)
			}
			if err := op.Append(ChainFreezerHeaderTable, num, header); err != nil {
				return fmt.Errorf("can't append block header %d: %v", num, err)
			}
			if err := op.AppendRaw(ChainFreezerBodiesTable, num, nil); err != nil {
				return fmt.Errorf("can't append block body %d: %v", num, err)
			}
			if err := op.AppendRaw(ChainFreezerReceiptTable, num, nil); err != nil {
				return fmt.Errorf("can't append block %d receipts: %v", num, err)
			}
		}
		return nil
	})
}

>>>>>>> 77dc1aca
// DeleteBlock removes all block data associated with a hash.
func DeleteBlock(db ethdb.KeyValueWriter, hash common.Hash, number uint64) {
	DeleteReceipts(db, hash, number)
	DeleteHeader(db, hash, number)
	DeleteBody(db, hash, number)
}

// DeleteBlockWithoutNumber removes all block data associated with a hash, except
// the hash to number mapping.
func DeleteBlockWithoutNumber(db ethdb.KeyValueWriter, hash common.Hash, number uint64) {
	DeleteReceipts(db, hash, number)
	deleteHeaderWithoutNumber(db, hash, number)
	DeleteBody(db, hash, number)
}

const badBlockToKeep = 10

type badBlock struct {
	Header *types.Header
	Body   *types.Body
}

// ReadBadBlock retrieves the bad block with the corresponding block hash.
func ReadBadBlock(db ethdb.Reader, hash common.Hash) *types.Block {
	blob, err := db.Get(badBlockKey)
	if err != nil {
		return nil
	}
	var badBlocks []*badBlock
	if err := rlp.DecodeBytes(blob, &badBlocks); err != nil {
		return nil
	}
	for _, bad := range badBlocks {
		if bad.Header.Hash() == hash {
			block := types.NewBlockWithHeader(bad.Header)
			if bad.Body != nil {
				block = block.WithBody(*bad.Body)
			}
			return block
		}
	}
	return nil
}

// ReadAllBadBlocks retrieves all the bad blocks in the database.
// All returned blocks are sorted in reverse order by number.
func ReadAllBadBlocks(db ethdb.Reader) []*types.Block {
	blob, err := db.Get(badBlockKey)
	if err != nil {
		return nil
	}
	var badBlocks []*badBlock
	if err := rlp.DecodeBytes(blob, &badBlocks); err != nil {
		return nil
	}
	var blocks []*types.Block
	for _, bad := range badBlocks {
		block := types.NewBlockWithHeader(bad.Header)
		if bad.Body != nil {
			block = block.WithBody(*bad.Body)
		}
		blocks = append(blocks, block)
	}
	return blocks
}

// WriteBadBlock serializes the bad block into the database. If the cumulated
// bad blocks exceeds the limitation, the oldest will be dropped.
func WriteBadBlock(db ethdb.KeyValueStore, block *types.Block) {
	blob, err := db.Get(badBlockKey)
	if err != nil {
		log.Warn("Failed to load old bad blocks", "error", err)
	}
	var badBlocks []*badBlock
	if len(blob) > 0 {
		if err := rlp.DecodeBytes(blob, &badBlocks); err != nil {
			log.Crit("Failed to decode old bad blocks", "error", err)
		}
	}
	for _, b := range badBlocks {
		if b.Header.Number.Uint64() == block.NumberU64() && b.Header.Hash() == block.Hash() {
			log.Info("Skip duplicated bad block", "number", block.NumberU64(), "hash", block.Hash())
			return
		}
	}
	badBlocks = append(badBlocks, &badBlock{
		Header: block.Header(),
		Body:   block.Body(),
	})
	slices.SortFunc(badBlocks, func(a, b *badBlock) int {
		// Note: sorting in descending number order.
		return -a.Header.Number.Cmp(b.Header.Number)
	})
	if len(badBlocks) > badBlockToKeep {
		badBlocks = badBlocks[:badBlockToKeep]
	}
	data, err := rlp.EncodeToBytes(badBlocks)
	if err != nil {
		log.Crit("Failed to encode bad blocks", "err", err)
	}
	if err := db.Put(badBlockKey, data); err != nil {
		log.Crit("Failed to write bad blocks", "err", err)
	}
}

// DeleteBadBlocks deletes all the bad blocks from the database
func DeleteBadBlocks(db ethdb.KeyValueWriter) {
	if err := db.Delete(badBlockKey); err != nil {
		log.Crit("Failed to delete bad blocks", "err", err)
	}
}

// FindCommonAncestor returns the last common ancestor of two block headers
func FindCommonAncestor(db ethdb.Reader, a, b *types.Header) *types.Header {
	for bn := b.Number.Uint64(); a.Number.Uint64() > bn; {
		a = ReadHeader(db, a.ParentHash, a.Number.Uint64()-1)
		if a == nil {
			return nil
		}
	}
	for an := a.Number.Uint64(); an < b.Number.Uint64(); {
		b = ReadHeader(db, b.ParentHash, b.Number.Uint64()-1)
		if b == nil {
			return nil
		}
	}
	for a.Hash() != b.Hash() {
		a = ReadHeader(db, a.ParentHash, a.Number.Uint64()-1)
		if a == nil {
			return nil
		}
		b = ReadHeader(db, b.ParentHash, b.Number.Uint64()-1)
		if b == nil {
			return nil
		}
	}
	return a
}

// ReadHeadHeader returns the current canonical head header.
func ReadHeadHeader(db ethdb.Reader) *types.Header {
	headHeaderHash := ReadHeadHeaderHash(db)
	if headHeaderHash == (common.Hash{}) {
		return nil
	}
	headHeaderNumber := ReadHeaderNumber(db, headHeaderHash)
	if headHeaderNumber == nil {
		return nil
	}
	return ReadHeader(db, headHeaderHash, *headHeaderNumber)
}

// ReadHeadBlock returns the current canonical head block.
func ReadHeadBlock(db ethdb.Reader) *types.Block {
	headBlockHash := ReadHeadBlockHash(db)
	if headBlockHash == (common.Hash{}) {
		return nil
	}
	headBlockNumber := ReadHeaderNumber(db, headBlockHash)
	if headBlockNumber == nil {
		return nil
	}
	return ReadBlock(db, headBlockHash, *headBlockNumber)
}<|MERGE_RESOLUTION|>--- conflicted
+++ resolved
@@ -740,7 +740,6 @@
 	return nil
 }
 
-<<<<<<< HEAD
 // SYSCOIN
 // Add or Update a mapping
 func StoreNEVMAddress(db ethdb.KeyValueWriter, addr common.Address, height []byte) {
@@ -848,7 +847,6 @@
 	}
 	return hash.Bytes()
 }
-=======
 // WriteAncientHeaderChain writes the supplied headers along with nil block
 // bodies and receipts into the ancient store. It's supposed to be used for
 // storing chain segment before the chain cutoff.
@@ -873,7 +871,6 @@
 	})
 }
 
->>>>>>> 77dc1aca
 // DeleteBlock removes all block data associated with a hash.
 func DeleteBlock(db ethdb.KeyValueWriter, hash common.Hash, number uint64) {
 	DeleteReceipts(db, hash, number)
