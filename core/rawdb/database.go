--- conflicted
+++ resolved
@@ -460,19 +460,6 @@
 			bloomBits.Add(size)
 		case bytes.HasPrefix(key, bloomBitsMetaPrefix) && len(key) < len(bloomBitsMetaPrefix)+8:
 			bloomBits.Add(size)
-<<<<<<< HEAD
-
-		// LES indexes (deprecated)
-		case bytes.HasPrefix(key, chtTablePrefix) ||
-			bytes.HasPrefix(key, chtIndexTablePrefix) ||
-			bytes.HasPrefix(key, chtPrefix): // Canonical hash trie
-			chtTrieNodes.Add(size)
-		case bytes.HasPrefix(key, bloomTrieTablePrefix) ||
-			bytes.HasPrefix(key, bloomTrieIndexPrefix) ||
-			bytes.HasPrefix(key, bloomTriePrefix): // Bloomtrie sub
-			bloomTrieNodes.Add(size)
-=======
->>>>>>> 6143c350
 
 		// Verkle trie data is detected, determine the sub-category
 		case bytes.HasPrefix(key, VerklePrefix):
