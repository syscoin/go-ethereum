// Copyright 2016 The go-ethereum Authors
// This file is part of the go-ethereum library.
//
// The go-ethereum library is free software: you can redistribute it and/or modify
// it under the terms of the GNU Lesser General Public License as published by
// the Free Software Foundation, either version 3 of the License, or
// (at your option) any later version.
//
// The go-ethereum library is distributed in the hope that it will be useful,
// but WITHOUT ANY WARRANTY; without even the implied warranty of
// MERCHANTABILITY or FITNESS FOR A PARTICULAR PURPOSE. See the
// GNU Lesser General Public License for more details.
//
// You should have received a copy of the GNU Lesser General Public License
// along with the go-ethereum library. If not, see <http://www.gnu.org/licenses/>.

package types

import (
	"crypto/ecdsa"
	"errors"
	"fmt"
	"maps"
	"math/big"

	"github.com/ethereum/go-ethereum/common"
	"github.com/ethereum/go-ethereum/crypto"
	"github.com/ethereum/go-ethereum/params"
	"github.com/ethereum/go-ethereum/params/forks"
)

var ErrInvalidChainId = errors.New("invalid chain id for signer")

// sigCache is used to cache the derived sender and contains
// the signer used to derive it.
type sigCache struct {
	signer Signer
	from   common.Address
}

// MakeSigner returns a Signer based on the given chain config and block number.
func MakeSigner(config *params.ChainConfig, blockNumber *big.Int, blockTime uint64) Signer {
	var signer Signer
	switch {
	case config.IsPrague(blockNumber, blockTime):
		signer = NewPragueSigner(config.ChainID)
	case config.IsCancun(blockNumber, blockTime):
		signer = NewCancunSigner(config.ChainID)
	case config.IsLondon(blockNumber):
		signer = NewLondonSigner(config.ChainID)
	case config.IsBerlin(blockNumber):
		signer = NewEIP2930Signer(config.ChainID)
	case config.IsEIP155(blockNumber):
		signer = NewEIP155Signer(config.ChainID)
	case config.IsHomestead(blockNumber):
		signer = HomesteadSigner{}
	default:
		signer = FrontierSigner{}
	}
	return signer
}

// LatestSigner returns the 'most permissive' Signer available for the given chain
// configuration. Specifically, this enables support of all types of transactions
// when their respective forks are scheduled to occur at any block number (or time)
// in the chain config.
//
// Use this in transaction-handling code where the current block number is unknown. If you
// have the current block number available, use MakeSigner instead.
func LatestSigner(config *params.ChainConfig) Signer {
	var signer Signer
	if config.ChainID != nil {
		switch {
		case config.PragueTime != nil:
			signer = NewPragueSigner(config.ChainID)
		case config.CancunTime != nil:
			signer = NewCancunSigner(config.ChainID)
		case config.LondonBlock != nil:
			signer = NewLondonSigner(config.ChainID)
		case config.BerlinBlock != nil:
			signer = NewEIP2930Signer(config.ChainID)
		case config.EIP155Block != nil:
			signer = NewEIP155Signer(config.ChainID)
		default:
			signer = HomesteadSigner{}
		}
	} else {
		signer = HomesteadSigner{}
	}
	return signer
}

// LatestSignerForChainID returns the 'most permissive' Signer available. Specifically,
// this enables support for EIP-155 replay protection and all implemented EIP-2718
// transaction types if chainID is non-nil.
//
// Use this in transaction-handling code where the current block number and fork
// configuration are unknown. If you have a ChainConfig, use LatestSigner instead.
// If you have a ChainConfig and know the current block number, use MakeSigner instead.
func LatestSignerForChainID(chainID *big.Int) Signer {
	var signer Signer
	if chainID != nil {
		signer = NewPragueSigner(chainID)
	} else {
		signer = HomesteadSigner{}
	}
	return signer
}

// SignTx signs the transaction using the given signer and private key.
func SignTx(tx *Transaction, s Signer, prv *ecdsa.PrivateKey) (*Transaction, error) {
	h := s.Hash(tx)
	sig, err := crypto.Sign(h[:], prv)
	if err != nil {
		return nil, err
	}
	return tx.WithSignature(s, sig)
}

// SignNewTx creates a transaction and signs it.
func SignNewTx(prv *ecdsa.PrivateKey, s Signer, txdata TxData) (*Transaction, error) {
	return SignTx(NewTx(txdata), s, prv)
}

// MustSignNewTx creates a transaction and signs it.
// This panics if the transaction cannot be signed.
func MustSignNewTx(prv *ecdsa.PrivateKey, s Signer, txdata TxData) *Transaction {
	tx, err := SignNewTx(prv, s, txdata)
	if err != nil {
		panic(err)
	}
	return tx
}

// Sender returns the address derived from the signature (V, R, S) using secp256k1
// elliptic curve and an error if it failed deriving or upon an incorrect
// signature.
//
// Sender may cache the address, allowing it to be used regardless of
// signing method. The cache is invalidated if the cached signer does
// not match the signer used in the current call.
func Sender(signer Signer, tx *Transaction) (common.Address, error) {
	if sigCache := tx.from.Load(); sigCache != nil {
		// If the signer used to derive from in a previous
		// call is not the same as used current, invalidate
		// the cache.
		if sigCache.signer.Equal(signer) {
			return sigCache.from, nil
		}
	}

	addr, err := signer.Sender(tx)
	if err != nil {
		return common.Address{}, err
	}
	tx.from.Store(&sigCache{signer: signer, from: addr})
	return addr, nil
}

// Signer encapsulates transaction signature handling. The name of this type is slightly
// misleading because Signers don't actually sign, they're just for validating and
// processing of signatures.
//
// Note that this interface is not a stable API and may change at any time to accommodate
// new protocol rules.
type Signer interface {
	// Sender returns the sender address of the transaction.
	Sender(tx *Transaction) (common.Address, error)

	// SignatureValues returns the raw R, S, V values corresponding to the
	// given signature.
	SignatureValues(tx *Transaction, sig []byte) (r, s, v *big.Int, err error)
	ChainID() *big.Int

	// Hash returns 'signature hash', i.e. the transaction hash that is signed by the
	// private key. This hash does not uniquely identify the transaction.
	Hash(tx *Transaction) common.Hash

	// Equal returns true if the given signer is the same as the receiver.
	Equal(Signer) bool
}
<<<<<<< HEAD
// SYSCOIN
type pragueSigner struct{ londonSigner }

// NewPragueSigner returns a signer that accepts
// - EIP-7702 set code transactions
// - EIP-4844 blob transactions
// - EIP-1559 dynamic fee transactions
// - EIP-2930 access list transactions,
// - EIP-155 replay protected transactions, and
// - legacy Homestead transactions.
func NewPragueSigner(chainId *big.Int) Signer {
	// SYSCOIN
	signer, _ := NewLondonSigner(chainId).(londonSigner)
	return pragueSigner{signer}
}

func (s pragueSigner) Sender(tx *Transaction) (common.Address, error) {
	if tx.Type() != SetCodeTxType {
		// SYSCOIN
		return s.londonSigner.Sender(tx)
=======

// modernSigner is the signer implementation that handles non-legacy transaction types.
// For legacy transactions, it defers to one of the legacy signers (frontier, homestead, eip155).
type modernSigner struct {
	txtypes map[byte]struct{}
	chainID *big.Int
	legacy  Signer
}

func newModernSigner(chainID *big.Int, fork forks.Fork) Signer {
	if chainID == nil || chainID.Sign() <= 0 {
		panic(fmt.Sprintf("invalid chainID %v", chainID))
>>>>>>> 624a5d8b
	}
	s := &modernSigner{
		chainID: chainID,
		txtypes: make(map[byte]struct{}, 4),
	}
	// configure legacy signer
	switch {
	case fork >= forks.SpuriousDragon:
		s.legacy = NewEIP155Signer(chainID)
	case fork >= forks.Homestead:
		s.legacy = HomesteadSigner{}
	default:
		s.legacy = FrontierSigner{}
	}
	s.txtypes[LegacyTxType] = struct{}{}
	// configure tx types
	if fork >= forks.Berlin {
		s.txtypes[AccessListTxType] = struct{}{}
	}
	if fork >= forks.London {
		s.txtypes[DynamicFeeTxType] = struct{}{}
	}
	if fork >= forks.Cancun {
		s.txtypes[BlobTxType] = struct{}{}
	}
	if fork >= forks.Prague {
		s.txtypes[SetCodeTxType] = struct{}{}
	}
	return s
}

func (s *modernSigner) ChainID() *big.Int {
	return s.chainID
}

<<<<<<< HEAD
func (s pragueSigner) SignatureValues(tx *Transaction, sig []byte) (R, S, V *big.Int, err error) {
	txdata, ok := tx.inner.(*SetCodeTx)
	if !ok {
		// SYSCOIN
		return s.londonSigner.SignatureValues(tx, sig)
	}
	// Check that chain ID of tx matches the signer. We also accept ID zero here,
	// because it indicates that the chain ID was not specified in the tx.
	if txdata.ChainID.Sign() != 0 && txdata.ChainID.CmpBig(s.chainId) != 0 {
		return nil, nil, nil, fmt.Errorf("%w: have %d want %d", ErrInvalidChainId, txdata.ChainID, s.chainId)
	}
	R, S, _ = decodeSignature(sig)
	V = big.NewInt(int64(sig[64]))
	return R, S, V, nil
}

// Hash returns the hash to be signed by the sender.
// It does not uniquely identify the transaction.
func (s pragueSigner) Hash(tx *Transaction) common.Hash {
	if tx.Type() != SetCodeTxType {
		// SYSCOIN
		return s.londonSigner.Hash(tx)
	}
	return prefixedRlpHash(
		tx.Type(),
		[]interface{}{
			s.chainId,
			tx.Nonce(),
			tx.GasTipCap(),
			tx.GasFeeCap(),
			tx.Gas(),
			tx.To(),
			tx.Value(),
			tx.Data(),
			tx.AccessList(),
			tx.SetCodeAuthorizations(),
		})
}

type cancunSigner struct{ londonSigner }
=======
func (s *modernSigner) Equal(s2 Signer) bool {
	other, ok := s2.(*modernSigner)
	return ok && s.chainID.Cmp(other.chainID) == 0 && maps.Equal(s.txtypes, other.txtypes) && s.legacy.Equal(other.legacy)
}

func (s *modernSigner) Hash(tx *Transaction) common.Hash {
	return tx.inner.sigHash(s.chainID)
}
>>>>>>> 624a5d8b

func (s *modernSigner) supportsType(txtype byte) bool {
	_, ok := s.txtypes[txtype]
	return ok
}

func (s *modernSigner) Sender(tx *Transaction) (common.Address, error) {
	tt := tx.Type()
	if !s.supportsType(tt) {
		return common.Address{}, ErrTxTypeNotSupported
	}
	if tt == LegacyTxType {
		return s.legacy.Sender(tx)
	}
	if tx.ChainId().Cmp(s.chainID) != 0 {
		return common.Address{}, fmt.Errorf("%w: have %d want %d", ErrInvalidChainId, tx.ChainId(), s.chainID)
	}
	// 'modern' txs are defined to use 0 and 1 as their recovery
	// id, add 27 to become equivalent to unprotected Homestead signatures.
	V, R, S := tx.RawSignatureValues()
	V = new(big.Int).Add(V, big.NewInt(27))
	return recoverPlain(s.Hash(tx), R, S, V, true)
}

func (s *modernSigner) SignatureValues(tx *Transaction, sig []byte) (R, S, V *big.Int, err error) {
	tt := tx.Type()
	if !s.supportsType(tt) {
		return nil, nil, nil, ErrTxTypeNotSupported
	}
	if tt == LegacyTxType {
		return s.legacy.SignatureValues(tx, sig)
	}
	// Check that chain ID of tx matches the signer. We also accept ID zero here,
	// because it indicates that the chain ID was not specified in the tx.
	if tx.inner.chainID().Sign() != 0 && tx.inner.chainID().Cmp(s.chainID) != 0 {
		return nil, nil, nil, fmt.Errorf("%w: have %d want %d", ErrInvalidChainId, tx.inner.chainID(), s.chainID)
	}
	R, S, _ = decodeSignature(sig)
	V = big.NewInt(int64(sig[64]))
	return R, S, V, nil
}

// NewPragueSigner returns a signer that accepts
// - EIP-7702 set code transactions
// - EIP-4844 blob transactions
// - EIP-1559 dynamic fee transactions
// - EIP-2930 access list transactions,
// - EIP-155 replay protected transactions, and
// - legacy Homestead transactions.
func NewPragueSigner(chainId *big.Int) Signer {
	return newModernSigner(chainId, forks.Prague)
}

// NewCancunSigner returns a signer that accepts
// - EIP-4844 blob transactions
// - EIP-1559 dynamic fee transactions
// - EIP-2930 access list transactions,
// - EIP-155 replay protected transactions, and
// - legacy Homestead transactions.
func NewCancunSigner(chainId *big.Int) Signer {
	return newModernSigner(chainId, forks.Cancun)
}

// NewLondonSigner returns a signer that accepts
// - EIP-1559 dynamic fee transactions
// - EIP-2930 access list transactions,
// - EIP-155 replay protected transactions, and
// - legacy Homestead transactions.
func NewLondonSigner(chainId *big.Int) Signer {
	return newModernSigner(chainId, forks.London)
}

// NewEIP2930Signer returns a signer that accepts EIP-2930 access list transactions,
// EIP-155 replay protected transactions, and legacy Homestead transactions.
func NewEIP2930Signer(chainId *big.Int) Signer {
	return newModernSigner(chainId, forks.Berlin)
}

// EIP155Signer implements Signer using the EIP-155 rules. This accepts transactions which
// are replay-protected as well as unprotected homestead transactions.
// Deprecated: always use the Signer interface type
type EIP155Signer struct {
	chainId, chainIdMul *big.Int
}

func NewEIP155Signer(chainId *big.Int) EIP155Signer {
	if chainId == nil {
		chainId = new(big.Int)
	}
	return EIP155Signer{
		chainId:    chainId,
		chainIdMul: new(big.Int).Mul(chainId, big.NewInt(2)),
	}
}

func (s EIP155Signer) ChainID() *big.Int {
	return s.chainId
}

func (s EIP155Signer) Equal(s2 Signer) bool {
	eip155, ok := s2.(EIP155Signer)
	return ok && eip155.chainId.Cmp(s.chainId) == 0
}

var big8 = big.NewInt(8)

func (s EIP155Signer) Sender(tx *Transaction) (common.Address, error) {
	if tx.Type() != LegacyTxType {
		return common.Address{}, ErrTxTypeNotSupported
	}
	if !tx.Protected() {
		return HomesteadSigner{}.Sender(tx)
	}
	if tx.ChainId().Cmp(s.chainId) != 0 {
		return common.Address{}, fmt.Errorf("%w: have %d want %d", ErrInvalidChainId, tx.ChainId(), s.chainId)
	}
	V, R, S := tx.RawSignatureValues()
	V = new(big.Int).Sub(V, s.chainIdMul)
	V.Sub(V, big8)
	return recoverPlain(s.Hash(tx), R, S, V, true)
}

// SignatureValues returns signature values. This signature
// needs to be in the [R || S || V] format where V is 0 or 1.
func (s EIP155Signer) SignatureValues(tx *Transaction, sig []byte) (R, S, V *big.Int, err error) {
	if tx.Type() != LegacyTxType {
		return nil, nil, nil, ErrTxTypeNotSupported
	}
	R, S, V = decodeSignature(sig)
	if s.chainId.Sign() != 0 {
		V = big.NewInt(int64(sig[64] + 35))
		V.Add(V, s.chainIdMul)
	}
	return R, S, V, nil
}

// Hash returns the hash to be signed by the sender.
// It does not uniquely identify the transaction.
func (s EIP155Signer) Hash(tx *Transaction) common.Hash {
	return tx.inner.sigHash(s.chainId)
}

// HomesteadSigner implements Signer using the homestead rules. The only valid reason to
// use this type is creating legacy transactions which are intentionally not
// replay-protected.
type HomesteadSigner struct{ FrontierSigner }

func (hs HomesteadSigner) ChainID() *big.Int {
	return nil
}

func (hs HomesteadSigner) Equal(s2 Signer) bool {
	_, ok := s2.(HomesteadSigner)
	return ok
}

// SignatureValues returns signature values. This signature
// needs to be in the [R || S || V] format where V is 0 or 1.
func (hs HomesteadSigner) SignatureValues(tx *Transaction, sig []byte) (r, s, v *big.Int, err error) {
	return hs.FrontierSigner.SignatureValues(tx, sig)
}

func (hs HomesteadSigner) Sender(tx *Transaction) (common.Address, error) {
	if tx.Type() != LegacyTxType {
		return common.Address{}, ErrTxTypeNotSupported
	}
	v, r, s := tx.RawSignatureValues()
	return recoverPlain(hs.Hash(tx), r, s, v, true)
}

// FrontierSigner implements Signer using the frontier rules.
// Deprecated: always use the Signer interface type
type FrontierSigner struct{}

func (fs FrontierSigner) ChainID() *big.Int {
	return nil
}

func (fs FrontierSigner) Equal(s2 Signer) bool {
	_, ok := s2.(FrontierSigner)
	return ok
}

func (fs FrontierSigner) Sender(tx *Transaction) (common.Address, error) {
	if tx.Type() != LegacyTxType {
		return common.Address{}, ErrTxTypeNotSupported
	}
	v, r, s := tx.RawSignatureValues()
	return recoverPlain(fs.Hash(tx), r, s, v, false)
}

// SignatureValues returns signature values. This signature
// needs to be in the [R || S || V] format where V is 0 or 1.
func (fs FrontierSigner) SignatureValues(tx *Transaction, sig []byte) (r, s, v *big.Int, err error) {
	if tx.Type() != LegacyTxType {
		return nil, nil, nil, ErrTxTypeNotSupported
	}
	r, s, v = decodeSignature(sig)
	return r, s, v, nil
}

// Hash returns the hash to be signed by the sender.
// It does not uniquely identify the transaction.
func (fs FrontierSigner) Hash(tx *Transaction) common.Hash {
	return rlpHash([]any{
		tx.Nonce(),
		tx.GasPrice(),
		tx.Gas(),
		tx.To(),
		tx.Value(),
		tx.Data(),
	})
}

func decodeSignature(sig []byte) (r, s, v *big.Int) {
	if len(sig) != crypto.SignatureLength {
		panic(fmt.Sprintf("wrong size for signature: got %d, want %d", len(sig), crypto.SignatureLength))
	}
	r = new(big.Int).SetBytes(sig[:32])
	s = new(big.Int).SetBytes(sig[32:64])
	v = new(big.Int).SetBytes([]byte{sig[64] + 27})
	return r, s, v
}

func recoverPlain(sighash common.Hash, R, S, Vb *big.Int, homestead bool) (common.Address, error) {
	if Vb.BitLen() > 8 {
		return common.Address{}, ErrInvalidSig
	}
	V := byte(Vb.Uint64() - 27)
	if !crypto.ValidateSignatureValues(V, R, S, homestead) {
		return common.Address{}, ErrInvalidSig
	}
	// encode the signature in uncompressed format
	r, s := R.Bytes(), S.Bytes()
	sig := make([]byte, crypto.SignatureLength)
	copy(sig[32-len(r):32], r)
	copy(sig[64-len(s):64], s)
	sig[64] = V
	// recover the public key from the signature
	pub, err := crypto.Ecrecover(sighash[:], sig)
	if err != nil {
		return common.Address{}, err
	}
	if len(pub) == 0 || pub[0] != 4 {
		return common.Address{}, errors.New("invalid public key")
	}
	var addr common.Address
	copy(addr[:], crypto.Keccak256(pub[1:])[12:])
	return addr, nil
}

// deriveChainId derives the chain id from the given v parameter
func deriveChainId(v *big.Int) *big.Int {
	if v.BitLen() <= 64 {
		v := v.Uint64()
		if v == 27 || v == 28 {
			return new(big.Int)
		}
		return new(big.Int).SetUint64((v - 35) / 2)
	}
	vCopy := new(big.Int).Sub(v, big.NewInt(35))
	return vCopy.Rsh(vCopy, 1)
}<|MERGE_RESOLUTION|>--- conflicted
+++ resolved
@@ -179,28 +179,6 @@
 	// Equal returns true if the given signer is the same as the receiver.
 	Equal(Signer) bool
 }
-<<<<<<< HEAD
-// SYSCOIN
-type pragueSigner struct{ londonSigner }
-
-// NewPragueSigner returns a signer that accepts
-// - EIP-7702 set code transactions
-// - EIP-4844 blob transactions
-// - EIP-1559 dynamic fee transactions
-// - EIP-2930 access list transactions,
-// - EIP-155 replay protected transactions, and
-// - legacy Homestead transactions.
-func NewPragueSigner(chainId *big.Int) Signer {
-	// SYSCOIN
-	signer, _ := NewLondonSigner(chainId).(londonSigner)
-	return pragueSigner{signer}
-}
-
-func (s pragueSigner) Sender(tx *Transaction) (common.Address, error) {
-	if tx.Type() != SetCodeTxType {
-		// SYSCOIN
-		return s.londonSigner.Sender(tx)
-=======
 
 // modernSigner is the signer implementation that handles non-legacy transaction types.
 // For legacy transactions, it defers to one of the legacy signers (frontier, homestead, eip155).
@@ -213,7 +191,6 @@
 func newModernSigner(chainID *big.Int, fork forks.Fork) Signer {
 	if chainID == nil || chainID.Sign() <= 0 {
 		panic(fmt.Sprintf("invalid chainID %v", chainID))
->>>>>>> 624a5d8b
 	}
 	s := &modernSigner{
 		chainID: chainID,
@@ -249,48 +226,6 @@
 	return s.chainID
 }
 
-<<<<<<< HEAD
-func (s pragueSigner) SignatureValues(tx *Transaction, sig []byte) (R, S, V *big.Int, err error) {
-	txdata, ok := tx.inner.(*SetCodeTx)
-	if !ok {
-		// SYSCOIN
-		return s.londonSigner.SignatureValues(tx, sig)
-	}
-	// Check that chain ID of tx matches the signer. We also accept ID zero here,
-	// because it indicates that the chain ID was not specified in the tx.
-	if txdata.ChainID.Sign() != 0 && txdata.ChainID.CmpBig(s.chainId) != 0 {
-		return nil, nil, nil, fmt.Errorf("%w: have %d want %d", ErrInvalidChainId, txdata.ChainID, s.chainId)
-	}
-	R, S, _ = decodeSignature(sig)
-	V = big.NewInt(int64(sig[64]))
-	return R, S, V, nil
-}
-
-// Hash returns the hash to be signed by the sender.
-// It does not uniquely identify the transaction.
-func (s pragueSigner) Hash(tx *Transaction) common.Hash {
-	if tx.Type() != SetCodeTxType {
-		// SYSCOIN
-		return s.londonSigner.Hash(tx)
-	}
-	return prefixedRlpHash(
-		tx.Type(),
-		[]interface{}{
-			s.chainId,
-			tx.Nonce(),
-			tx.GasTipCap(),
-			tx.GasFeeCap(),
-			tx.Gas(),
-			tx.To(),
-			tx.Value(),
-			tx.Data(),
-			tx.AccessList(),
-			tx.SetCodeAuthorizations(),
-		})
-}
-
-type cancunSigner struct{ londonSigner }
-=======
 func (s *modernSigner) Equal(s2 Signer) bool {
 	other, ok := s2.(*modernSigner)
 	return ok && s.chainID.Cmp(other.chainID) == 0 && maps.Equal(s.txtypes, other.txtypes) && s.legacy.Equal(other.legacy)
@@ -299,7 +234,6 @@
 func (s *modernSigner) Hash(tx *Transaction) common.Hash {
 	return tx.inner.sigHash(s.chainID)
 }
->>>>>>> 624a5d8b
 
 func (s *modernSigner) supportsType(txtype byte) bool {
 	_, ok := s.txtypes[txtype]
