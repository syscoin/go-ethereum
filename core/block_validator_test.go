// Copyright 2015 The go-ethereum Authors
// This file is part of the go-ethereum library.
//
// The go-ethereum library is free software: you can redistribute it and/or modify
// it under the terms of the GNU Lesser General Public License as published by
// the Free Software Foundation, either version 3 of the License, or
// (at your option) any later version.
//
// The go-ethereum library is distributed in the hope that it will be useful,
// but WITHOUT ANY WARRANTY; without even the implied warranty of
// MERCHANTABILITY or FITNESS FOR A PARTICULAR PURPOSE. See the
// GNU Lesser General Public License for more details.
//
// You should have received a copy of the GNU Lesser General Public License
// along with the go-ethereum library. If not, see <http://www.gnu.org/licenses/>.

package core

import (
	"math/big"
	"testing"
	"time"

	"github.com/ethereum/go-ethereum/common"
	"github.com/ethereum/go-ethereum/consensus"
	"github.com/ethereum/go-ethereum/consensus/beacon"
	"github.com/ethereum/go-ethereum/consensus/clique"
	"github.com/ethereum/go-ethereum/consensus/ethash"
	"github.com/ethereum/go-ethereum/core/rawdb"
	"github.com/ethereum/go-ethereum/core/types"
	"github.com/ethereum/go-ethereum/core/vm"
	"github.com/ethereum/go-ethereum/crypto"
	"github.com/ethereum/go-ethereum/params"
)

// Tests that simple header verification works, for both good and bad blocks.
func TestHeaderVerification(t *testing.T) {
	// Create a simple chain to verify
	var (
		gspec        = &Genesis{Config: params.TestChainConfig}
		_, blocks, _ = GenerateChainWithGenesis(gspec, ethash.NewFaker(), 8, nil)
	)
	headers := make([]*types.Header, len(blocks))
	for i, block := range blocks {
		headers[i] = block.Header()
	}
	// Run the header checker for blocks one-by-one, checking for both valid and invalid nonces
	chain, _ := NewBlockChain(rawdb.NewMemoryDatabase(), nil, gspec, nil, ethash.NewFaker(), vm.Config{}, nil, nil)
	defer chain.Stop()

	for i := 0; i < len(blocks); i++ {
		for j, valid := range []bool{true, false} {
			var results <-chan error

			if valid {
				engine := ethash.NewFaker()
				_, results = engine.VerifyHeaders(chain, []*types.Header{headers[i]}, []bool{true})
			} else {
				engine := ethash.NewFakeFailer(headers[i].Number.Uint64())
				_, results = engine.VerifyHeaders(chain, []*types.Header{headers[i]}, []bool{true})
			}
			// Wait for the verification result
			select {
			case result := <-results:
				if (result == nil) != valid {
					t.Errorf("test %d.%d: validity mismatch: have %v, want %v", i, j, result, valid)
				}
			case <-time.After(time.Second):
				t.Fatalf("test %d.%d: verification timeout", i, j)
			}
			// Make sure no more data is returned
			select {
			case result := <-results:
				t.Fatalf("test %d.%d: unexpected result returned: %v", i, j, result)
			case <-time.After(25 * time.Millisecond):
			}
		}
		chain.InsertChain(blocks[i : i+1])
	}
}

func TestHeaderVerificationForMergingClique(t *testing.T) { testHeaderVerificationForMerging(t, true) }
func TestHeaderVerificationForMergingEthash(t *testing.T) { testHeaderVerificationForMerging(t, false) }

// Tests the verification for eth1/2 merging, including pre-merge and post-merge
func testHeaderVerificationForMerging(t *testing.T, isClique bool) {
	var (
		gspec      *Genesis
		preBlocks  []*types.Block
		postBlocks []*types.Block
		engine     consensus.Engine
		merger     = consensus.NewMerger(rawdb.NewMemoryDatabase())
	)
	if isClique {
		var (
			key, _ = crypto.HexToECDSA("b71c71a67e1177ad4e901695e1b4b9ee17ae16c6668d313eac2f96dbcda3f291")
			addr   = crypto.PubkeyToAddress(key.PublicKey)
			config = *params.AllCliqueProtocolChanges
		)
		engine = beacon.New(clique.New(params.AllCliqueProtocolChanges.Clique, rawdb.NewMemoryDatabase()))
		gspec = &Genesis{
			Config:    &config,
			ExtraData: make([]byte, 32+common.AddressLength+crypto.SignatureLength),
			Alloc: map[common.Address]GenesisAccount{
				addr: {Balance: big.NewInt(1)},
			},
			BaseFee:    big.NewInt(params.InitialBaseFee),
			Difficulty: new(big.Int),
		}
		copy(gspec.ExtraData[32:], addr[:])

		td := 0
		genDb, blocks, _ := GenerateChainWithGenesis(gspec, engine, 8, nil)
		for i, block := range blocks {
			header := block.Header()
			if i > 0 {
				header.ParentHash = blocks[i-1].Hash()
			}
			header.Extra = make([]byte, 32+crypto.SignatureLength)
			header.Difficulty = big.NewInt(2)

			sig, _ := crypto.Sign(engine.SealHash(header).Bytes(), key)
			copy(header.Extra[len(header.Extra)-crypto.SignatureLength:], sig)
			blocks[i] = block.WithSeal(header)

			// calculate td
			td += int(block.Difficulty().Uint64())
		}
		preBlocks = blocks
		gspec.Config.TerminalTotalDifficulty = big.NewInt(int64(td))
		postBlocks, _ = GenerateChain(gspec.Config, preBlocks[len(preBlocks)-1], engine, genDb, 8, nil)
	} else {
		config := *params.TestChainConfig
		gspec = &Genesis{Config: &config}
		engine = beacon.New(ethash.NewFaker())
		td := int(params.GenesisDifficulty.Uint64())
		genDb, blocks, _ := GenerateChainWithGenesis(gspec, engine, 8, nil)
		for _, block := range blocks {
			// calculate td
			td += int(block.Difficulty().Uint64())
		}
		preBlocks = blocks
		gspec.Config.TerminalTotalDifficulty = big.NewInt(int64(td))
		t.Logf("Set ttd to %v\n", gspec.Config.TerminalTotalDifficulty)
		postBlocks, _ = GenerateChain(gspec.Config, preBlocks[len(preBlocks)-1], engine, genDb, 8, func(i int, gen *BlockGen) {
			gen.SetPoS()
		})
	}
	// Assemble header batch
	preHeaders := make([]*types.Header, len(preBlocks))
	for i, block := range preBlocks {
		preHeaders[i] = block.Header()
		t.Logf("Pre-merge header: %d", block.NumberU64())
	}
	postHeaders := make([]*types.Header, len(postBlocks))
	for i, block := range postBlocks {
		postHeaders[i] = block.Header()
		t.Logf("Post-merge header: %d", block.NumberU64())
	}
	// Run the header checker for blocks one-by-one, checking for both valid and invalid nonces
	chain, _ := NewBlockChain(rawdb.NewMemoryDatabase(), nil, gspec, nil, engine, vm.Config{}, nil, nil)
	defer chain.Stop()

	// Verify the blocks before the merging
	for i := 0; i < len(preBlocks); i++ {
		_, results := engine.VerifyHeaders(chain, []*types.Header{preHeaders[i]}, []bool{true})
		// Wait for the verification result
		select {
		case result := <-results:
			if result != nil {
				t.Errorf("pre-block %d: verification failed %v", i, result)
			}
		case <-time.After(time.Second):
			t.Fatalf("pre-block %d: verification timeout", i)
		}
		// Make sure no more data is returned
		select {
		case result := <-results:
			t.Fatalf("pre-block %d: unexpected result returned: %v", i, result)
		case <-time.After(25 * time.Millisecond):
		}
		chain.InsertChain(preBlocks[i : i+1])
	}

	// Make the transition
	merger.ReachTTD()
	merger.FinalizePoS()

	// Verify the blocks after the merging
	for i := 0; i < len(postBlocks); i++ {
		_, results := engine.VerifyHeaders(chain, []*types.Header{postHeaders[i]}, []bool{true})
		// Wait for the verification result
		select {
		case result := <-results:
			if result != nil {
				t.Errorf("post-block %d: verification failed %v", i, result)
			}
		case <-time.After(time.Second):
			t.Fatalf("test %d: verification timeout", i)
		}
		// Make sure no more data is returned
		select {
		case result := <-results:
			t.Fatalf("post-block %d: unexpected result returned: %v", i, result)
		case <-time.After(25 * time.Millisecond):
		}
		chain.InsertBlockWithoutSetHead(postBlocks[i])
	}

	// Verify the blocks with pre-merge blocks and post-merge blocks
	var (
		headers []*types.Header
		seals   []bool
	)
	for _, block := range preBlocks {
		headers = append(headers, block.Header())
		seals = append(seals, true)
	}
	for _, block := range postBlocks {
		headers = append(headers, block.Header())
		seals = append(seals, true)
	}
	_, results := engine.VerifyHeaders(chain, headers, seals)
	for i := 0; i < len(headers); i++ {
		select {
		case result := <-results:
			if result != nil {
				t.Errorf("test %d: verification failed %v", i, result)
			}
		case <-time.After(time.Second):
			t.Fatalf("test %d: verification timeout", i)
		}
	}
	// Make sure no more data is returned
	select {
	case result := <-results:
		t.Fatalf("unexpected result returned: %v", result)
	case <-time.After(25 * time.Millisecond):
	}
}

<<<<<<< HEAD
// Tests that concurrent header verification works, for both good and bad blocks.
func TestHeaderConcurrentVerification2(t *testing.T)  { testHeaderConcurrentVerification(t, 2) }
func TestHeaderConcurrentVerification8(t *testing.T)  { testHeaderConcurrentVerification(t, 8) }
func TestHeaderConcurrentVerification32(t *testing.T) { testHeaderConcurrentVerification(t, 32) }

func testHeaderConcurrentVerification(t *testing.T, threads int) {
	// Create a simple chain to verify
	var (
		gspec        = &Genesis{Config: params.TestChainConfig}
		_, blocks, _ = GenerateChainWithGenesis(gspec, ethash.NewFaker(), 8, nil)
	)
	headers := make([]*types.Header, len(blocks))
	seals := make([]bool, len(blocks))

	for i, block := range blocks {
		headers[i] = block.Header()
		seals[i] = true
	}
	// Set the number of threads to verify on
	old := runtime.GOMAXPROCS(threads)
	defer runtime.GOMAXPROCS(old)

	// Run the header checker for the entire block chain at once both for a valid and
	// also an invalid chain (enough if one arbitrary block is invalid).
	for i, valid := range []bool{true, false} {
		var results <-chan error

		if valid {
			chain, _ := NewBlockChain(rawdb.NewMemoryDatabase(), nil, gspec, nil, ethash.NewFaker(), vm.Config{}, nil, nil)
			_, results = chain.engine.VerifyHeaders(chain, headers, seals)
			chain.Stop()
		} else {
			chain, _ := NewBlockChain(rawdb.NewMemoryDatabase(), nil, gspec, nil, ethash.NewFakeFailer(uint64(len(headers)-1)), vm.Config{}, nil, nil)
			_, results = chain.engine.VerifyHeaders(chain, headers, seals)
			chain.Stop()
		}
		// Wait for all the verification results
		checks := make(map[int]error)
		for j := 0; j < len(blocks); j++ {
			select {
			case result := <-results:
				checks[j] = result

			case <-time.After(time.Second):
				t.Fatalf("test %d.%d: verification timeout", i, j)
			}
		}
		// Check nonce check validity
		for j := 0; j < len(blocks); j++ {
			want := valid || (j < len(blocks)-2) // We chose the last-but-one nonce in the chain to fail
			if (checks[j] == nil) != want {
				t.Errorf("test %d.%d: validity mismatch: have %v, want %v", i, j, checks[j], want)
			}
			if !want {
				// A few blocks after the first error may pass verification due to concurrent
				// workers. We don't care about those in this test, just that the correct block
				// errors out.
				break
			}
		}
		// Make sure no more data is returned
		select {
		case result := <-results:
			t.Fatalf("test %d: unexpected result returned: %v", i, result)
		case <-time.After(25 * time.Millisecond):
		}
	}
}

// Tests that aborting a header validation indeed prevents further checks from being
// run, as well as checks that no left-over goroutines are leaked.
func TestHeaderConcurrentAbortion2(t *testing.T)  { testHeaderConcurrentAbortion(t, 2) }
func TestHeaderConcurrentAbortion8(t *testing.T)  { testHeaderConcurrentAbortion(t, 8) }
func TestHeaderConcurrentAbortion32(t *testing.T) { testHeaderConcurrentAbortion(t, 32) }

func testHeaderConcurrentAbortion(t *testing.T, threads int) {
	// Create a simple chain to verify
	var (
		gspec        = &Genesis{Config: params.TestChainConfig}
		_, blocks, _ = GenerateChainWithGenesis(gspec, ethash.NewFaker(), 1024, nil)
	)
	headers := make([]*types.Header, len(blocks))
	seals := make([]bool, len(blocks))

	for i, block := range blocks {
		headers[i] = block.Header()
		seals[i] = true
	}
	// Set the number of threads to verify on
	old := runtime.GOMAXPROCS(threads)
	defer runtime.GOMAXPROCS(old)

	// Start the verifications and immediately abort
	chain, _ := NewBlockChain(rawdb.NewMemoryDatabase(), nil, gspec, nil, ethash.NewFakeDelayer(time.Millisecond), vm.Config{}, nil, nil)
	defer chain.Stop()

	abort, results := chain.engine.VerifyHeaders(chain, headers, seals)
	close(abort)

	// Deplete the results channel
	verified := 0
	for depleted := false; !depleted; {
		select {
		case result := <-results:
			if result != nil {
				t.Errorf("header %d: validation failed: %v", verified, result)
			}
			verified++
		case <-time.After(50 * time.Millisecond):
			depleted = true
		}
	}
	// Check that abortion was honored by not processing too many POWs
	if verified > 2*threads {
		t.Errorf("verification count too large: have %d, want below %d", verified, 2*threads)
	}
}

=======
>>>>>>> c2db667c
func TestCalcGasLimit(t *testing.T) {
	for i, tc := range []struct {
		pGasLimit uint64
		max       uint64
		min       uint64
	}{
		{20000000, 20019530, 19980470},
		{40000000, 40039061, 39960939},
	} {
		// Increase
		if have, want := CalcGasLimit(tc.pGasLimit, 2*tc.pGasLimit), tc.max; have != want {
			t.Errorf("test %d: have %d want <%d", i, have, want)
		}
		// Decrease
		if have, want := CalcGasLimit(tc.pGasLimit, 0), tc.min; have != want {
			t.Errorf("test %d: have %d want >%d", i, have, want)
		}
		// Small decrease
		if have, want := CalcGasLimit(tc.pGasLimit, tc.pGasLimit-1), tc.pGasLimit-1; have != want {
			t.Errorf("test %d: have %d want %d", i, have, want)
		}
		// Small increase
		if have, want := CalcGasLimit(tc.pGasLimit, tc.pGasLimit+1), tc.pGasLimit+1; have != want {
			t.Errorf("test %d: have %d want %d", i, have, want)
		}
		// No change
		if have, want := CalcGasLimit(tc.pGasLimit, tc.pGasLimit), tc.pGasLimit; have != want {
			t.Errorf("test %d: have %d want %d", i, have, want)
		}
	}
}<|MERGE_RESOLUTION|>--- conflicted
+++ resolved
@@ -239,7 +239,6 @@
 	}
 }
 
-<<<<<<< HEAD
 // Tests that concurrent header verification works, for both good and bad blocks.
 func TestHeaderConcurrentVerification2(t *testing.T)  { testHeaderConcurrentVerification(t, 2) }
 func TestHeaderConcurrentVerification8(t *testing.T)  { testHeaderConcurrentVerification(t, 8) }
@@ -358,8 +357,6 @@
 	}
 }
 
-=======
->>>>>>> c2db667c
 func TestCalcGasLimit(t *testing.T) {
 	for i, tc := range []struct {
 		pGasLimit uint64
