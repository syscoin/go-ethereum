// Copyright 2014 The go-ethereum Authors
// This file is part of the go-ethereum library.
//
// The go-ethereum library is free software: you can redistribute it and/or modify
// it under the terms of the GNU Lesser General Public License as published by
// the Free Software Foundation, either version 3 of the License, or
// (at your option) any later version.
//
// The go-ethereum library is distributed in the hope that it will be useful,
// but WITHOUT ANY WARRANTY; without even the implied warranty of
// MERCHANTABILITY or FITNESS FOR A PARTICULAR PURPOSE. See the
// GNU Lesser General Public License for more details.
//
// You should have received a copy of the GNU Lesser General Public License
// along with the go-ethereum library. If not, see <http://www.gnu.org/licenses/>.

package core

import (
	"bytes"
	"encoding/hex"
	"encoding/json"
	"errors"
	"fmt"
	"math/big"
	"strings"

	"github.com/ethereum/go-ethereum/common"
	"github.com/ethereum/go-ethereum/common/hexutil"
	"github.com/ethereum/go-ethereum/common/math"
	"github.com/ethereum/go-ethereum/core/rawdb"
	"github.com/ethereum/go-ethereum/core/state"
	"github.com/ethereum/go-ethereum/core/types"
	"github.com/ethereum/go-ethereum/crypto"
	"github.com/ethereum/go-ethereum/ethdb"
	"github.com/ethereum/go-ethereum/log"
	"github.com/ethereum/go-ethereum/params"
	"github.com/ethereum/go-ethereum/rlp"
	"github.com/ethereum/go-ethereum/trie"
)

//go:generate go run github.com/fjl/gencodec -type Genesis -field-override genesisSpecMarshaling -out gen_genesis.go
//go:generate go run github.com/fjl/gencodec -type GenesisAccount -field-override genesisAccountMarshaling -out gen_genesis_account.go

var errGenesisNoConfig = errors.New("genesis has no chain configuration")

// Genesis specifies the header fields, state of a genesis block. It also defines hard
// fork switch-over blocks through the chain configuration.
type Genesis struct {
	Config     *params.ChainConfig `json:"config"`
	Nonce      uint64              `json:"nonce"`
	Timestamp  uint64              `json:"timestamp"`
	ExtraData  []byte              `json:"extraData"`
	GasLimit   uint64              `json:"gasLimit"   gencodec:"required"`
	Difficulty *big.Int            `json:"difficulty" gencodec:"required"`
	Mixhash    common.Hash         `json:"mixHash"`
	Coinbase   common.Address      `json:"coinbase"`
	Alloc      GenesisAlloc        `json:"alloc"      gencodec:"required"`

	// These fields are used for consensus tests. Please don't use them
	// in actual genesis blocks.
	Number        uint64      `json:"number"`
	GasUsed       uint64      `json:"gasUsed"`
	ParentHash    common.Hash `json:"parentHash"`
	BaseFee       *big.Int    `json:"baseFeePerGas"` // EIP-1559
	ExcessBlobGas *uint64     `json:"excessBlobGas"` // EIP-4844
	BlobGasUsed   *uint64     `json:"blobGasUsed"`   // EIP-4844
}

func ReadGenesis(db ethdb.Database) (*Genesis, error) {
	var genesis Genesis
	stored := rawdb.ReadCanonicalHash(db, 0)
	if (stored == common.Hash{}) {
		return nil, fmt.Errorf("invalid genesis hash in database: %x", stored)
	}
	blob := rawdb.ReadGenesisStateSpec(db, stored)
	if blob == nil {
		return nil, errors.New("genesis state missing from db")
	}
	if len(blob) != 0 {
		if err := genesis.Alloc.UnmarshalJSON(blob); err != nil {
			return nil, fmt.Errorf("could not unmarshal genesis state json: %s", err)
		}
	}
	genesis.Config = rawdb.ReadChainConfig(db, stored)
	if genesis.Config == nil {
		return nil, errors.New("genesis config missing from db")
	}
	genesisBlock := rawdb.ReadBlock(db, stored, 0)
	if genesisBlock == nil {
		return nil, errors.New("genesis block missing from db")
	}
	genesisHeader := genesisBlock.Header()
	genesis.Nonce = genesisHeader.Nonce.Uint64()
	genesis.Timestamp = genesisHeader.Time
	genesis.ExtraData = genesisHeader.Extra
	genesis.GasLimit = genesisHeader.GasLimit
	genesis.Difficulty = genesisHeader.Difficulty
	genesis.Mixhash = genesisHeader.MixDigest
	genesis.Coinbase = genesisHeader.Coinbase
	genesis.BaseFee = genesisHeader.BaseFee
	genesis.ExcessBlobGas = genesisHeader.ExcessBlobGas
	genesis.BlobGasUsed = genesisHeader.BlobGasUsed

	return &genesis, nil
}

// GenesisAlloc specifies the initial state that is part of the genesis block.
type GenesisAlloc map[common.Address]GenesisAccount

func (ga *GenesisAlloc) UnmarshalJSON(data []byte) error {
	m := make(map[common.UnprefixedAddress]GenesisAccount)
	if err := json.Unmarshal(data, &m); err != nil {
		return err
	}
	*ga = make(GenesisAlloc)
	for addr, a := range m {
		(*ga)[common.Address(addr)] = a
	}
	return nil
}

// deriveHash computes the state root according to the genesis specification.
func (ga *GenesisAlloc) deriveHash() (common.Hash, error) {
	// Create an ephemeral in-memory database for computing hash,
	// all the derived states will be discarded to not pollute disk.
	db := state.NewDatabase(rawdb.NewMemoryDatabase())
	statedb, err := state.New(types.EmptyRootHash, db, nil)
	if err != nil {
		return common.Hash{}, err
	}
	for addr, account := range *ga {
		if account.Balance != nil {
			statedb.AddBalance(addr, account.Balance)
		}
		statedb.SetCode(addr, account.Code)
		statedb.SetNonce(addr, account.Nonce)
		for key, value := range account.Storage {
			statedb.SetState(addr, key, value)
		}
	}
	return statedb.Commit(0, false)
}

// flush is very similar with deriveHash, but the main difference is
// all the generated states will be persisted into the given database.
// Also, the genesis state specification will be flushed as well.
func (ga *GenesisAlloc) flush(db ethdb.Database, triedb *trie.Database, blockhash common.Hash) error {
	statedb, err := state.New(types.EmptyRootHash, state.NewDatabaseWithNodeDB(db, triedb), nil)
	if err != nil {
		return err
	}
	for addr, account := range *ga {
		if account.Balance != nil {
			statedb.AddBalance(addr, account.Balance)
		}
		statedb.SetCode(addr, account.Code)
		statedb.SetNonce(addr, account.Nonce)
		for key, value := range account.Storage {
			statedb.SetState(addr, key, value)
		}
	}
	root, err := statedb.Commit(0, false)
	if err != nil {
		return err
	}
	// Commit newly generated states into disk if it's not empty.
	if root != types.EmptyRootHash {
		if err := triedb.Commit(root, true); err != nil {
			return err
		}
	}
	// Marshal the genesis state specification and persist.
	blob, err := json.Marshal(ga)
	if err != nil {
		return err
	}
	rawdb.WriteGenesisStateSpec(db, blockhash, blob)
	return nil
}

// CommitGenesisState loads the stored genesis state with the given block
// hash and commits it into the provided trie database.
func CommitGenesisState(db ethdb.Database, triedb *trie.Database, blockhash common.Hash) error {
	var alloc GenesisAlloc
	blob := rawdb.ReadGenesisStateSpec(db, blockhash)
	if len(blob) != 0 {
		if err := alloc.UnmarshalJSON(blob); err != nil {
			return err
		}
	} else {
		// Genesis allocation is missing and there are several possibilities:
		// the node is legacy which doesn't persist the genesis allocation or
		// the persisted allocation is just lost.
		// - supported networks(mainnet, testnets), recover with defined allocations
		// - private network, can't recover
		var genesis *Genesis
		switch blockhash {
		case params.MainnetGenesisHash:
			genesis = DefaultGenesisBlock()
		case params.GoerliGenesisHash:
			genesis = DefaultGoerliGenesisBlock()
		case params.SepoliaGenesisHash:
			genesis = DefaultSepoliaGenesisBlock()
		case params.TanenbaumGenesisHash:
			genesis = DefaultTanenbaumGenesisBlock()
		}
		if genesis != nil {
			alloc = genesis.Alloc
		} else {
			return errors.New("not found")
		}
	}
	return alloc.flush(db, triedb, blockhash)
}

// GenesisAccount is an account in the state of the genesis block.
type GenesisAccount struct {
	Code       []byte                      `json:"code,omitempty"`
	Storage    map[common.Hash]common.Hash `json:"storage,omitempty"`
	Balance    *big.Int                    `json:"balance" gencodec:"required"`
	Nonce      uint64                      `json:"nonce,omitempty"`
	PrivateKey []byte                      `json:"secretKey,omitempty"` // for tests
}

// field type overrides for gencodec
type genesisSpecMarshaling struct {
	Nonce         math.HexOrDecimal64
	Timestamp     math.HexOrDecimal64
	ExtraData     hexutil.Bytes
	GasLimit      math.HexOrDecimal64
	GasUsed       math.HexOrDecimal64
	Number        math.HexOrDecimal64
	Difficulty    *math.HexOrDecimal256
	Alloc         map[common.UnprefixedAddress]GenesisAccount
	BaseFee       *math.HexOrDecimal256
	ExcessBlobGas *math.HexOrDecimal64
	BlobGasUsed   *math.HexOrDecimal64
}

type genesisAccountMarshaling struct {
	Code       hexutil.Bytes
	Balance    *math.HexOrDecimal256
	Nonce      math.HexOrDecimal64
	Storage    map[storageJSON]storageJSON
	PrivateKey hexutil.Bytes
}

// storageJSON represents a 256 bit byte array, but allows less than 256 bits when
// unmarshaling from hex.
type storageJSON common.Hash

func (h *storageJSON) UnmarshalText(text []byte) error {
	text = bytes.TrimPrefix(text, []byte("0x"))
	if len(text) > 64 {
		return fmt.Errorf("too many hex characters in storage key/value %q", text)
	}
	offset := len(h) - len(text)/2 // pad on the left
	if _, err := hex.Decode(h[offset:], text); err != nil {
		return fmt.Errorf("invalid hex storage key/value %q", text)
	}
	return nil
}

func (h storageJSON) MarshalText() ([]byte, error) {
	return hexutil.Bytes(h[:]).MarshalText()
}

// GenesisMismatchError is raised when trying to overwrite an existing
// genesis block with an incompatible one.
type GenesisMismatchError struct {
	Stored, New common.Hash
}

func (e *GenesisMismatchError) Error() string {
	return fmt.Sprintf("database contains incompatible genesis (have %x, new %x)", e.Stored, e.New)
}

// ChainOverrides contains the changes to chain config.
type ChainOverrides struct {
	OverrideCancun *uint64
	OverrideVerkle *uint64
}

// SetupGenesisBlock writes or updates the genesis block in db.
// The block that will be used is:
//
//	                     genesis == nil       genesis != nil
//	                  +------------------------------------------
//	db has no genesis |  main-net default  |  genesis
//	db has genesis    |  from DB           |  genesis (if compatible)
//
// The stored chain configuration will be updated if it is compatible (i.e. does not
// specify a fork block below the local head block). In case of a conflict, the
// error is a *params.ConfigCompatError and the new, unwritten config is returned.
//
// The returned chain configuration is never nil.
func SetupGenesisBlock(db ethdb.Database, triedb *trie.Database, genesis *Genesis) (*params.ChainConfig, common.Hash, error) {
	return SetupGenesisBlockWithOverride(db, triedb, genesis, nil)
}

func SetupGenesisBlockWithOverride(db ethdb.Database, triedb *trie.Database, genesis *Genesis, overrides *ChainOverrides) (*params.ChainConfig, common.Hash, error) {
	if genesis != nil && genesis.Config == nil {
		return params.AllEthashProtocolChanges, common.Hash{}, errGenesisNoConfig
	}
	applyOverrides := func(config *params.ChainConfig) {
		if config != nil {
			if overrides != nil && overrides.OverrideCancun != nil {
				config.CancunTime = big.NewInt(int64(*overrides.OverrideCancun))
			}
			if overrides != nil && overrides.OverrideVerkle != nil {
				config.VerkleTime = big.NewInt(int64(*overrides.OverrideVerkle))
			}
		}
	}
	// Just commit the new block if there is no stored genesis block.
	stored := rawdb.ReadCanonicalHash(db, 0)
	if (stored == common.Hash{}) {
		if genesis == nil {
			log.Info("Writing default main-net genesis block")
			genesis = DefaultGenesisBlock()
		} else {
			log.Info("Writing custom genesis block")
		}
		block, err := genesis.Commit(db, triedb)
		if err != nil {
			return genesis.Config, common.Hash{}, err
		}
		applyOverrides(genesis.Config)
		return genesis.Config, block.Hash(), nil
	}
	// The genesis block is present(perhaps in ancient database) while the
	// state database is not initialized yet. It can happen that the node
	// is initialized with an external ancient store. Commit genesis state
	// in this case.
	header := rawdb.ReadHeader(db, stored, 0)
	if header.Root != types.EmptyRootHash && !triedb.Initialized(header.Root) {
		if genesis == nil {
			genesis = DefaultGenesisBlock()
		}
		// Ensure the stored genesis matches with the given one.
		hash := genesis.ToBlock().Hash()
		if hash != stored {
			return genesis.Config, hash, &GenesisMismatchError{stored, hash}
		}
		block, err := genesis.Commit(db, triedb)
		if err != nil {
			return genesis.Config, hash, err
		}
		applyOverrides(genesis.Config)
		return genesis.Config, block.Hash(), nil
	}
	// Check whether the genesis block is already written.
	if genesis != nil {
		hash := genesis.ToBlock().Hash()
		if hash != stored {
			return genesis.Config, hash, &GenesisMismatchError{stored, hash}
		}
	}
	// Get the existing chain configuration.
	newcfg := genesis.configOrDefault(stored)
	applyOverrides(newcfg)
	if err := newcfg.CheckConfigForkOrder(); err != nil {
		return newcfg, common.Hash{}, err
	}
	storedcfg := rawdb.ReadChainConfig(db, stored)
	if storedcfg == nil {
		log.Warn("Found genesis block without chain config")
		rawdb.WriteChainConfig(db, stored, newcfg)
		return newcfg, stored, nil
	}
	storedData, _ := json.Marshal(storedcfg)
	// Special case: if a private network is being used (no genesis and also no
	// mainnet hash in the database), we must not apply the `configOrDefault`
	// chain config as that would be AllProtocolChanges (applying any new fork
	// on top of an existing private network genesis block). In that case, only
	// apply the overrides.
	if genesis == nil && stored != params.MainnetGenesisHash {
		newcfg = storedcfg
		applyOverrides(newcfg)
	}
	// Check config compatibility and write the config. Compatibility errors
	// are returned to the caller unless we're already at block zero.
	head := rawdb.ReadHeadHeader(db)
	if head == nil {
		return newcfg, stored, errors.New("missing head header")
	}
	compatErr := storedcfg.CheckCompatible(newcfg, head.Number.Uint64(), head.Time)
	if compatErr != nil && ((head.Number.Uint64() != 0 && compatErr.RewindToBlock != 0) || (head.Time != 0 && compatErr.RewindToTime != 0)) {
		return newcfg, stored, compatErr
	}
	// Don't overwrite if the old is identical to the new
	if newData, _ := json.Marshal(newcfg); !bytes.Equal(storedData, newData) {
		rawdb.WriteChainConfig(db, stored, newcfg)
	}
	return newcfg, stored, nil
}

// LoadCliqueConfig loads the stored clique config if the chain config
// is already present in database, otherwise, return the config in the
// provided genesis specification. Note the returned clique config can
// be nil if we are not in the clique network.
func LoadCliqueConfig(db ethdb.Database, genesis *Genesis) (*params.CliqueConfig, error) {
	// Load the stored chain config from the database. It can be nil
	// in case the database is empty. Notably, we only care about the
	// chain config corresponds to the canonical chain.
	stored := rawdb.ReadCanonicalHash(db, 0)
	if stored != (common.Hash{}) {
		storedcfg := rawdb.ReadChainConfig(db, stored)
		if storedcfg != nil {
			return storedcfg.Clique, nil
		}
	}
	// Load the clique config from the provided genesis specification.
	if genesis != nil {
		// Reject invalid genesis spec without valid chain config
		if genesis.Config == nil {
			return nil, errGenesisNoConfig
		}
		// If the canonical genesis header is present, but the chain
		// config is missing(initialize the empty leveldb with an
		// external ancient chain segment), ensure the provided genesis
		// is matched.
		if stored != (common.Hash{}) && genesis.ToBlock().Hash() != stored {
			return nil, &GenesisMismatchError{stored, genesis.ToBlock().Hash()}
		}
		return genesis.Config.Clique, nil
	}
	// There is no stored chain config and no new config provided,
	// In this case the default chain config(mainnet) will be used,
	// namely ethash is the specified consensus engine, return nil.
	return nil, nil
}

func (g *Genesis) configOrDefault(ghash common.Hash) *params.ChainConfig {
	switch {
	case g != nil:
		return g.Config
	case ghash == params.MainnetGenesisHash:
		return params.MainnetChainConfig
	case ghash == params.SepoliaGenesisHash:
		return params.SepoliaChainConfig
	case ghash == params.GoerliGenesisHash:
		return params.GoerliChainConfig
	case ghash == params.TanenbaumGenesisHash:
		return params.TanenbaumChainConfig
	default:
		return params.AllEthashProtocolChanges
	}
}

// ToBlock returns the genesis block according to genesis specification.
func (g *Genesis) ToBlock() *types.Block {
	root, err := g.Alloc.deriveHash()
	if err != nil {
		panic(err)
	}
	head := &types.Header{
		Number:     new(big.Int).SetUint64(g.Number),
		Nonce:      types.EncodeNonce(g.Nonce),
		Time:       g.Timestamp,
		ParentHash: g.ParentHash,
		Extra:      g.ExtraData,
		GasLimit:   g.GasLimit,
		GasUsed:    g.GasUsed,
		BaseFee:    g.BaseFee,
		Difficulty: g.Difficulty,
		MixDigest:  g.Mixhash,
		Coinbase:   g.Coinbase,
		Root:       root,
	}
	if g.GasLimit == 0 {
		head.GasLimit = params.GenesisGasLimit
	}
	if g.Difficulty == nil && g.Mixhash == (common.Hash{}) {
		head.Difficulty = params.GenesisDifficulty
	}
	if g.Config != nil && g.Config.IsLondon(common.Big0) {
		if g.BaseFee != nil {
			head.BaseFee = g.BaseFee
		} else {
			head.BaseFee = new(big.Int).SetUint64(params.InitialBaseFee)
		}
	}
	var withdrawals []*types.Withdrawal
	if conf := g.Config; conf != nil {
		//num := big.NewInt(int64(g.Number))
		if conf.IsShanghaiTime(g.Timestamp) {
			head.WithdrawalsHash = &types.EmptyWithdrawalsHash
			withdrawals = make([]*types.Withdrawal, 0)
		}
<<<<<<< HEAD
		if conf.IsCancunTime(g.Timestamp) {
=======
		if conf.IsCancun(num, g.Timestamp) {
			// EIP-4788: The parentBeaconBlockRoot of the genesis block is always
			// the zero hash. This is because the genesis block does not have a parent
			// by definition.
			head.ParentBeaconRoot = new(common.Hash)
			// EIP-4844 fields
>>>>>>> b85c183e
			head.ExcessBlobGas = g.ExcessBlobGas
			head.BlobGasUsed = g.BlobGasUsed
			if head.ExcessBlobGas == nil {
				head.ExcessBlobGas = new(uint64)
			}
			if head.BlobGasUsed == nil {
				head.BlobGasUsed = new(uint64)
			}
		}
	}
	return types.NewBlock(head, nil, nil, nil, trie.NewStackTrie(nil)).WithWithdrawals(withdrawals)
}

// Commit writes the block and state of a genesis specification to the database.
// The block is committed as the canonical head block.
func (g *Genesis) Commit(db ethdb.Database, triedb *trie.Database) (*types.Block, error) {
	block := g.ToBlock()
	if block.Number().Sign() != 0 {
		return nil, errors.New("can't commit genesis block with number > 0")
	}
	config := g.Config
	if config == nil {
		config = params.AllEthashProtocolChanges
	}
	if err := config.CheckConfigForkOrder(); err != nil {
		return nil, err
	}
	if config.Clique != nil && len(block.Extra()) < 32+crypto.SignatureLength {
		return nil, errors.New("can't start clique chain without signers")
	}
	// All the checks has passed, flush the states derived from the genesis
	// specification as well as the specification itself into the provided
	// database.
	if err := g.Alloc.flush(db, triedb, block.Hash()); err != nil {
		return nil, err
	}
	rawdb.WriteTd(db, block.Hash(), block.NumberU64(), block.Difficulty())
	rawdb.WriteBlock(db, block)
	rawdb.WriteReceipts(db, block.Hash(), block.NumberU64(), nil)
	rawdb.WriteCanonicalHash(db, block.Hash(), block.NumberU64())
	rawdb.WriteHeadBlockHash(db, block.Hash())
	rawdb.WriteHeadFastBlockHash(db, block.Hash())
	rawdb.WriteHeadHeaderHash(db, block.Hash())
	rawdb.WriteChainConfig(db, block.Hash(), config)
	return block, nil
}

// MustCommit writes the genesis block and state to db, panicking on error.
// The block is committed as the canonical head block.
func (g *Genesis) MustCommit(db ethdb.Database, triedb *trie.Database) *types.Block {
	block, err := g.Commit(db, triedb)
	if err != nil {
		panic(err)
	}
	return block
}

// SYSCOIN DefaultGenesisBlock returns the Syscoin main net genesis block.
func DefaultGenesisBlock() *Genesis {
	return &Genesis{
		Config:     params.MainnetChainConfig,
		Timestamp:  0x60d7aef6,
		ExtraData:  hexutil.MustDecode("0x00"),
		GasLimit:   0x7A1200,
		Difficulty: big.NewInt(1),
		Alloc:      decodePrealloc(syscoinAllocData),
	}
}

// DefaultGoerliGenesisBlock returns the Görli network genesis block.
func DefaultGoerliGenesisBlock() *Genesis {
	return &Genesis{
		Config:     params.GoerliChainConfig,
		Timestamp:  1548854791,
		ExtraData:  hexutil.MustDecode("0x22466c6578692069732061207468696e6722202d204166726900000000000000e0a2bd4258d2768837baa26a28fe71dc079f84c70000000000000000000000000000000000000000000000000000000000000000000000000000000000000000000000000000000000000000000000000000000000"),
		GasLimit:   10485760,
		Difficulty: big.NewInt(1),
		Alloc:      decodePrealloc(goerliAllocData),
	}
}

// SYSCOIN
func DefaultTanenbaumGenesisBlock() *Genesis {
	return &Genesis{
		Config:     params.TanenbaumChainConfig,
		Timestamp:  0x60d6aef5,
		ExtraData:  hexutil.MustDecode("0x00"),
		GasLimit:   0x7A1200,
		Difficulty: big.NewInt(1),
		Alloc:      decodePrealloc(syscoinAllocData),
	}
}

// DefaultSepoliaGenesisBlock returns the Sepolia network genesis block.
func DefaultSepoliaGenesisBlock() *Genesis {
	return &Genesis{
		Config:     params.SepoliaChainConfig,
		Nonce:      0,
		ExtraData:  []byte("Sepolia, Athens, Attica, Greece!"),
		GasLimit:   0x1c9c380,
		Difficulty: big.NewInt(0x20000),
		Timestamp:  1633267481,
		Alloc:      decodePrealloc(sepoliaAllocData),
	}
}

// DefaultHoleskyGenesisBlock returns the Holesky network genesis block.
func DefaultHoleskyGenesisBlock() *Genesis {
	return &Genesis{
		Config:     params.HoleskyChainConfig,
		Nonce:      0x1234,
		GasLimit:   0x17d7840,
		Difficulty: big.NewInt(0x01),
		Timestamp:  1695902100,
		Alloc:      decodePrealloc(holeskyAllocData),
	}
}

// DeveloperGenesisBlock returns the 'geth --dev' genesis block.
func DeveloperGenesisBlock(gasLimit uint64, faucet common.Address) *Genesis {
	// Override the default period to the user requested one
	config := *params.AllDevChainProtocolChanges

	// Assemble and return the genesis with the precompiles and faucet pre-funded
	return &Genesis{
		Config:     &config,
		GasLimit:   gasLimit,
		BaseFee:    big.NewInt(params.InitialBaseFee),
		Difficulty: big.NewInt(0),
		Alloc: map[common.Address]GenesisAccount{
			common.BytesToAddress([]byte{1}): {Balance: big.NewInt(1)}, // ECRecover
			common.BytesToAddress([]byte{2}): {Balance: big.NewInt(1)}, // SHA256
			common.BytesToAddress([]byte{3}): {Balance: big.NewInt(1)}, // RIPEMD
			common.BytesToAddress([]byte{4}): {Balance: big.NewInt(1)}, // Identity
			common.BytesToAddress([]byte{5}): {Balance: big.NewInt(1)}, // ModExp
			common.BytesToAddress([]byte{6}): {Balance: big.NewInt(1)}, // ECAdd
			common.BytesToAddress([]byte{7}): {Balance: big.NewInt(1)}, // ECScalarMul
			common.BytesToAddress([]byte{8}): {Balance: big.NewInt(1)}, // ECPairing
			common.BytesToAddress([]byte{9}): {Balance: big.NewInt(1)}, // BLAKE2b
			faucet:                           {Balance: new(big.Int).Sub(new(big.Int).Lsh(big.NewInt(1), 256), big.NewInt(9))},
		},
	}
}

func decodePrealloc(data string) GenesisAlloc {
	var p []struct {
		Addr    *big.Int
		Balance *big.Int
		Misc    *struct {
			Nonce uint64
			Code  []byte
			Slots []struct {
				Key common.Hash
				Val common.Hash
			}
		} `rlp:"optional"`
	}
	if err := rlp.NewStream(strings.NewReader(data), 0).Decode(&p); err != nil {
		panic(err)
	}
	ga := make(GenesisAlloc, len(p))
	for _, account := range p {
		acc := GenesisAccount{Balance: account.Balance}
		if account.Misc != nil {
			acc.Nonce = account.Misc.Nonce
			acc.Code = account.Misc.Code

			acc.Storage = make(map[common.Hash]common.Hash)
			for _, slot := range account.Misc.Slots {
				acc.Storage[slot.Key] = slot.Val
			}
		}
		ga[common.BigToAddress(account.Addr)] = acc
	}
	return ga
}<|MERGE_RESOLUTION|>--- conflicted
+++ resolved
@@ -489,16 +489,13 @@
 			head.WithdrawalsHash = &types.EmptyWithdrawalsHash
 			withdrawals = make([]*types.Withdrawal, 0)
 		}
-<<<<<<< HEAD
+		// SYSCOIN
 		if conf.IsCancunTime(g.Timestamp) {
-=======
-		if conf.IsCancun(num, g.Timestamp) {
 			// EIP-4788: The parentBeaconBlockRoot of the genesis block is always
 			// the zero hash. This is because the genesis block does not have a parent
 			// by definition.
 			head.ParentBeaconRoot = new(common.Hash)
 			// EIP-4844 fields
->>>>>>> b85c183e
 			head.ExcessBlobGas = g.ExcessBlobGas
 			head.BlobGasUsed = g.BlobGasUsed
 			if head.ExcessBlobGas == nil {
@@ -567,7 +564,16 @@
 		Alloc:      decodePrealloc(syscoinAllocData),
 	}
 }
-
+func DefaultGenesisTestBlock() *Genesis {
+	return &Genesis{
+		Config:     params.MainnetChainConfigTest,
+		Timestamp:  0x60d7aef6,
+		ExtraData:  hexutil.MustDecode("0x00"),
+		GasLimit:   0x7A1200,
+		Difficulty: big.NewInt(1),
+		Alloc:      decodePrealloc(syscoinAllocData),
+	}
+}
 // DefaultGoerliGenesisBlock returns the Görli network genesis block.
 func DefaultGoerliGenesisBlock() *Genesis {
 	return &Genesis{
