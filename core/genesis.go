--- conflicted
+++ resolved
@@ -483,19 +483,11 @@
 			head.WithdrawalsHash = &types.EmptyWithdrawalsHash
 			withdrawals = make([]*types.Withdrawal, 0)
 		}
-<<<<<<< HEAD
 		if conf.IsCancunTime(g.Timestamp) {
-			head.ExcessDataGas = g.ExcessDataGas
-			head.DataGasUsed = g.DataGasUsed
-			if head.ExcessDataGas == nil {
-				head.ExcessDataGas = new(uint64)
-=======
-		if conf.IsCancun(num, g.Timestamp) {
 			head.ExcessBlobGas = g.ExcessBlobGas
 			head.BlobGasUsed = g.BlobGasUsed
 			if head.ExcessBlobGas == nil {
 				head.ExcessBlobGas = new(uint64)
->>>>>>> 60070fe5
 			}
 			if head.BlobGasUsed == nil {
 				head.BlobGasUsed = new(uint64)
