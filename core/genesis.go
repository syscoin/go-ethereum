// Copyright 2014 The go-ethereum Authors
// This file is part of the go-ethereum library.
//
// The go-ethereum library is free software: you can redistribute it and/or modify
// it under the terms of the GNU Lesser General Public License as published by
// the Free Software Foundation, either version 3 of the License, or
// (at your option) any later version.
//
// The go-ethereum library is distributed in the hope that it will be useful,
// but WITHOUT ANY WARRANTY; without even the implied warranty of
// MERCHANTABILITY or FITNESS FOR A PARTICULAR PURPOSE. See the
// GNU Lesser General Public License for more details.
//
// You should have received a copy of the GNU Lesser General Public License
// along with the go-ethereum library. If not, see <http://www.gnu.org/licenses/>.

package core

import (
	"bytes"
	"encoding/json"
	"errors"
	"fmt"
	"math/big"
	"strings"

	"github.com/ethereum/go-ethereum/common"
	"github.com/ethereum/go-ethereum/common/hexutil"
	"github.com/ethereum/go-ethereum/common/math"
	"github.com/ethereum/go-ethereum/core/rawdb"
	"github.com/ethereum/go-ethereum/core/state"
	"github.com/ethereum/go-ethereum/core/tracing"
	"github.com/ethereum/go-ethereum/core/types"
	"github.com/ethereum/go-ethereum/crypto"
	"github.com/ethereum/go-ethereum/ethdb"
	"github.com/ethereum/go-ethereum/log"
	"github.com/ethereum/go-ethereum/params"
	"github.com/ethereum/go-ethereum/rlp"
	"github.com/ethereum/go-ethereum/trie"
	"github.com/ethereum/go-ethereum/triedb"
	"github.com/ethereum/go-ethereum/triedb/pathdb"
	"github.com/holiman/uint256"
)

//go:generate go run github.com/fjl/gencodec -type Genesis -field-override genesisSpecMarshaling -out gen_genesis.go

var errGenesisNoConfig = errors.New("genesis has no chain configuration")

// Deprecated: use types.Account instead.
type GenesisAccount = types.Account

// Deprecated: use types.GenesisAlloc instead.
type GenesisAlloc = types.GenesisAlloc

// Genesis specifies the header fields, state of a genesis block. It also defines hard
// fork switch-over blocks through the chain configuration.
type Genesis struct {
	Config     *params.ChainConfig `json:"config"`
	Nonce      uint64              `json:"nonce"`
	Timestamp  uint64              `json:"timestamp"`
	ExtraData  []byte              `json:"extraData"`
	GasLimit   uint64              `json:"gasLimit"   gencodec:"required"`
	Difficulty *big.Int            `json:"difficulty" gencodec:"required"`
	Mixhash    common.Hash         `json:"mixHash"`
	Coinbase   common.Address      `json:"coinbase"`
	Alloc      types.GenesisAlloc  `json:"alloc"      gencodec:"required"`

	// These fields are used for consensus tests. Please don't use them
	// in actual genesis blocks.
	Number        uint64      `json:"number"`
	GasUsed       uint64      `json:"gasUsed"`
	ParentHash    common.Hash `json:"parentHash"`
	BaseFee       *big.Int    `json:"baseFeePerGas"` // EIP-1559
	ExcessBlobGas *uint64     `json:"excessBlobGas"` // EIP-4844
	BlobGasUsed   *uint64     `json:"blobGasUsed"`   // EIP-4844
}

func ReadGenesis(db ethdb.Database) (*Genesis, error) {
	var genesis Genesis
	stored := rawdb.ReadCanonicalHash(db, 0)
	if (stored == common.Hash{}) {
		return nil, fmt.Errorf("invalid genesis hash in database: %x", stored)
	}
	blob := rawdb.ReadGenesisStateSpec(db, stored)
	if blob == nil {
		return nil, errors.New("genesis state missing from db")
	}
	if len(blob) != 0 {
		if err := genesis.Alloc.UnmarshalJSON(blob); err != nil {
			return nil, fmt.Errorf("could not unmarshal genesis state json: %s", err)
		}
	}
	genesis.Config = rawdb.ReadChainConfig(db, stored)
	if genesis.Config == nil {
		return nil, errors.New("genesis config missing from db")
	}
	genesisBlock := rawdb.ReadBlock(db, stored, 0)
	if genesisBlock == nil {
		return nil, errors.New("genesis block missing from db")
	}
	genesisHeader := genesisBlock.Header()
	genesis.Nonce = genesisHeader.Nonce.Uint64()
	genesis.Timestamp = genesisHeader.Time
	genesis.ExtraData = genesisHeader.Extra
	genesis.GasLimit = genesisHeader.GasLimit
	genesis.Difficulty = genesisHeader.Difficulty
	genesis.Mixhash = genesisHeader.MixDigest
	genesis.Coinbase = genesisHeader.Coinbase
	genesis.BaseFee = genesisHeader.BaseFee
	genesis.ExcessBlobGas = genesisHeader.ExcessBlobGas
	genesis.BlobGasUsed = genesisHeader.BlobGasUsed

	return &genesis, nil
}

// hashAlloc computes the state root according to the genesis specification.
func hashAlloc(ga *types.GenesisAlloc, isVerkle bool) (common.Hash, error) {
	// If a genesis-time verkle trie is requested, create a trie config
	// with the verkle trie enabled so that the tree can be initialized
	// as such.
	var config *triedb.Config
	if isVerkle {
		config = &triedb.Config{
			PathDB:   pathdb.Defaults,
			IsVerkle: true,
		}
	}
	// Create an ephemeral in-memory database for computing hash,
	// all the derived states will be discarded to not pollute disk.
	db := rawdb.NewMemoryDatabase()
	statedb, err := state.New(types.EmptyRootHash, state.NewDatabase(triedb.NewDatabase(db, config), nil))
	if err != nil {
		return common.Hash{}, err
	}
	for addr, account := range *ga {
		if account.Balance != nil {
			statedb.AddBalance(addr, uint256.MustFromBig(account.Balance), tracing.BalanceIncreaseGenesisBalance)
		}
		statedb.SetCode(addr, account.Code)
		statedb.SetNonce(addr, account.Nonce)
		for key, value := range account.Storage {
			statedb.SetState(addr, key, value)
		}
	}
	return statedb.Commit(0, false)
}

// flushAlloc is very similar with hash, but the main difference is all the
// generated states will be persisted into the given database.
func flushAlloc(ga *types.GenesisAlloc, triedb *triedb.Database) (common.Hash, error) {
	statedb, err := state.New(types.EmptyRootHash, state.NewDatabase(triedb, nil))
	if err != nil {
		return common.Hash{}, err
	}
	for addr, account := range *ga {
		if account.Balance != nil {
			// This is not actually logged via tracer because OnGenesisBlock
			// already captures the allocations.
			statedb.AddBalance(addr, uint256.MustFromBig(account.Balance), tracing.BalanceIncreaseGenesisBalance)
		}
		statedb.SetCode(addr, account.Code)
		statedb.SetNonce(addr, account.Nonce)
		for key, value := range account.Storage {
			statedb.SetState(addr, key, value)
		}
	}
	root, err := statedb.Commit(0, false)
	if err != nil {
		return common.Hash{}, err
	}
	// Commit newly generated states into disk if it's not empty.
	if root != types.EmptyRootHash {
		if err := triedb.Commit(root, true); err != nil {
			return common.Hash{}, err
		}
	}
	return root, nil
}

func getGenesisState(db ethdb.Database, blockhash common.Hash) (alloc types.GenesisAlloc, err error) {
	blob := rawdb.ReadGenesisStateSpec(db, blockhash)
	if len(blob) != 0 {
		if err := alloc.UnmarshalJSON(blob); err != nil {
			return nil, err
		}

		return alloc, nil
	}

	// Genesis allocation is missing and there are several possibilities:
	// the node is legacy which doesn't persist the genesis allocation or
	// the persisted allocation is just lost.
	// - supported networks(mainnet, testnets), recover with defined allocations
	// - private network, can't recover
	var genesis *Genesis
	switch blockhash {
	case params.MainnetGenesisHash:
		genesis = DefaultGenesisBlock()
	case params.SepoliaGenesisHash:
		genesis = DefaultSepoliaGenesisBlock()
	case params.HoleskyGenesisHash:
		genesis = DefaultHoleskyGenesisBlock()
	// SYSCOIN
	case params.SyscoinGenesisHash:
		genesis = DefaultSyscoinGenesisBlock()
	case params.TanenbaumGenesisHash:
		genesis = DefaultTanenbaumGenesisBlock()
	}
	if genesis != nil {
		return genesis.Alloc, nil
	}

	return nil, nil
}

// field type overrides for gencodec
type genesisSpecMarshaling struct {
	Nonce         math.HexOrDecimal64
	Timestamp     math.HexOrDecimal64
	ExtraData     hexutil.Bytes
	GasLimit      math.HexOrDecimal64
	GasUsed       math.HexOrDecimal64
	Number        math.HexOrDecimal64
	Difficulty    *math.HexOrDecimal256
	Alloc         map[common.UnprefixedAddress]types.Account
	BaseFee       *math.HexOrDecimal256
	ExcessBlobGas *math.HexOrDecimal64
	BlobGasUsed   *math.HexOrDecimal64
}

// GenesisMismatchError is raised when trying to overwrite an existing
// genesis block with an incompatible one.
type GenesisMismatchError struct {
	Stored, New common.Hash
}

func (e *GenesisMismatchError) Error() string {
	return fmt.Sprintf("database contains incompatible genesis (have %x, new %x)", e.Stored, e.New)
}

// ChainOverrides contains the changes to chain config.
type ChainOverrides struct {
	OverrideCancun *uint64
	OverrideVerkle *uint64
}

// SetupGenesisBlock writes or updates the genesis block in db.
// The block that will be used is:
//
//	                     genesis == nil       genesis != nil
//	                  +------------------------------------------
//	db has no genesis |  main-net default  |  genesis
//	db has genesis    |  from DB           |  genesis (if compatible)
//
// The stored chain configuration will be updated if it is compatible (i.e. does not
// specify a fork block below the local head block). In case of a conflict, the
// error is a *params.ConfigCompatError and the new, unwritten config is returned.
//
// The returned chain configuration is never nil.
func SetupGenesisBlock(db ethdb.Database, triedb *triedb.Database, genesis *Genesis) (*params.ChainConfig, common.Hash, error) {
	return SetupGenesisBlockWithOverride(db, triedb, genesis, nil)
}

func SetupGenesisBlockWithOverride(db ethdb.Database, triedb *triedb.Database, genesis *Genesis, overrides *ChainOverrides) (*params.ChainConfig, common.Hash, error) {
	if genesis != nil && genesis.Config == nil {
		return params.AllEthashProtocolChanges, common.Hash{}, errGenesisNoConfig
	}
	applyOverrides := func(config *params.ChainConfig) {
		if config != nil {
			if overrides != nil && overrides.OverrideCancun != nil {
				config.CancunTime = overrides.OverrideCancun
			}
			if overrides != nil && overrides.OverrideVerkle != nil {
				config.VerkleTime = overrides.OverrideVerkle
			}
		}
	}
	// Just commit the new block if there is no stored genesis block.
	stored := rawdb.ReadCanonicalHash(db, 0)
	if (stored == common.Hash{}) {
		if genesis == nil {
			log.Info("Writing default main-net genesis block")
			genesis = DefaultGenesisBlock()
		} else {
			log.Info("Writing custom genesis block")
		}

		applyOverrides(genesis.Config)
		block, err := genesis.Commit(db, triedb)
		if err != nil {
			return genesis.Config, common.Hash{}, err
		}
		return genesis.Config, block.Hash(), nil
	}
	// The genesis block is present(perhaps in ancient database) while the
	// state database is not initialized yet. It can happen that the node
	// is initialized with an external ancient store. Commit genesis state
	// in this case.
	header := rawdb.ReadHeader(db, stored, 0)
	if header.Root != types.EmptyRootHash && !triedb.Initialized(header.Root) {
		if genesis == nil {
			genesis = DefaultGenesisBlock()
		}
		applyOverrides(genesis.Config)
		// Ensure the stored genesis matches with the given one.
		hash := genesis.ToBlock().Hash()
		if hash != stored {
			return genesis.Config, hash, &GenesisMismatchError{stored, hash}
		}
		block, err := genesis.Commit(db, triedb)
		if err != nil {
			return genesis.Config, hash, err
		}
		return genesis.Config, block.Hash(), nil
	}
	// Check whether the genesis block is already written.
	if genesis != nil {
		applyOverrides(genesis.Config)
		hash := genesis.ToBlock().Hash()
		if hash != stored {
			return genesis.Config, hash, &GenesisMismatchError{stored, hash}
		}
	}
	// Get the existing chain configuration.
	newcfg := genesis.configOrDefault(stored)
	applyOverrides(newcfg)
	if err := newcfg.CheckConfigForkOrder(); err != nil {
		return newcfg, common.Hash{}, err
	}
	storedcfg := rawdb.ReadChainConfig(db, stored)
	if storedcfg == nil {
		log.Warn("Found genesis block without chain config")
		rawdb.WriteChainConfig(db, stored, newcfg)
		return newcfg, stored, nil
	}
	storedData, _ := json.Marshal(storedcfg)
	// Special case: if a private network is being used (no genesis and also no
	// mainnet hash in the database), we must not apply the `configOrDefault`
	// chain config as that would be AllProtocolChanges (applying any new fork
	// on top of an existing private network genesis block). In that case, only
	// apply the overrides.
	if genesis == nil && stored != params.MainnetGenesisHash {
		newcfg = storedcfg
		applyOverrides(newcfg)
	}
	// Check config compatibility and write the config. Compatibility errors
	// are returned to the caller unless we're already at block zero.
	head := rawdb.ReadHeadHeader(db)
	if head == nil {
		return newcfg, stored, errors.New("missing head header")
	}
	compatErr := storedcfg.CheckCompatible(newcfg, head.Number.Uint64(), head.Time)
	if compatErr != nil && ((head.Number.Uint64() != 0 && compatErr.RewindToBlock != 0) || (head.Time != 0 && compatErr.RewindToTime != 0)) {
		return newcfg, stored, compatErr
	}
	// Don't overwrite if the old is identical to the new
	if newData, _ := json.Marshal(newcfg); !bytes.Equal(storedData, newData) {
		rawdb.WriteChainConfig(db, stored, newcfg)
	}
	return newcfg, stored, nil
}

// LoadChainConfig loads the stored chain config if it is already present in
// database, otherwise, return the config in the provided genesis specification.
func LoadChainConfig(db ethdb.Database, genesis *Genesis) (*params.ChainConfig, error) {
	// Load the stored chain config from the database. It can be nil
	// in case the database is empty. Notably, we only care about the
	// chain config corresponds to the canonical chain.
	stored := rawdb.ReadCanonicalHash(db, 0)
	if stored != (common.Hash{}) {
		storedcfg := rawdb.ReadChainConfig(db, stored)
		if storedcfg != nil {
			return storedcfg, nil
		}
	}
	// Load the config from the provided genesis specification
	if genesis != nil {
		// Reject invalid genesis spec without valid chain config
		if genesis.Config == nil {
			return nil, errGenesisNoConfig
		}
		// If the canonical genesis header is present, but the chain
		// config is missing(initialize the empty leveldb with an
		// external ancient chain segment), ensure the provided genesis
		// is matched.
		if stored != (common.Hash{}) && genesis.ToBlock().Hash() != stored {
			return nil, &GenesisMismatchError{stored, genesis.ToBlock().Hash()}
		}
		return genesis.Config, nil
	}
	// There is no stored chain config and no new config provided,
	// In this case the default chain config(mainnet) will be used
	return params.MainnetChainConfig, nil
}

func (g *Genesis) configOrDefault(ghash common.Hash) *params.ChainConfig {
	switch {
	case g != nil:
		return g.Config
	case ghash == params.MainnetGenesisHash:
		return params.MainnetChainConfig
	case ghash == params.HoleskyGenesisHash:
		return params.HoleskyChainConfig
	case ghash == params.SepoliaGenesisHash:
		return params.SepoliaChainConfig
	// SYSCOIN
	case ghash == params.SyscoinGenesisHash:
		return params.SyscoinChainConfig
	case ghash == params.TanenbaumGenesisHash:
		return params.TanenbaumChainConfig
	default:
		return params.AllEthashProtocolChanges
	}
}

// IsVerkle indicates whether the state is already stored in a verkle
// tree at genesis time.
func (g *Genesis) IsVerkle() bool {
	return g.Config.IsVerkle(new(big.Int).SetUint64(g.Number), g.Timestamp)
}

// ToBlock returns the genesis block according to genesis specification.
func (g *Genesis) ToBlock() *types.Block {
	root, err := hashAlloc(&g.Alloc, g.IsVerkle())
	if err != nil {
		panic(err)
	}
	return g.toBlockWithRoot(root)
}

// toBlockWithRoot constructs the genesis block with the given genesis state root.
func (g *Genesis) toBlockWithRoot(root common.Hash) *types.Block {
	head := &types.Header{
		Number:     new(big.Int).SetUint64(g.Number),
		Nonce:      types.EncodeNonce(g.Nonce),
		Time:       g.Timestamp,
		ParentHash: g.ParentHash,
		Extra:      g.ExtraData,
		GasLimit:   g.GasLimit,
		GasUsed:    g.GasUsed,
		BaseFee:    g.BaseFee,
		Difficulty: g.Difficulty,
		MixDigest:  g.Mixhash,
		Coinbase:   g.Coinbase,
		Root:       root,
	}
	if g.GasLimit == 0 {
		head.GasLimit = params.GenesisGasLimit
	}
	if g.Difficulty == nil && g.Mixhash == (common.Hash{}) {
		head.Difficulty = params.GenesisDifficulty
	}
	if g.Config != nil && g.Config.IsLondon(common.Big0) {
		if g.BaseFee != nil {
			head.BaseFee = g.BaseFee
		} else {
			head.BaseFee = new(big.Int).SetUint64(params.InitialBaseFee)
		}
	}
	var (
		withdrawals []*types.Withdrawal
	)
	if conf := g.Config; conf != nil {
		num := big.NewInt(int64(g.Number))
		// SYSCOIN
		if !conf.IsSyscoin(num) && conf.IsShanghai(num, g.Timestamp) {
			head.WithdrawalsHash = &types.EmptyWithdrawalsHash
			withdrawals = make([]*types.Withdrawal, 0)
		}
		// SYSCOIN
		if !conf.IsSyscoin(num) && conf.IsCancun(num, g.Timestamp) {
			// EIP-4788: The parentBeaconBlockRoot of the genesis block is always
			// the zero hash. This is because the genesis block does not have a parent
			// by definition.
			head.ParentBeaconRoot = new(common.Hash)
			// EIP-4844 fields
			head.ExcessBlobGas = g.ExcessBlobGas
			head.BlobGasUsed = g.BlobGasUsed
			if head.ExcessBlobGas == nil {
				head.ExcessBlobGas = new(uint64)
			}
			if head.BlobGasUsed == nil {
				head.BlobGasUsed = new(uint64)
			}
		}
<<<<<<< HEAD
		// SYSCOIN
		if !conf.IsSyscoin(num) && conf.IsPrague(num, g.Timestamp) {
			head.RequestsHash = &types.EmptyRequestsHash
			requests = make(types.Requests, 0)
=======
		if conf.IsPrague(num, g.Timestamp) {
			emptyRequests := [][]byte{{0x00}, {0x01}, {0x02}}
			rhash := types.CalcRequestsHash(emptyRequests)
			head.RequestsHash = &rhash
>>>>>>> 3a5313f3
		}
	}
	return types.NewBlock(head, &types.Body{Withdrawals: withdrawals}, nil, trie.NewStackTrie(nil))
}

// Commit writes the block and state of a genesis specification to the database.
// The block is committed as the canonical head block.
func (g *Genesis) Commit(db ethdb.Database, triedb *triedb.Database) (*types.Block, error) {
	if g.Number != 0 {
		return nil, errors.New("can't commit genesis block with number > 0")
	}
	config := g.Config
	if config == nil {
		config = params.AllEthashProtocolChanges
	}
	if err := config.CheckConfigForkOrder(); err != nil {
		return nil, err
	}
	if config.Clique != nil && len(g.ExtraData) < 32+crypto.SignatureLength {
		return nil, errors.New("can't start clique chain without signers")
	}
	// flush the data to disk and compute the state root
	root, err := flushAlloc(&g.Alloc, triedb)
	if err != nil {
		return nil, err
	}
	block := g.toBlockWithRoot(root)

	// Marshal the genesis state specification and persist.
	blob, err := json.Marshal(g.Alloc)
	if err != nil {
		return nil, err
	}
	rawdb.WriteGenesisStateSpec(db, block.Hash(), blob)
	rawdb.WriteTd(db, block.Hash(), block.NumberU64(), block.Difficulty())
	rawdb.WriteBlock(db, block)
	rawdb.WriteReceipts(db, block.Hash(), block.NumberU64(), nil)
	rawdb.WriteCanonicalHash(db, block.Hash(), block.NumberU64())
	rawdb.WriteHeadBlockHash(db, block.Hash())
	rawdb.WriteHeadFastBlockHash(db, block.Hash())
	rawdb.WriteHeadHeaderHash(db, block.Hash())
	rawdb.WriteChainConfig(db, block.Hash(), config)
	return block, nil
}

// MustCommit writes the genesis block and state to db, panicking on error.
// The block is committed as the canonical head block.
func (g *Genesis) MustCommit(db ethdb.Database, triedb *triedb.Database) *types.Block {
	block, err := g.Commit(db, triedb)
	if err != nil {
		panic(err)
	}
	return block
}

// DefaultGenesisBlock returns the Ethereum main net genesis block.
func DefaultGenesisBlock() *Genesis {
	return &Genesis{
		Config:     params.MainnetChainConfig,
		Nonce:      66,
		ExtraData:  hexutil.MustDecode("0x11bbe8db4e347b4e8c937c1c8370e4b5ed33adb3db69cbdb7a38e1e50b1b82fa"),
		GasLimit:   5000,
		Difficulty: big.NewInt(17179869184),
		Alloc:      decodePrealloc(mainnetAllocData),
	}
}
// SYSCOIN
func DefaultSyscoinGenesisBlock() *Genesis {
	return &Genesis{
		Config:     params.SyscoinChainConfig,
		Timestamp:  0x60d7aef6,
		ExtraData:  hexutil.MustDecode("0x00"),
		GasLimit:   0x7A1200,
		Difficulty: big.NewInt(1),
		Alloc:      decodePrealloc(syscoinAllocData),
	}
}
func DefaultTanenbaumGenesisBlock() *Genesis {
	return &Genesis{
		Config:     params.TanenbaumChainConfig,
		Timestamp:  0x60d6aef5,
		ExtraData:  hexutil.MustDecode("0x00"),
		GasLimit:   0x7A1200,
		Difficulty: big.NewInt(1),
		Alloc:      decodePrealloc(syscoinAllocData),
	}
}
// DefaultSepoliaGenesisBlock returns the Sepolia network genesis block.
func DefaultSepoliaGenesisBlock() *Genesis {
	return &Genesis{
		Config:     params.SepoliaChainConfig,
		Nonce:      0,
		ExtraData:  []byte("Sepolia, Athens, Attica, Greece!"),
		GasLimit:   0x1c9c380,
		Difficulty: big.NewInt(0x20000),
		Timestamp:  1633267481,
		Alloc:      decodePrealloc(sepoliaAllocData),
	}
}

// DefaultHoleskyGenesisBlock returns the Holesky network genesis block.
func DefaultHoleskyGenesisBlock() *Genesis {
	return &Genesis{
		Config:     params.HoleskyChainConfig,
		Nonce:      0x1234,
		GasLimit:   0x17d7840,
		Difficulty: big.NewInt(0x01),
		Timestamp:  1695902100,
		Alloc:      decodePrealloc(holeskyAllocData),
	}
}

// DeveloperGenesisBlock returns the 'geth --dev' genesis block.
func DeveloperGenesisBlock(gasLimit uint64, faucet *common.Address) *Genesis {
	// Override the default period to the user requested one
	config := *params.AllDevChainProtocolChanges

	// Assemble and return the genesis with the precompiles and faucet pre-funded
	genesis := &Genesis{
		Config:     &config,
		GasLimit:   gasLimit,
		BaseFee:    big.NewInt(params.InitialBaseFee),
		Difficulty: big.NewInt(0),
		Alloc: map[common.Address]types.Account{
			common.BytesToAddress([]byte{1}): {Balance: big.NewInt(1)}, // ECRecover
			common.BytesToAddress([]byte{2}): {Balance: big.NewInt(1)}, // SHA256
			common.BytesToAddress([]byte{3}): {Balance: big.NewInt(1)}, // RIPEMD
			common.BytesToAddress([]byte{4}): {Balance: big.NewInt(1)}, // Identity
			common.BytesToAddress([]byte{5}): {Balance: big.NewInt(1)}, // ModExp
			common.BytesToAddress([]byte{6}): {Balance: big.NewInt(1)}, // ECAdd
			common.BytesToAddress([]byte{7}): {Balance: big.NewInt(1)}, // ECScalarMul
			common.BytesToAddress([]byte{8}): {Balance: big.NewInt(1)}, // ECPairing
			common.BytesToAddress([]byte{9}): {Balance: big.NewInt(1)}, // BLAKE2b
<<<<<<< HEAD
			// Pre-deploy EIP-4788 system contract
			params.BeaconRootsAddress: {Nonce: 1, Code: params.BeaconRootsCode, Balance: common.Big0},
			// Pre-deploy EIP-2935 history contract.
			params.HistoryStorageAddress: {Nonce: 1, Code: params.HistoryStorageCode, Balance: common.Big0},
=======
			// Pre-deploy system contracts
			params.BeaconRootsAddress:        {Nonce: 1, Code: params.BeaconRootsCode, Balance: common.Big0},
			params.HistoryStorageAddress:     {Nonce: 1, Code: params.HistoryStorageCode, Balance: common.Big0},
			params.WithdrawalQueueAddress:    {Nonce: 1, Code: params.WithdrawalQueueCode, Balance: common.Big0},
			params.ConsolidationQueueAddress: {Nonce: 1, Code: params.ConsolidationQueueCode, Balance: common.Big0},
>>>>>>> 3a5313f3
		},
	}
	if faucet != nil {
		genesis.Alloc[*faucet] = types.Account{Balance: new(big.Int).Sub(new(big.Int).Lsh(big.NewInt(1), 256), big.NewInt(9))}
	}
	return genesis
}

func decodePrealloc(data string) types.GenesisAlloc {
	var p []struct {
		Addr    *big.Int
		Balance *big.Int
		Misc    *struct {
			Nonce uint64
			Code  []byte
			Slots []struct {
				Key common.Hash
				Val common.Hash
			}
		} `rlp:"optional"`
	}
	if err := rlp.NewStream(strings.NewReader(data), 0).Decode(&p); err != nil {
		panic(err)
	}
	ga := make(types.GenesisAlloc, len(p))
	for _, account := range p {
		acc := types.Account{Balance: account.Balance}
		if account.Misc != nil {
			acc.Nonce = account.Misc.Nonce
			acc.Code = account.Misc.Code

			acc.Storage = make(map[common.Hash]common.Hash)
			for _, slot := range account.Misc.Slots {
				acc.Storage[slot.Key] = slot.Val
			}
		}
		ga[common.BigToAddress(account.Addr)] = acc
	}
	return ga
}<|MERGE_RESOLUTION|>--- conflicted
+++ resolved
@@ -483,17 +483,11 @@
 				head.BlobGasUsed = new(uint64)
 			}
 		}
-<<<<<<< HEAD
 		// SYSCOIN
 		if !conf.IsSyscoin(num) && conf.IsPrague(num, g.Timestamp) {
-			head.RequestsHash = &types.EmptyRequestsHash
-			requests = make(types.Requests, 0)
-=======
-		if conf.IsPrague(num, g.Timestamp) {
 			emptyRequests := [][]byte{{0x00}, {0x01}, {0x02}}
 			rhash := types.CalcRequestsHash(emptyRequests)
 			head.RequestsHash = &rhash
->>>>>>> 3a5313f3
 		}
 	}
 	return types.NewBlock(head, &types.Body{Withdrawals: withdrawals}, nil, trie.NewStackTrie(nil))
@@ -627,18 +621,11 @@
 			common.BytesToAddress([]byte{7}): {Balance: big.NewInt(1)}, // ECScalarMul
 			common.BytesToAddress([]byte{8}): {Balance: big.NewInt(1)}, // ECPairing
 			common.BytesToAddress([]byte{9}): {Balance: big.NewInt(1)}, // BLAKE2b
-<<<<<<< HEAD
-			// Pre-deploy EIP-4788 system contract
-			params.BeaconRootsAddress: {Nonce: 1, Code: params.BeaconRootsCode, Balance: common.Big0},
-			// Pre-deploy EIP-2935 history contract.
-			params.HistoryStorageAddress: {Nonce: 1, Code: params.HistoryStorageCode, Balance: common.Big0},
-=======
 			// Pre-deploy system contracts
 			params.BeaconRootsAddress:        {Nonce: 1, Code: params.BeaconRootsCode, Balance: common.Big0},
 			params.HistoryStorageAddress:     {Nonce: 1, Code: params.HistoryStorageCode, Balance: common.Big0},
 			params.WithdrawalQueueAddress:    {Nonce: 1, Code: params.WithdrawalQueueCode, Balance: common.Big0},
 			params.ConsolidationQueueAddress: {Nonce: 1, Code: params.ConsolidationQueueCode, Balance: common.Big0},
->>>>>>> 3a5313f3
 		},
 	}
 	if faucet != nil {
