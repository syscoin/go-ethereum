--- conflicted
+++ resolved
@@ -156,26 +156,21 @@
 	for k := range PrecompiledContractsBerlin {
 		PrecompiledAddressesBerlin = append(PrecompiledAddressesBerlin, k)
 	}
-<<<<<<< HEAD
 	for k := range PrecompiledContractsRollux {
 		PrecompiledAddressesRollux = append(PrecompiledAddressesRollux, k)
-=======
+	}
 	for k := range PrecompiledContractsCancun {
 		PrecompiledAddressesCancun = append(PrecompiledAddressesCancun, k)
->>>>>>> 5c51ef85
 	}
 }
 
 // ActivePrecompiles returns the precompiles enabled with the current configuration.
 func ActivePrecompiles(rules params.Rules) []common.Address {
 	switch {
-<<<<<<< HEAD
 	case rules.IsRollux:
 		return PrecompiledAddressesRollux
-=======
 	case rules.IsCancun:
 		return PrecompiledAddressesCancun
->>>>>>> 5c51ef85
 	case rules.IsBerlin:
 		return PrecompiledAddressesBerlin
 	case rules.IsIstanbul:
@@ -1097,7 +1092,6 @@
 	return g.EncodePoint(r), nil
 }
 
-<<<<<<< HEAD
 // SYSCOIN datahash implements DA precompile.
 type datahash struct{}
 
@@ -1112,7 +1106,7 @@
 	}
 
 	return interpreter.evm.Context.ReadDataHash(common.BytesToHash(input)), nil
-=======
+}
 // kzgPointEvaluation implements the EIP-4844 point evaluation precompile.
 type kzgPointEvaluation struct{}
 
@@ -1175,5 +1169,4 @@
 	h[0] = blobCommitmentVersionKZG
 
 	return h
->>>>>>> 5c51ef85
 }