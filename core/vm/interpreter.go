--- conflicted
+++ resolved
@@ -28,18 +28,10 @@
 type Config struct {
 	Debug                   bool      // Enables debugging
 	Tracer                  EVMLogger // Opcode logger
-<<<<<<< HEAD
-	NoRecursion             bool      // Disables call, callcode, delegate call and create
 	NoBaseFee               bool      // Forces the EIP-1559 baseFee to 0 (needed for 0 price calls)
 	EnablePreimageRecording bool      // Enables recording of SHA3/keccak preimages
 
-	JumpTable JumpTable // EVM instruction table, automatically populated if unset
-=======
-	NoBaseFee               bool      // Forces the EIP-1559 baseFee to 0 (needed for 0 price calls)
-	EnablePreimageRecording bool      // Enables recording of SHA3/keccak preimages
-
 	JumpTable *JumpTable // EVM instruction table, automatically populated if unset
->>>>>>> bc6bf1e1
 
 	ExtraEips []int // Additional EIPS that are to be enabled
 }
