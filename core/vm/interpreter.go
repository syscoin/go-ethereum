// Copyright 2014 The go-ethereum Authors
// This file is part of the go-ethereum library.
//
// The go-ethereum library is free software: you can redistribute it and/or modify
// it under the terms of the GNU Lesser General Public License as published by
// the Free Software Foundation, either version 3 of the License, or
// (at your option) any later version.
//
// The go-ethereum library is distributed in the hope that it will be useful,
// but WITHOUT ANY WARRANTY; without even the implied warranty of
// MERCHANTABILITY or FITNESS FOR A PARTICULAR PURPOSE. See the
// GNU Lesser General Public License for more details.
//
// You should have received a copy of the GNU Lesser General Public License
// along with the go-ethereum library. If not, see <http://www.gnu.org/licenses/>.

package vm

import (
	"github.com/ethereum/go-ethereum/common"
	"github.com/ethereum/go-ethereum/common/math"
	"github.com/ethereum/go-ethereum/crypto"
	"github.com/ethereum/go-ethereum/log"
)

// Config are the configuration options for the Interpreter
type Config struct {
	Debug                   bool      // Enables debugging
	Tracer                  EVMLogger // Opcode logger
	NoBaseFee               bool      // Forces the EIP-1559 baseFee to 0 (needed for 0 price calls)
	EnablePreimageRecording bool      // Enables recording of SHA3/keccak preimages

	JumpTable *JumpTable // EVM instruction table, automatically populated if unset

	ExtraEips []int // Additional EIPS that are to be enabled
}

// ScopeContext contains the things that are per-call, such as stack and memory,
// but not transients like pc and gas
type ScopeContext struct {
	Memory   *Memory
	Stack    *Stack
	Contract *Contract
}

// EVMInterpreter represents an EVM interpreter
type EVMInterpreter struct {
	evm *EVM
	cfg Config

	hasher    crypto.KeccakState // Keccak256 hasher instance shared across opcodes
	hasherBuf common.Hash        // Keccak256 hasher result array shared aross opcodes

	readOnly   bool   // Whether to throw on stateful modifications
	returnData []byte // Last CALL's return data for subsequent reuse
}

// NewEVMInterpreter returns a new instance of the Interpreter.
func NewEVMInterpreter(evm *EVM, cfg Config) *EVMInterpreter {
	// If jump table was not initialised we set the default one.
	if cfg.JumpTable == nil {
		switch {
<<<<<<< HEAD
		// SYSCOIN
		case evm.chainRules.IsSyscoin:
			cfg.JumpTable = &londonInstructionSet
=======
		case evm.chainRules.IsShanghai:
			cfg.JumpTable = &shanghaiInstructionSet
>>>>>>> 793f0f9e
		case evm.chainRules.IsMerge:
			cfg.JumpTable = &mergeInstructionSet
		case evm.chainRules.IsLondon:
			cfg.JumpTable = &londonInstructionSet
		case evm.chainRules.IsBerlin:
			cfg.JumpTable = &berlinInstructionSet
		case evm.chainRules.IsIstanbul:
			cfg.JumpTable = &istanbulInstructionSet
		case evm.chainRules.IsConstantinople:
			cfg.JumpTable = &constantinopleInstructionSet
		case evm.chainRules.IsByzantium:
			cfg.JumpTable = &byzantiumInstructionSet
		case evm.chainRules.IsEIP158:
			cfg.JumpTable = &spuriousDragonInstructionSet
		case evm.chainRules.IsEIP150:
			cfg.JumpTable = &tangerineWhistleInstructionSet
		case evm.chainRules.IsHomestead:
			cfg.JumpTable = &homesteadInstructionSet
		default:
			cfg.JumpTable = &frontierInstructionSet
		}
		var extraEips []int
		if len(cfg.ExtraEips) > 0 {
			// Deep-copy jumptable to prevent modification of opcodes in other tables
			cfg.JumpTable = copyJumpTable(cfg.JumpTable)
		}
		for _, eip := range cfg.ExtraEips {
			if err := EnableEIP(eip, cfg.JumpTable); err != nil {
				// Disable it, so caller can check if it's activated or not
				log.Error("EIP activation failed", "eip", eip, "error", err)
			} else {
				extraEips = append(extraEips, eip)
			}
		}
		cfg.ExtraEips = extraEips
	}

	return &EVMInterpreter{
		evm: evm,
		cfg: cfg,
	}
}

// Run loops and evaluates the contract's code with the given input data and returns
// the return byte-slice and an error if one occurred.
//
// It's important to note that any errors returned by the interpreter should be
// considered a revert-and-consume-all-gas operation except for
// ErrExecutionReverted which means revert-and-keep-gas-left.
func (in *EVMInterpreter) Run(contract *Contract, input []byte, readOnly bool) (ret []byte, err error) {
	// Increment the call depth which is restricted to 1024
	in.evm.depth++
	defer func() { in.evm.depth-- }()

	// Make sure the readOnly is only set if we aren't in readOnly yet.
	// This also makes sure that the readOnly flag isn't removed for child calls.
	if readOnly && !in.readOnly {
		in.readOnly = true
		defer func() { in.readOnly = false }()
	}

	// Reset the previous call's return data. It's unimportant to preserve the old buffer
	// as every returning call will return new data anyway.
	in.returnData = nil

	// Don't bother with the execution if there's no code.
	if len(contract.Code) == 0 {
		return nil, nil
	}

	var (
		op          OpCode        // current opcode
		mem         = NewMemory() // bound memory
		stack       = newstack()  // local stack
		callContext = &ScopeContext{
			Memory:   mem,
			Stack:    stack,
			Contract: contract,
		}
		// For optimisation reason we're using uint64 as the program counter.
		// It's theoretically possible to go above 2^64. The YP defines the PC
		// to be uint256. Practically much less so feasible.
		pc   = uint64(0) // program counter
		cost uint64
		// copies used by tracer
		pcCopy  uint64 // needed for the deferred EVMLogger
		gasCopy uint64 // for EVMLogger to log gas remaining before execution
		logged  bool   // deferred EVMLogger should ignore already logged steps
		res     []byte // result of the opcode execution function
	)
	// Don't move this deferred function, it's placed before the capturestate-deferred method,
	// so that it get's executed _after_: the capturestate needs the stacks before
	// they are returned to the pools
	defer func() {
		returnStack(stack)
	}()
	contract.Input = input

	if in.cfg.Debug {
		defer func() {
			if err != nil {
				if !logged {
					in.cfg.Tracer.CaptureState(pcCopy, op, gasCopy, cost, callContext, in.returnData, in.evm.depth, err)
				} else {
					in.cfg.Tracer.CaptureFault(pcCopy, op, gasCopy, cost, callContext, in.evm.depth, err)
				}
			}
		}()
	}
	// The Interpreter main run loop (contextual). This loop runs until either an
	// explicit STOP, RETURN or SELFDESTRUCT is executed, an error occurred during
	// the execution of one of the operations or until the done flag is set by the
	// parent context.
	for {
		if in.cfg.Debug {
			// Capture pre-execution values for tracing.
			logged, pcCopy, gasCopy = false, pc, contract.Gas
		}
		// Get the operation from the jump table and validate the stack to ensure there are
		// enough stack items available to perform the operation.
		op = contract.GetOp(pc)
		operation := in.cfg.JumpTable[op]
		cost = operation.constantGas // For tracing
		// Validate stack
		if sLen := stack.len(); sLen < operation.minStack {
			return nil, &ErrStackUnderflow{stackLen: sLen, required: operation.minStack}
		} else if sLen > operation.maxStack {
			return nil, &ErrStackOverflow{stackLen: sLen, limit: operation.maxStack}
		}
		if !contract.UseGas(cost) {
			return nil, ErrOutOfGas
		}
		if operation.dynamicGas != nil {
			// All ops with a dynamic memory usage also has a dynamic gas cost.
			var memorySize uint64
			// calculate the new memory size and expand the memory to fit
			// the operation
			// Memory check needs to be done prior to evaluating the dynamic gas portion,
			// to detect calculation overflows
			if operation.memorySize != nil {
				memSize, overflow := operation.memorySize(stack)
				if overflow {
					return nil, ErrGasUintOverflow
				}
				// memory is expanded in words of 32 bytes. Gas
				// is also calculated in words.
				if memorySize, overflow = math.SafeMul(toWordSize(memSize), 32); overflow {
					return nil, ErrGasUintOverflow
				}
			}
			// Consume the gas and return an error if not enough gas is available.
			// cost is explicitly set so that the capture state defer method can get the proper cost
			var dynamicCost uint64
			dynamicCost, err = operation.dynamicGas(in.evm, contract, stack, mem, memorySize)
			cost += dynamicCost // for tracing
			if err != nil || !contract.UseGas(dynamicCost) {
				return nil, ErrOutOfGas
			}
			// Do tracing before memory expansion
			if in.cfg.Debug {
				in.cfg.Tracer.CaptureState(pc, op, gasCopy, cost, callContext, in.returnData, in.evm.depth, err)
				logged = true
			}
			if memorySize > 0 {
				mem.Resize(memorySize)
			}
		} else if in.cfg.Debug {
			in.cfg.Tracer.CaptureState(pc, op, gasCopy, cost, callContext, in.returnData, in.evm.depth, err)
			logged = true
		}
		// execute the operation
		res, err = operation.execute(&pc, in, callContext)
		if err != nil {
			break
		}
		pc++
	}

	if err == errStopToken {
		err = nil // clear stop token error
	}

	return res, err
}<|MERGE_RESOLUTION|>--- conflicted
+++ resolved
@@ -60,14 +60,11 @@
 	// If jump table was not initialised we set the default one.
 	if cfg.JumpTable == nil {
 		switch {
-<<<<<<< HEAD
 		// SYSCOIN
 		case evm.chainRules.IsSyscoin:
 			cfg.JumpTable = &londonInstructionSet
-=======
 		case evm.chainRules.IsShanghai:
 			cfg.JumpTable = &shanghaiInstructionSet
->>>>>>> 793f0f9e
 		case evm.chainRules.IsMerge:
 			cfg.JumpTable = &mergeInstructionSet
 		case evm.chainRules.IsLondon:
