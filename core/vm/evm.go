--- conflicted
+++ resolved
@@ -46,13 +46,10 @@
 func (evm *EVM) precompile(addr common.Address) (PrecompiledContract, bool) {
 	var precompiles map[common.Address]PrecompiledContract
 	switch {
-<<<<<<< HEAD
 	case evm.chainRules.IsRollux:
 		precompiles = PrecompiledContractsRollux
-=======
 	case evm.chainRules.IsCancun:
 		precompiles = PrecompiledContractsCancun
->>>>>>> 5c51ef85
 	case evm.chainRules.IsBerlin:
 		precompiles = PrecompiledContractsBerlin
 	case evm.chainRules.IsIstanbul:
@@ -391,7 +388,7 @@
 			evm.Config.Tracer.CaptureExit(ret, startGas-gas, err)
 		}(gas)
 	}
-	
+
 	if p, isPrecompile := evm.precompile(addr); isPrecompile {
 		// SYSCOIN
 		ret, gas, err = RunPrecompiledContract(p, input, gas, evm.interpreter)
