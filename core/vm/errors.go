// Copyright 2014 The go-ethereum Authors
// This file is part of the go-ethereum library.
//
// The go-ethereum library is free software: you can redistribute it and/or modify
// it under the terms of the GNU Lesser General Public License as published by
// the Free Software Foundation, either version 3 of the License, or
// (at your option) any later version.
//
// The go-ethereum library is distributed in the hope that it will be useful,
// but WITHOUT ANY WARRANTY; without even the implied warranty of
// MERCHANTABILITY or FITNESS FOR A PARTICULAR PURPOSE. See the
// GNU Lesser General Public License for more details.
//
// You should have received a copy of the GNU Lesser General Public License
// along with the go-ethereum library. If not, see <http://www.gnu.org/licenses/>.

package vm

import (
	"errors"
	"fmt"
)

// List evm execution errors
var (
	ErrOutOfGas                 = errors.New("out of gas")
	ErrCodeStoreOutOfGas        = errors.New("contract creation code storage out of gas")
	ErrDepth                    = errors.New("max call depth exceeded")
	ErrInsufficientBalance      = errors.New("insufficient balance for transfer")
	ErrContractAddressCollision = errors.New("contract address collision")
	ErrExecutionReverted        = errors.New("execution reverted")
	ErrMaxCodeSizeExceeded      = errors.New("max code size exceeded")
	ErrInvalidJump              = errors.New("invalid jump destination")
	ErrWriteProtection          = errors.New("write protection")
	ErrReturnDataOutOfBounds    = errors.New("return data out of bounds")
	ErrGasUintOverflow          = errors.New("gas uint64 overflow")
	ErrInvalidCode              = errors.New("invalid code: must not begin with 0xef")
	ErrNonceUintOverflow        = errors.New("nonce uint64 overflow")
<<<<<<< HEAD
=======

	// errStopToken is an internal token indicating interpreter loop termination,
	// never returned to outside callers.
	errStopToken = errors.New("stop token")
>>>>>>> bc6bf1e1
)

// ErrStackUnderflow wraps an evm error when the items on the stack less
// than the minimal requirement.
type ErrStackUnderflow struct {
	stackLen int
	required int
}

func (e *ErrStackUnderflow) Error() string {
	return fmt.Sprintf("stack underflow (%d <=> %d)", e.stackLen, e.required)
}

// ErrStackOverflow wraps an evm error when the items on the stack exceeds
// the maximum allowance.
type ErrStackOverflow struct {
	stackLen int
	limit    int
}

func (e *ErrStackOverflow) Error() string {
	return fmt.Sprintf("stack limit reached %d (%d)", e.stackLen, e.limit)
}

// ErrInvalidOpCode wraps an evm error when an invalid opcode is encountered.
type ErrInvalidOpCode struct {
	opcode OpCode
}

func (e *ErrInvalidOpCode) Error() string { return fmt.Sprintf("invalid opcode: %s", e.opcode) }<|MERGE_RESOLUTION|>--- conflicted
+++ resolved
@@ -36,13 +36,10 @@
 	ErrGasUintOverflow          = errors.New("gas uint64 overflow")
 	ErrInvalidCode              = errors.New("invalid code: must not begin with 0xef")
 	ErrNonceUintOverflow        = errors.New("nonce uint64 overflow")
-<<<<<<< HEAD
-=======
 
 	// errStopToken is an internal token indicating interpreter loop termination,
 	// never returned to outside callers.
 	errStopToken = errors.New("stop token")
->>>>>>> bc6bf1e1
 )
 
 // ErrStackUnderflow wraps an evm error when the items on the stack less
