--- conflicted
+++ resolved
@@ -240,22 +240,11 @@
 		balanceCheck = balanceCheck.Mul(balanceCheck, st.msg.GasFeeCap)
 		balanceCheck.Add(balanceCheck, st.msg.Value)
 	}
-<<<<<<< HEAD
 	// SYSCOIN
 	if st.evm.ChainConfig().IsCancunTime(st.evm.Context.Time) {
-		if dataGas := st.dataGasUsed(); dataGas > 0 {
-			if st.evm.Context.ExcessDataGas == nil {
-				// programming error
-				panic("missing field excess data gas")
-			}
-			// Check that the user has enough funds to cover dataGasUsed * tx.BlobGasFeeCap
-			blobBalanceCheck := new(big.Int).SetUint64(dataGas)
-=======
-	if st.evm.ChainConfig().IsCancun(st.evm.Context.BlockNumber, st.evm.Context.Time) {
 		if blobGas := st.blobGasUsed(); blobGas > 0 {
 			// Check that the user has enough funds to cover blobGasUsed * tx.BlobGasFeeCap
 			blobBalanceCheck := new(big.Int).SetUint64(blobGas)
->>>>>>> 60070fe5
 			blobBalanceCheck.Mul(blobBalanceCheck, st.msg.BlobGasFeeCap)
 			balanceCheck.Add(balanceCheck, blobBalanceCheck)
 			// Pay for blobGasUsed * actual blob fee
@@ -338,13 +327,9 @@
 		}
 	}
 
-<<<<<<< HEAD
+	// SYSCOIN
 	if st.evm.ChainConfig().IsCancunTime(st.evm.Context.Time) {
-		if st.dataGasUsed() > 0 {
-=======
-	if st.evm.ChainConfig().IsCancun(st.evm.Context.BlockNumber, st.evm.Context.Time) {
 		if st.blobGasUsed() > 0 {
->>>>>>> 60070fe5
 			// Check that the user is paying at least the current blob fee
 			blobFee := eip4844.CalcBlobFee(*st.evm.Context.ExcessBlobGas)
 			if st.msg.BlobGasFeeCap.Cmp(blobFee) < 0 {
