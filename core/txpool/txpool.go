--- conflicted
+++ resolved
@@ -46,95 +46,11 @@
 	SubscribeChainHeadEvent(ch chan<- core.ChainHeadEvent) event.Subscription
 }
 
-<<<<<<< HEAD
-// Config are the configuration parameters of the transaction pool.
-type Config struct {
-	Locals    []common.Address // Addresses that should be treated by default as local
-	NoLocals  bool             // Whether local transaction handling should be disabled
-	Journal   string           // Journal of local transactions to survive node restarts
-	Rejournal time.Duration    // Time interval to regenerate the local transaction journal
-
-	PriceLimit uint64 // Minimum gas price to enforce for acceptance into the pool
-	PriceBump  uint64 // Minimum price bump percentage to replace an already existing transaction (nonce)
-
-	AccountSlots uint64 // Number of executable transaction slots guaranteed per account
-	GlobalSlots  uint64 // Maximum number of executable transaction slots for all accounts
-	AccountQueue uint64 // Maximum number of non-executable transaction slots permitted per account
-	GlobalQueue  uint64 // Maximum number of non-executable transaction slots for all accounts
-
-	Lifetime time.Duration // Maximum amount of time non-executable transaction are queued
-}
-
-// SYSCOIN factor by 8
-// DefaultConfig contains the default configurations for the transaction pool.
-var DefaultConfig = Config{
-	Journal:   "transactions.rlp",
-	Rejournal: time.Hour,
-
-	PriceLimit: 100,
-	PriceBump:  10,
-
-	AccountSlots: 128,
-	GlobalSlots:  32768 + 8192, // urgent + floating queue capacity with 4:1 ratio
-	AccountQueue: 512,
-	GlobalQueue:  8192,
-
-	Lifetime: 3 * time.Hour,
-}
-
-// sanitize checks the provided user configurations and changes anything that's
-// unreasonable or unworkable.
-func (config *Config) sanitize() Config {
-	conf := *config
-	if conf.Rejournal < time.Second {
-		log.Warn("Sanitizing invalid txpool journal time", "provided", conf.Rejournal, "updated", time.Second)
-		conf.Rejournal = time.Second
-	}
-	if conf.PriceLimit < 1 {
-		log.Warn("Sanitizing invalid txpool price limit", "provided", conf.PriceLimit, "updated", DefaultConfig.PriceLimit)
-		conf.PriceLimit = DefaultConfig.PriceLimit
-	}
-	if conf.PriceBump < 1 {
-		log.Warn("Sanitizing invalid txpool price bump", "provided", conf.PriceBump, "updated", DefaultConfig.PriceBump)
-		conf.PriceBump = DefaultConfig.PriceBump
-	}
-	if conf.AccountSlots < 1 {
-		log.Warn("Sanitizing invalid txpool account slots", "provided", conf.AccountSlots, "updated", DefaultConfig.AccountSlots)
-		conf.AccountSlots = DefaultConfig.AccountSlots
-	}
-	if conf.GlobalSlots < 1 {
-		log.Warn("Sanitizing invalid txpool global slots", "provided", conf.GlobalSlots, "updated", DefaultConfig.GlobalSlots)
-		conf.GlobalSlots = DefaultConfig.GlobalSlots
-	}
-	if conf.AccountQueue < 1 {
-		log.Warn("Sanitizing invalid txpool account queue", "provided", conf.AccountQueue, "updated", DefaultConfig.AccountQueue)
-		conf.AccountQueue = DefaultConfig.AccountQueue
-	}
-	if conf.GlobalQueue < 1 {
-		log.Warn("Sanitizing invalid txpool global queue", "provided", conf.GlobalQueue, "updated", DefaultConfig.GlobalQueue)
-		conf.GlobalQueue = DefaultConfig.GlobalQueue
-	}
-	if conf.Lifetime < 1 {
-		log.Warn("Sanitizing invalid txpool lifetime", "provided", conf.Lifetime, "updated", DefaultConfig.Lifetime)
-		conf.Lifetime = DefaultConfig.Lifetime
-	}
-	return conf
-}
-
-// TxPool contains all currently known transactions. Transactions
-// enter the pool when they are received from the network or submitted
-// locally. They exit the pool when they are included in the blockchain.
-//
-// The pool separates processable transactions (which can be applied to the
-// current state) and future transactions. Transactions move between those
-// two states over time as they are received and processed.
-=======
 // TxPool is an aggregator for various transaction specific pools, collectively
 // tracking all the transactions deemed interesting by the node. Transactions
 // enter the pool when they are received from the network or submitted locally.
 // They exit the pool when they are included in the blockchain or evicted due to
 // resource constraints.
->>>>>>> 8c288b52
 type TxPool struct {
 	subpools []SubPool               // List of subpools for specialized transaction handling
 	subs     event.SubscriptionScope // Subscription scope to unscubscribe all on shutdown
@@ -335,7 +251,6 @@
 	}
 	return txs
 }
-
 // SubscribeNewTxsEvent registers a subscription of NewTxsEvent and starts sending
 // events to the given channel.
 func (p *TxPool) SubscribeNewTxsEvent(ch chan<- core.NewTxsEvent) event.Subscription {
@@ -346,71 +261,6 @@
 	return p.subs.Track(event.JoinSubscriptions(subs...))
 }
 
-<<<<<<< HEAD
-// Get returns a transaction if it is contained in the pool and nil otherwise.
-func (pool *TxPool) Get(hash common.Hash) *types.Transaction {
-	return pool.all.Get(hash)
-}
-
-// SYSCOIN get chainconfig so we can detect if we are syscoin network inside of peer
-func (pool *TxPool) GetChainConfig() *params.ChainConfig {
-	return pool.chainconfig
-}
-
-// Has returns an indicator whether txpool has a transaction cached with the
-// given hash.
-func (pool *TxPool) Has(hash common.Hash) bool {
-	return pool.all.Get(hash) != nil
-}
-
-// removeTx removes a single transaction from the queue, moving all subsequent
-// transactions back to the future queue.
-// Returns the number of transactions removed from the pending queue.
-func (pool *TxPool) removeTx(hash common.Hash, outofbound bool) int {
-	// Fetch the transaction we wish to delete
-	tx := pool.all.Get(hash)
-	if tx == nil {
-		return 0
-	}
-	addr, _ := types.Sender(pool.signer, tx) // already validated during insertion
-
-	// Remove it from the list of known transactions
-	pool.all.Remove(hash)
-	if outofbound {
-		pool.priced.Removed(1)
-	}
-	if pool.locals.contains(addr) {
-		localGauge.Dec(1)
-	}
-	// Remove the transaction from the pending lists and reset the account nonce
-	if pending := pool.pending[addr]; pending != nil {
-		if removed, invalids := pending.Remove(tx); removed {
-			// If no more pending transactions are left, remove the list
-			if pending.Empty() {
-				delete(pool.pending, addr)
-			}
-			// Postpone any invalidated transactions
-			for _, tx := range invalids {
-				// Internal shuffle shouldn't touch the lookup set.
-				pool.enqueueTx(tx.Hash(), tx, false, false)
-			}
-			// Update the account nonce if needed
-			pool.pendingNonces.setIfLower(addr, tx.Nonce())
-			// Reduce the pending counter
-			pendingGauge.Dec(int64(1 + len(invalids)))
-			return 1 + len(invalids)
-		}
-	}
-	// Transaction is in the future queue
-	if future := pool.queue[addr]; future != nil {
-		if removed, _ := future.Remove(tx); removed {
-			// Reduce the queued counter
-			queuedGauge.Dec(1)
-		}
-		if future.Empty() {
-			delete(pool.queue, addr)
-			delete(pool.beats, addr)
-=======
 // Nonce returns the next nonce of an account, with all transactions executable
 // by the pool already applied on top.
 func (p *TxPool) Nonce(addr common.Address) uint64 {
@@ -421,7 +271,6 @@
 	for _, subpool := range p.subpools {
 		if next := subpool.Nonce(addr); nonce < next {
 			nonce = next
->>>>>>> 8c288b52
 		}
 	}
 	return nonce
