// Copyright 2015 The go-ethereum Authors
// This file is part of the go-ethereum library.
//
// The go-ethereum library is free software: you can redistribute it and/or modify
// it under the terms of the GNU Lesser General Public License as published by
// the Free Software Foundation, either version 3 of the License, or
// (at your option) any later version.
//
// The go-ethereum library is distributed in the hope that it will be useful,
// but WITHOUT ANY WARRANTY; without even the implied warranty of
// MERCHANTABILITY or FITNESS FOR A PARTICULAR PURPOSE. See the
// GNU Lesser General Public License for more details.
//
// You should have received a copy of the GNU Lesser General Public License
// along with the go-ethereum library. If not, see <http://www.gnu.org/licenses/>.

package core

import (
	"fmt"
	"math/big"

	"github.com/ethereum/go-ethereum/common"
	"github.com/ethereum/go-ethereum/consensus/misc"
	"github.com/ethereum/go-ethereum/core/state"
	"github.com/ethereum/go-ethereum/core/tracing"
	"github.com/ethereum/go-ethereum/core/types"
	"github.com/ethereum/go-ethereum/core/vm"
	"github.com/ethereum/go-ethereum/crypto"
	"github.com/ethereum/go-ethereum/params"
)

// StateProcessor is a basic Processor, which takes care of transitioning
// state from one point to another.
//
// StateProcessor implements Processor.
type StateProcessor struct {
	config *params.ChainConfig // Chain configuration options
	chain  *HeaderChain        // Canonical header chain
}

// NewStateProcessor initialises a new StateProcessor.
func NewStateProcessor(config *params.ChainConfig, chain *HeaderChain) *StateProcessor {
	return &StateProcessor{
		config: config,
		chain:  chain,
	}
}

// Process processes the state changes according to the Ethereum rules by running
// the transaction messages using the statedb and applying any rewards to both
// the processor (coinbase) and any included uncles.
//
// Process returns the receipts and logs accumulated during the process and
// returns the amount of gas that was used in the process. If any of the
// transactions failed to execute due to insufficient gas it will return an error.
func (p *StateProcessor) Process(block *types.Block, statedb *state.StateDB, cfg vm.Config) (*ProcessResult, error) {
	var (
		receipts    types.Receipts
		usedGas     = new(uint64)
		header      = block.Header()
		blockHash   = block.Hash()
		blockNumber = block.Number()
		allLogs     []*types.Log
		gp          = new(GasPool).AddGas(block.GasLimit())
	)

	// Mutate the block and state according to any hard-fork specs
	if p.config.DAOForkSupport && p.config.DAOForkBlock != nil && p.config.DAOForkBlock.Cmp(block.Number()) == 0 {
		misc.ApplyDAOHardFork(statedb)
	}
	// SYSCOIN
	if p.config.NexusBlock != nil && p.config.NexusBlock.Cmp(block.Number()) == 0 {
		misc.ApplyNexusHardFork(statedb)
	}
	var (
		context vm.BlockContext
		signer  = types.MakeSigner(p.config, header.Number, header.Time)
	)

	// Apply pre-execution system calls.
	var tracingStateDB = vm.StateDB(statedb)
	if hooks := cfg.Tracer; hooks != nil {
		tracingStateDB = state.NewHookedState(statedb, hooks)
	}
	context = NewEVMBlockContext(header, p.chain, nil)
	evm := vm.NewEVM(context, tracingStateDB, p.config, cfg)

	if beaconRoot := block.BeaconRoot(); beaconRoot != nil {
		ProcessBeaconBlockRoot(*beaconRoot, evm)
	}
	if p.config.IsPrague(block.Number(), block.Time()) || p.config.IsVerkle(block.Number(), block.Time()) {
		ProcessParentBlockHash(block.ParentHash(), evm)
	}

	// Iterate over and process the individual transactions
	for i, tx := range block.Transactions() {
		msg, err := TransactionToMessage(tx, signer, header.BaseFee)
		if err != nil {
			return nil, fmt.Errorf("could not apply tx %d [%v]: %w", i, tx.Hash().Hex(), err)
		}
		statedb.SetTxContext(tx.Hash(), i)
<<<<<<< HEAD
		receipt, err := ApplyTransactionWithEVM(msg, p.config, gp, statedb, blockNumber, blockHash, tx, usedGas, vmenv)
=======

		receipt, err := ApplyTransactionWithEVM(msg, gp, statedb, blockNumber, blockHash, tx, usedGas, evm)
>>>>>>> ebff2f42
		if err != nil {
			return nil, fmt.Errorf("could not apply tx %d [%v]: %w", i, tx.Hash().Hex(), err)
		}
		receipts = append(receipts, receipt)
		allLogs = append(allLogs, receipt.Logs...)
	}
	// Read requests if Prague is enabled.
	var requests [][]byte
<<<<<<< HEAD
	// SYSCOIN
	if !p.config.IsSyscoin(block.Number()) && p.config.IsPrague(block.Number(), block.Time()) {
		// EIP-6110 deposits
		depositRequests, err := ParseDepositLogs(allLogs, p.config)
		if err != nil {
=======
	if p.config.IsPrague(block.Number(), block.Time()) {
		requests = [][]byte{}
		// EIP-6110
		if err := ParseDepositLogs(&requests, allLogs, p.config); err != nil {
>>>>>>> ebff2f42
			return nil, err
		}
		// EIP-7002
		ProcessWithdrawalQueue(&requests, evm)
		// EIP-7251
		ProcessConsolidationQueue(&requests, evm)
	}

	// Finalize the block, applying any consensus engine specific extras (e.g. block rewards)
<<<<<<< HEAD
	p.chain.engine.Finalize(p.chain, header, statedb, block.Body())
=======
	p.chain.engine.Finalize(p.chain, header, tracingStateDB, block.Body())

>>>>>>> ebff2f42
	return &ProcessResult{
		Receipts: receipts,
		Requests: requests,
		Logs:     allLogs,
		GasUsed:  *usedGas,
	}, nil
}

// ApplyTransactionWithEVM attempts to apply a transaction to the given state database
// and uses the input parameters for its environment similar to ApplyTransaction. However,
// this method takes an already created EVM instance as input.
func ApplyTransactionWithEVM(msg *Message, gp *GasPool, statedb *state.StateDB, blockNumber *big.Int, blockHash common.Hash, tx *types.Transaction, usedGas *uint64, evm *vm.EVM) (receipt *types.Receipt, err error) {
	if hooks := evm.Config.Tracer; hooks != nil {
		if hooks.OnTxStart != nil {
			hooks.OnTxStart(evm.GetVMContext(), tx, msg.From)
		}
		if hooks.OnTxEnd != nil {
			defer func() { hooks.OnTxEnd(receipt, err) }()
		}
	}
	// Apply the transaction to the current state (included in the env).
	result, err := ApplyMessage(evm, msg, gp)
	if err != nil {
		return nil, err
	}
	// Update the state with pending changes.
	var root []byte
	if evm.ChainConfig().IsByzantium(blockNumber) {
		evm.StateDB.Finalise(true)
	} else {
		root = statedb.IntermediateRoot(evm.ChainConfig().IsEIP158(blockNumber)).Bytes()
	}
	*usedGas += result.UsedGas

	// Merge the tx-local access event into the "block-local" one, in order to collect
	// all values, so that the witness can be built.
	if statedb.GetTrie().IsVerkle() {
		statedb.AccessEvents().Merge(evm.AccessEvents)
	}

	return MakeReceipt(evm, result, statedb, blockNumber, blockHash, tx, *usedGas, root), nil
}

// MakeReceipt generates the receipt object for a transaction given its execution result.
func MakeReceipt(evm *vm.EVM, result *ExecutionResult, statedb *state.StateDB, blockNumber *big.Int, blockHash common.Hash, tx *types.Transaction, usedGas uint64, root []byte) *types.Receipt {
	// Create a new receipt for the transaction, storing the intermediate root and gas used
	// by the tx.
	receipt := &types.Receipt{Type: tx.Type(), PostState: root, CumulativeGasUsed: usedGas}
	if result.Failed() {
		receipt.Status = types.ReceiptStatusFailed
	} else {
		receipt.Status = types.ReceiptStatusSuccessful
	}
	receipt.TxHash = tx.Hash()
	receipt.GasUsed = result.UsedGas

	if tx.Type() == types.BlobTxType {
		receipt.BlobGasUsed = uint64(len(tx.BlobHashes()) * params.BlobTxBlobGasPerBlob)
		receipt.BlobGasPrice = evm.Context.BlobBaseFee
	}

	// If the transaction created a contract, store the creation address in the receipt.
	if tx.To() == nil {
		receipt.ContractAddress = crypto.CreateAddress(evm.TxContext.Origin, tx.Nonce())
	}

	// Set the receipt logs and create the bloom filter.
	receipt.Logs = statedb.GetLogs(tx.Hash(), blockNumber.Uint64(), blockHash)
	receipt.Bloom = types.CreateBloom(receipt)
	receipt.BlockHash = blockHash
	receipt.BlockNumber = blockNumber
	receipt.TransactionIndex = uint(statedb.TxIndex())
	return receipt
}

// ApplyTransaction attempts to apply a transaction to the given state database
// and uses the input parameters for its environment. It returns the receipt
// for the transaction, gas used and an error if the transaction failed,
// indicating the block was invalid.
func ApplyTransaction(evm *vm.EVM, gp *GasPool, statedb *state.StateDB, header *types.Header, tx *types.Transaction, usedGas *uint64) (*types.Receipt, error) {
	msg, err := TransactionToMessage(tx, types.MakeSigner(evm.ChainConfig(), header.Number, header.Time), header.BaseFee)
	if err != nil {
		return nil, err
	}
	// Create a new context to be used in the EVM environment
	return ApplyTransactionWithEVM(msg, gp, statedb, header.Number, header.Hash(), tx, usedGas, evm)
}

// ProcessBeaconBlockRoot applies the EIP-4788 system call to the beacon block root
// contract. This method is exported to be used in tests.
func ProcessBeaconBlockRoot(beaconRoot common.Hash, evm *vm.EVM) {
	if tracer := evm.Config.Tracer; tracer != nil {
		onSystemCallStart(tracer, evm.GetVMContext())
		if tracer.OnSystemCallEnd != nil {
			defer tracer.OnSystemCallEnd()
		}
	}
	msg := &Message{
		From:      params.SystemAddress,
		GasLimit:  30_000_000,
		GasPrice:  common.Big0,
		GasFeeCap: common.Big0,
		GasTipCap: common.Big0,
		To:        &params.BeaconRootsAddress,
		Data:      beaconRoot[:],
	}
	evm.SetTxContext(NewEVMTxContext(msg))
	evm.StateDB.AddAddressToAccessList(params.BeaconRootsAddress)
	_, _, _ = evm.Call(msg.From, *msg.To, msg.Data, 30_000_000, common.U2560)
	evm.StateDB.Finalise(true)
}

// ProcessParentBlockHash stores the parent block hash in the history storage contract
// as per EIP-2935/7709.
func ProcessParentBlockHash(prevHash common.Hash, evm *vm.EVM) {
	if tracer := evm.Config.Tracer; tracer != nil {
		onSystemCallStart(tracer, evm.GetVMContext())
		if tracer.OnSystemCallEnd != nil {
			defer tracer.OnSystemCallEnd()
		}
	}
	msg := &Message{
		From:      params.SystemAddress,
		GasLimit:  30_000_000,
		GasPrice:  common.Big0,
		GasFeeCap: common.Big0,
		GasTipCap: common.Big0,
		To:        &params.HistoryStorageAddress,
		Data:      prevHash.Bytes(),
	}
	evm.SetTxContext(NewEVMTxContext(msg))
	evm.StateDB.AddAddressToAccessList(params.HistoryStorageAddress)
	_, _, err := evm.Call(msg.From, *msg.To, msg.Data, 30_000_000, common.U2560)
	if err != nil {
		panic(err)
	}
	if evm.StateDB.AccessEvents() != nil {
		evm.StateDB.AccessEvents().Merge(evm.AccessEvents)
	}
	evm.StateDB.Finalise(true)
}

// ProcessWithdrawalQueue calls the EIP-7002 withdrawal queue contract.
// It returns the opaque request data returned by the contract.
func ProcessWithdrawalQueue(requests *[][]byte, evm *vm.EVM) {
	processRequestsSystemCall(requests, evm, 0x01, params.WithdrawalQueueAddress)
}

// ProcessConsolidationQueue calls the EIP-7251 consolidation queue contract.
// It returns the opaque request data returned by the contract.
func ProcessConsolidationQueue(requests *[][]byte, evm *vm.EVM) {
	processRequestsSystemCall(requests, evm, 0x02, params.ConsolidationQueueAddress)
}

func processRequestsSystemCall(requests *[][]byte, evm *vm.EVM, requestType byte, addr common.Address) {
	if tracer := evm.Config.Tracer; tracer != nil {
		onSystemCallStart(tracer, evm.GetVMContext())
		if tracer.OnSystemCallEnd != nil {
			defer tracer.OnSystemCallEnd()
		}
	}
	msg := &Message{
		From:      params.SystemAddress,
		GasLimit:  30_000_000,
		GasPrice:  common.Big0,
		GasFeeCap: common.Big0,
		GasTipCap: common.Big0,
		To:        &addr,
	}
	evm.SetTxContext(NewEVMTxContext(msg))
	evm.StateDB.AddAddressToAccessList(addr)
	ret, _, _ := evm.Call(msg.From, *msg.To, msg.Data, 30_000_000, common.U2560)
	evm.StateDB.Finalise(true)
	if len(ret) == 0 {
		return // skip empty output
	}

	// Append prefixed requestsData to the requests list.
	requestsData := make([]byte, len(ret)+1)
	requestsData[0] = requestType
	copy(requestsData[1:], ret)
	*requests = append(*requests, requestsData)
}

// ParseDepositLogs extracts the EIP-6110 deposit values from logs emitted by
// BeaconDepositContract.
func ParseDepositLogs(requests *[][]byte, logs []*types.Log, config *params.ChainConfig) error {
	deposits := make([]byte, 1) // note: first byte is 0x00 (== deposit request type)
	for _, log := range logs {
		if log.Address == config.DepositContractAddress {
			request, err := types.DepositLogToRequest(log.Data)
			if err != nil {
				return fmt.Errorf("unable to parse deposit data: %v", err)
			}
			deposits = append(deposits, request...)
		}
	}
	if len(deposits) > 1 {
		*requests = append(*requests, deposits)
	}
	return nil
}

func onSystemCallStart(tracer *tracing.Hooks, ctx *tracing.VMContext) {
	if tracer.OnSystemCallStartV2 != nil {
		tracer.OnSystemCallStartV2(ctx)
	} else if tracer.OnSystemCallStart != nil {
		tracer.OnSystemCallStart()
	}
}<|MERGE_RESOLUTION|>--- conflicted
+++ resolved
@@ -100,12 +100,8 @@
 			return nil, fmt.Errorf("could not apply tx %d [%v]: %w", i, tx.Hash().Hex(), err)
 		}
 		statedb.SetTxContext(tx.Hash(), i)
-<<<<<<< HEAD
-		receipt, err := ApplyTransactionWithEVM(msg, p.config, gp, statedb, blockNumber, blockHash, tx, usedGas, vmenv)
-=======
 
 		receipt, err := ApplyTransactionWithEVM(msg, gp, statedb, blockNumber, blockHash, tx, usedGas, evm)
->>>>>>> ebff2f42
 		if err != nil {
 			return nil, fmt.Errorf("could not apply tx %d [%v]: %w", i, tx.Hash().Hex(), err)
 		}
@@ -114,18 +110,11 @@
 	}
 	// Read requests if Prague is enabled.
 	var requests [][]byte
-<<<<<<< HEAD
 	// SYSCOIN
 	if !p.config.IsSyscoin(block.Number()) && p.config.IsPrague(block.Number(), block.Time()) {
-		// EIP-6110 deposits
-		depositRequests, err := ParseDepositLogs(allLogs, p.config)
-		if err != nil {
-=======
-	if p.config.IsPrague(block.Number(), block.Time()) {
 		requests = [][]byte{}
 		// EIP-6110
 		if err := ParseDepositLogs(&requests, allLogs, p.config); err != nil {
->>>>>>> ebff2f42
 			return nil, err
 		}
 		// EIP-7002
@@ -135,12 +124,8 @@
 	}
 
 	// Finalize the block, applying any consensus engine specific extras (e.g. block rewards)
-<<<<<<< HEAD
-	p.chain.engine.Finalize(p.chain, header, statedb, block.Body())
-=======
 	p.chain.engine.Finalize(p.chain, header, tracingStateDB, block.Body())
 
->>>>>>> ebff2f42
 	return &ProcessResult{
 		Receipts: receipts,
 		Requests: requests,
