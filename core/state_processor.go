--- conflicted
+++ resolved
@@ -103,17 +103,11 @@
 	}
 
 	// Read requests if Prague is enabled.
-<<<<<<< HEAD
-	var requests types.Requests
+	var requests [][]byte
 	// SYSCOIN
 	if !p.config.IsSyscoin(block.Number()) && p.config.IsPrague(block.Number(), block.Time()) {
-		requests, err = ParseDepositLogs(allLogs, p.config)
-=======
-	var requests [][]byte
-	if p.config.IsPrague(block.Number(), block.Time()) {
 		// EIP-6110 deposits
 		depositRequests, err := ParseDepositLogs(allLogs, p.config)
->>>>>>> 3a5313f3
 		if err != nil {
 			return nil, err
 		}
