// Copyright 2019 The go-ethereum Authors
// This file is part of the go-ethereum library.
//
// The go-ethereum library is free software: you can redistribute it and/or modify
// it under the terms of the GNU Lesser General Public License as published by
// the Free Software Foundation, either version 3 of the License, or
// (at your option) any later version.
//
// The go-ethereum library is distributed in the hope that it will be useful,
// but WITHOUT ANY WARRANTY; without even the implied warranty of
// MERCHANTABILITY or FITNESS FOR A PARTICULAR PURPOSE. See the
// GNU Lesser General Public License for more details.
//
// You should have received a copy of the GNU Lesser General Public License
// along with the go-ethereum library. If not, see <http://www.gnu.org/licenses/>.

package forkid

import (
	"bytes"
	"math"
	"math/big"
	"testing"

	"github.com/ethereum/go-ethereum/common"
	"github.com/ethereum/go-ethereum/params"
	"github.com/ethereum/go-ethereum/rlp"
)

// TestCreation tests that different genesis and fork rule combinations result in
// the correct fork ID.
func TestCreation(t *testing.T) {
<<<<<<< HEAD
	mergeConfig := *params.MainnetChainConfigTest
	mergeConfig.MergeNetsplitBlock = big.NewInt(18000000)
	// Temporary non-existent scenario TODO(karalabe): delete when Shanghai is enabled
	timestampedConfig := *params.MainnetChainConfigTest
	timestampedConfig.ShanghaiTime = big.NewInt(1668000000)

=======
>>>>>>> 7dc10071
	type testcase struct {
		head uint64
		time uint64
		want ID
	}
	tests := []struct {
		config  *params.ChainConfig
		genesis common.Hash
		cases   []testcase
	}{
		// Mainnet test cases
		{
			params.MainnetChainConfigTest,
			params.MainnetGenesisHashTest,
			[]testcase{
				{0, 0, ID{Hash: checksumToBytes(0xfc64ec04), Next: 1150000}},                    // Unsynced
				{1149999, 0, ID{Hash: checksumToBytes(0xfc64ec04), Next: 1150000}},              // Last Frontier block
				{1150000, 0, ID{Hash: checksumToBytes(0x97c2c34c), Next: 1920000}},              // First Homestead block
				{1919999, 0, ID{Hash: checksumToBytes(0x97c2c34c), Next: 1920000}},              // Last Homestead block
				{1920000, 0, ID{Hash: checksumToBytes(0x91d1f948), Next: 2463000}},              // First DAO block
				{2462999, 0, ID{Hash: checksumToBytes(0x91d1f948), Next: 2463000}},              // Last DAO block
				{2463000, 0, ID{Hash: checksumToBytes(0x7a64da13), Next: 2675000}},              // First Tangerine block
				{2674999, 0, ID{Hash: checksumToBytes(0x7a64da13), Next: 2675000}},              // Last Tangerine block
				{2675000, 0, ID{Hash: checksumToBytes(0x3edd5b10), Next: 4370000}},              // First Spurious block
				{4369999, 0, ID{Hash: checksumToBytes(0x3edd5b10), Next: 4370000}},              // Last Spurious block
				{4370000, 0, ID{Hash: checksumToBytes(0xa00bc324), Next: 7280000}},              // First Byzantium block
				{7279999, 0, ID{Hash: checksumToBytes(0xa00bc324), Next: 7280000}},              // Last Byzantium block
				{7280000, 0, ID{Hash: checksumToBytes(0x668db0af), Next: 9069000}},              // First and last Constantinople, first Petersburg block
				{9068999, 0, ID{Hash: checksumToBytes(0x668db0af), Next: 9069000}},              // Last Petersburg block
				{9069000, 0, ID{Hash: checksumToBytes(0x879d6e30), Next: 9200000}},              // First Istanbul and first Muir Glacier block
				{9199999, 0, ID{Hash: checksumToBytes(0x879d6e30), Next: 9200000}},              // Last Istanbul and first Muir Glacier block
				{9200000, 0, ID{Hash: checksumToBytes(0xe029e991), Next: 12244000}},             // First Muir Glacier block
				{12243999, 0, ID{Hash: checksumToBytes(0xe029e991), Next: 12244000}},            // Last Muir Glacier block
				{12244000, 0, ID{Hash: checksumToBytes(0x0eb440f6), Next: 12965000}},            // First Berlin block
				{12964999, 0, ID{Hash: checksumToBytes(0x0eb440f6), Next: 12965000}},            // Last Berlin block
				{12965000, 0, ID{Hash: checksumToBytes(0xb715077d), Next: 13773000}},            // First London block
				{13772999, 0, ID{Hash: checksumToBytes(0xb715077d), Next: 13773000}},            // Last London block
				{13773000, 0, ID{Hash: checksumToBytes(0x20c327fc), Next: 15050000}},            // First Arrow Glacier block
				{15049999, 0, ID{Hash: checksumToBytes(0x20c327fc), Next: 15050000}},            // Last Arrow Glacier block
				{15050000, 0, ID{Hash: checksumToBytes(0xf0afd0e3), Next: 1681338455}},          // First Gray Glacier block
				{20000000, 1681338454, ID{Hash: checksumToBytes(0xf0afd0e3), Next: 1681338455}}, // Last Gray Glacier block
				{20000000, 1681338455, ID{Hash: checksumToBytes(0xdce96c2d), Next: 0}},          // First Shanghai block
				{30000000, 2000000000, ID{Hash: checksumToBytes(0xdce96c2d), Next: 0}},          // Future Shanghai block
			},
		},
		// Rinkeby test cases
		{
			params.RinkebyChainConfig,
			params.RinkebyGenesisHash,
			[]testcase{
				{0, 0, ID{Hash: checksumToBytes(0x3b8e0691), Next: 1}},             // Unsynced, last Frontier block
				{1, 0, ID{Hash: checksumToBytes(0x60949295), Next: 2}},             // First and last Homestead block
				{2, 0, ID{Hash: checksumToBytes(0x8bde40dd), Next: 3}},             // First and last Tangerine block
				{3, 0, ID{Hash: checksumToBytes(0xcb3a64bb), Next: 1035301}},       // First Spurious block
				{1035300, 0, ID{Hash: checksumToBytes(0xcb3a64bb), Next: 1035301}}, // Last Spurious block
				{1035301, 0, ID{Hash: checksumToBytes(0x8d748b57), Next: 3660663}}, // First Byzantium block
				{3660662, 0, ID{Hash: checksumToBytes(0x8d748b57), Next: 3660663}}, // Last Byzantium block
				{3660663, 0, ID{Hash: checksumToBytes(0xe49cab14), Next: 4321234}}, // First Constantinople block
				{4321233, 0, ID{Hash: checksumToBytes(0xe49cab14), Next: 4321234}}, // Last Constantinople block
				{4321234, 0, ID{Hash: checksumToBytes(0xafec6b27), Next: 5435345}}, // First Petersburg block
				{5435344, 0, ID{Hash: checksumToBytes(0xafec6b27), Next: 5435345}}, // Last Petersburg block
				{5435345, 0, ID{Hash: checksumToBytes(0xcbdb8838), Next: 8290928}}, // First Istanbul block
				{8290927, 0, ID{Hash: checksumToBytes(0xcbdb8838), Next: 8290928}}, // Last Istanbul block
				{8290928, 0, ID{Hash: checksumToBytes(0x6910c8bd), Next: 8897988}}, // First Berlin block
				{8897987, 0, ID{Hash: checksumToBytes(0x6910c8bd), Next: 8897988}}, // Last Berlin block
				{8897988, 0, ID{Hash: checksumToBytes(0x8E29F2F3), Next: 0}},       // First London block
				{10000000, 0, ID{Hash: checksumToBytes(0x8E29F2F3), Next: 0}},      // Future London block
			},
		},
		// Goerli test cases
		{
			params.GoerliChainConfig,
			params.GoerliGenesisHash,
			[]testcase{
				{0, 0, ID{Hash: checksumToBytes(0xa3f5ab08), Next: 1561651}},                   // Unsynced, last Frontier, Homestead, Tangerine, Spurious, Byzantium, Constantinople and first Petersburg block
				{1561650, 0, ID{Hash: checksumToBytes(0xa3f5ab08), Next: 1561651}},             // Last Petersburg block
				{1561651, 0, ID{Hash: checksumToBytes(0xc25efa5c), Next: 4460644}},             // First Istanbul block
				{4460643, 0, ID{Hash: checksumToBytes(0xc25efa5c), Next: 4460644}},             // Last Istanbul block
				{4460644, 0, ID{Hash: checksumToBytes(0x757a1c47), Next: 5062605}},             // First Berlin block
				{5000000, 0, ID{Hash: checksumToBytes(0x757a1c47), Next: 5062605}},             // Last Berlin block
				{5062605, 0, ID{Hash: checksumToBytes(0xB8C6299D), Next: 1678832735}},          // First London block
				{6000000, 1678832735, ID{Hash: checksumToBytes(0xB8C6299D), Next: 1678832735}}, // Last London block
				{6000001, 1678832735, ID{Hash: checksumToBytes(0xB8C6299D), Next: 1678832735}},          // First Shanghai block
				{6500000, 2678832736, ID{Hash: checksumToBytes(0xB8C6299D), Next: 1678832735}},          // Future Shanghai block
			},
		},
		// Sepolia test cases
		{
			params.SepoliaChainConfig,
			params.SepoliaGenesisHash,
			[]testcase{
				{0, 0, ID{Hash: checksumToBytes(0xfe3366e7), Next: 1735371}},                   // Unsynced, last Frontier, Homestead, Tangerine, Spurious, Byzantium, Constantinople, Petersburg, Istanbul, Berlin and first London block
				{1735370, 0, ID{Hash: checksumToBytes(0xfe3366e7), Next: 1735371}},             // Last London block
				// SYSCOIN
				{1735371, 0, ID{Hash: checksumToBytes(0xb96cbd13), Next: 1677557087}},          // First MergeNetsplit block
				{1735372, 1677557087, ID{Hash: checksumToBytes(0xb96cbd13), Next: 1677557087}}, // Last MergeNetsplit block
				{1677557088, 1677557088, ID{Hash: checksumToBytes(0x2bbff41a), Next: 0}},          // First Shanghai block
			},
		},
<<<<<<< HEAD
		// Temporary timestamped test cases
		{
			&timestampedConfig,
			params.MainnetGenesisHashTest,
			[]testcase{
				{0, 0, ID{Hash: checksumToBytes(0xfc64ec04), Next: 1150000}},                    // Unsynced
				{1149999, 0, ID{Hash: checksumToBytes(0xfc64ec04), Next: 1150000}},              // Last Frontier block
				{1150000, 0, ID{Hash: checksumToBytes(0x97c2c34c), Next: 1920000}},              // First Homestead block
				{1919999, 0, ID{Hash: checksumToBytes(0x97c2c34c), Next: 1920000}},              // Last Homestead block
				{1920000, 0, ID{Hash: checksumToBytes(0x91d1f948), Next: 2463000}},              // First DAO block
				{2462999, 0, ID{Hash: checksumToBytes(0x91d1f948), Next: 2463000}},              // Last DAO block
				{2463000, 0, ID{Hash: checksumToBytes(0x7a64da13), Next: 2675000}},              // First Tangerine block
				{2674999, 0, ID{Hash: checksumToBytes(0x7a64da13), Next: 2675000}},              // Last Tangerine block
				{2675000, 0, ID{Hash: checksumToBytes(0x3edd5b10), Next: 4370000}},              // First Spurious block
				{4369999, 0, ID{Hash: checksumToBytes(0x3edd5b10), Next: 4370000}},              // Last Spurious block
				{4370000, 0, ID{Hash: checksumToBytes(0xa00bc324), Next: 7280000}},              // First Byzantium block
				{7279999, 0, ID{Hash: checksumToBytes(0xa00bc324), Next: 7280000}},              // Last Byzantium block
				{7280000, 0, ID{Hash: checksumToBytes(0x668db0af), Next: 9069000}},              // First and last Constantinople, first Petersburg block
				{9068999, 0, ID{Hash: checksumToBytes(0x668db0af), Next: 9069000}},              // Last Petersburg block
				{9069000, 0, ID{Hash: checksumToBytes(0x879d6e30), Next: 9200000}},              // First Istanbul and first Muir Glacier block
				{9199999, 0, ID{Hash: checksumToBytes(0x879d6e30), Next: 9200000}},              // Last Istanbul and first Muir Glacier block
				{9200000, 0, ID{Hash: checksumToBytes(0xe029e991), Next: 12244000}},             // First Muir Glacier block
				{12243999, 0, ID{Hash: checksumToBytes(0xe029e991), Next: 12244000}},            // Last Muir Glacier block
				{12244000, 0, ID{Hash: checksumToBytes(0x0eb440f6), Next: 12965000}},            // First Berlin block
				{12964999, 0, ID{Hash: checksumToBytes(0x0eb440f6), Next: 12965000}},            // Last Berlin block
				{12965000, 0, ID{Hash: checksumToBytes(0xb715077d), Next: 13773000}},            // First London block
				{13772999, 0, ID{Hash: checksumToBytes(0xb715077d), Next: 13773000}},            // Last London block
				{13773000, 0, ID{Hash: checksumToBytes(0x20c327fc), Next: 15050000}},            // First Arrow Glacier block
				{15049999, 0, ID{Hash: checksumToBytes(0x20c327fc), Next: 15050000}},            // Last Arrow Glacier block
				{15050000, 0, ID{Hash: checksumToBytes(0xf0afd0e3), Next: 1668000000}},          // First Gray Glacier block
				{1667999999, 1667999999, ID{Hash: checksumToBytes(0xf0afd0e3), Next: 1668000000}}, // Last Gray Glacier block
				{1668000000, 1668000000, ID{Hash: checksumToBytes(0x71147644), Next: 0}},          // First Shanghai block
				{2668000000, 2668000000, ID{Hash: checksumToBytes(0x71147644), Next: 0}},          // Future Shanghai block
			},
		},
=======
>>>>>>> 7dc10071
	}
	for i, tt := range tests {
		for j, ttt := range tt.cases {
			if have := NewID(tt.config, tt.genesis, ttt.head, ttt.time); have != ttt.want {
				t.Errorf("test %d, case %d: fork ID mismatch: have %x, want %x", i, j, have, ttt.want)
			}
		}
	}
}

// TestValidation tests that a local peer correctly validates and accepts a remote
// fork ID.
func TestValidation(t *testing.T) {
<<<<<<< HEAD
	// Temporary non-existent scenario TODO(karalabe): delete when Shanghai is enabled
	timestampedConfig := *params.MainnetChainConfigTest
	timestampedConfig.ShanghaiTime = big.NewInt(1668000000)
=======
	// Config that has not timestamp enabled
	legacyConfig := *params.MainnetChainConfig
	legacyConfig.ShanghaiTime = nil
>>>>>>> 7dc10071

	tests := []struct {
		config *params.ChainConfig
		head   uint64
		id     ID
		err    error
	}{
		//------------------
		// Block based tests
		//------------------

		// Local is mainnet Gray Glacier, remote announces the same. No future fork is announced.
<<<<<<< HEAD
		{params.MainnetChainConfigTest, 15050000, ID{Hash: checksumToBytes(0xf0afd0e3), Next: 0}, nil},

		// Local is mainnet Gray Glacier, remote announces the same. Remote also announces a next fork
		// at block 0xffffffff, but that is uncertain.
		{params.MainnetChainConfigTest, 15050000, ID{Hash: checksumToBytes(0xf0afd0e3), Next: math.MaxUint64}, nil},
=======
		{&legacyConfig, 15050000, 0, ID{Hash: checksumToBytes(0xf0afd0e3), Next: 0}, nil},

		// Local is mainnet Gray Glacier, remote announces the same. Remote also announces a next fork
		// at block 0xffffffff, but that is uncertain.
		{&legacyConfig, 15050000, 0, ID{Hash: checksumToBytes(0xf0afd0e3), Next: math.MaxUint64}, nil},
>>>>>>> 7dc10071

		// Local is mainnet currently in Byzantium only (so it's aware of Petersburg), remote announces
		// also Byzantium, but it's not yet aware of Petersburg (e.g. non updated node before the fork).
		// In this case we don't know if Petersburg passed yet or not.
<<<<<<< HEAD
		{params.MainnetChainConfigTest, 7279999, ID{Hash: checksumToBytes(0xa00bc324), Next: 0}, nil},
=======
		{&legacyConfig, 7279999, 0, ID{Hash: checksumToBytes(0xa00bc324), Next: 0}, nil},
>>>>>>> 7dc10071

		// Local is mainnet currently in Byzantium only (so it's aware of Petersburg), remote announces
		// also Byzantium, and it's also aware of Petersburg (e.g. updated node before the fork). We
		// don't know if Petersburg passed yet (will pass) or not.
<<<<<<< HEAD
		{params.MainnetChainConfigTest, 7279999, ID{Hash: checksumToBytes(0xa00bc324), Next: 7280000}, nil},
=======
		{&legacyConfig, 7279999, 0, ID{Hash: checksumToBytes(0xa00bc324), Next: 7280000}, nil},
>>>>>>> 7dc10071

		// Local is mainnet currently in Byzantium only (so it's aware of Petersburg), remote announces
		// also Byzantium, and it's also aware of some random fork (e.g. misconfigured Petersburg). As
		// neither forks passed at neither nodes, they may mismatch, but we still connect for now.
<<<<<<< HEAD
		{params.MainnetChainConfigTest, 7279999, ID{Hash: checksumToBytes(0xa00bc324), Next: math.MaxUint64}, nil},

		// Local is mainnet exactly on Petersburg, remote announces Byzantium + knowledge about Petersburg. Remote
		// is simply out of sync, accept.
		{params.MainnetChainConfigTest, 7280000, ID{Hash: checksumToBytes(0xa00bc324), Next: 7280000}, nil},

		// Local is mainnet Petersburg, remote announces Byzantium + knowledge about Petersburg. Remote
		// is simply out of sync, accept.
		{params.MainnetChainConfigTest, 7987396, ID{Hash: checksumToBytes(0xa00bc324), Next: 7280000}, nil},

		// Local is mainnet Petersburg, remote announces Spurious + knowledge about Byzantium. Remote
		// is definitely out of sync. It may or may not need the Petersburg update, we don't know yet.
		{params.MainnetChainConfigTest, 7987396, ID{Hash: checksumToBytes(0x3edd5b10), Next: 4370000}, nil},

		// Local is mainnet Byzantium, remote announces Petersburg. Local is out of sync, accept.
		{params.MainnetChainConfigTest, 7279999, ID{Hash: checksumToBytes(0x668db0af), Next: 0}, nil},

		// Local is mainnet Spurious, remote announces Byzantium, but is not aware of Petersburg. Local
		// out of sync. Local also knows about a future fork, but that is uncertain yet.
		{params.MainnetChainConfigTest, 4369999, ID{Hash: checksumToBytes(0xa00bc324), Next: 0}, nil},

		// Local is mainnet Petersburg. remote announces Byzantium but is not aware of further forks.
		// Remote needs software update.
		{params.MainnetChainConfigTest, 7987396, ID{Hash: checksumToBytes(0xa00bc324), Next: 0}, ErrRemoteStale},

		// Local is mainnet Petersburg, and isn't aware of more forks. Remote announces Petersburg +
		// 0xffffffff. Local needs software update, reject.
		{params.MainnetChainConfigTest, 7987396, ID{Hash: checksumToBytes(0x5cddc0e1), Next: 0}, ErrLocalIncompatibleOrStale},

		// Local is mainnet Byzantium, and is aware of Petersburg. Remote announces Petersburg +
		// 0xffffffff. Local needs software update, reject.
		{params.MainnetChainConfigTest, 7279999, ID{Hash: checksumToBytes(0x5cddc0e1), Next: 0}, ErrLocalIncompatibleOrStale},

		// Local is mainnet Petersburg, remote is Rinkeby Petersburg.
		{params.MainnetChainConfigTest, 7987396, ID{Hash: checksumToBytes(0xafec6b27), Next: 0}, ErrLocalIncompatibleOrStale},
=======
		{&legacyConfig, 7279999, 0, ID{Hash: checksumToBytes(0xa00bc324), Next: math.MaxUint64}, nil},

		// Local is mainnet exactly on Petersburg, remote announces Byzantium + knowledge about Petersburg. Remote
		// is simply out of sync, accept.
		{&legacyConfig, 7280000, 0, ID{Hash: checksumToBytes(0xa00bc324), Next: 7280000}, nil},

		// Local is mainnet Petersburg, remote announces Byzantium + knowledge about Petersburg. Remote
		// is simply out of sync, accept.
		{&legacyConfig, 7987396, 0, ID{Hash: checksumToBytes(0xa00bc324), Next: 7280000}, nil},

		// Local is mainnet Petersburg, remote announces Spurious + knowledge about Byzantium. Remote
		// is definitely out of sync. It may or may not need the Petersburg update, we don't know yet.
		{&legacyConfig, 7987396, 0, ID{Hash: checksumToBytes(0x3edd5b10), Next: 4370000}, nil},

		// Local is mainnet Byzantium, remote announces Petersburg. Local is out of sync, accept.
		{&legacyConfig, 7279999, 0, ID{Hash: checksumToBytes(0x668db0af), Next: 0}, nil},

		// Local is mainnet Spurious, remote announces Byzantium, but is not aware of Petersburg. Local
		// out of sync. Local also knows about a future fork, but that is uncertain yet.
		{&legacyConfig, 4369999, 0, ID{Hash: checksumToBytes(0xa00bc324), Next: 0}, nil},

		// Local is mainnet Petersburg. remote announces Byzantium but is not aware of further forks.
		// Remote needs software update.
		{&legacyConfig, 7987396, 0, ID{Hash: checksumToBytes(0xa00bc324), Next: 0}, ErrRemoteStale},

		// Local is mainnet Petersburg, and isn't aware of more forks. Remote announces Petersburg +
		// 0xffffffff. Local needs software update, reject.
		{&legacyConfig, 7987396, 0, ID{Hash: checksumToBytes(0x5cddc0e1), Next: 0}, ErrLocalIncompatibleOrStale},

		// Local is mainnet Byzantium, and is aware of Petersburg. Remote announces Petersburg +
		// 0xffffffff. Local needs software update, reject.
		{&legacyConfig, 7279999, 0, ID{Hash: checksumToBytes(0x5cddc0e1), Next: 0}, ErrLocalIncompatibleOrStale},

		// Local is mainnet Petersburg, remote is Rinkeby Petersburg.
		{&legacyConfig, 7987396, 0, ID{Hash: checksumToBytes(0xafec6b27), Next: 0}, ErrLocalIncompatibleOrStale},
>>>>>>> 7dc10071

		// Local is mainnet Gray Glacier, far in the future. Remote announces Gopherium (non existing fork)
		// at some future block 88888888, for itself, but past block for local. Local is incompatible.
		//
		// This case detects non-upgraded nodes with majority hash power (typical Ropsten mess).
		//
		// TODO(karalabe): This testcase will fail once mainnet gets timestamped forks, make legacy chain config
<<<<<<< HEAD
		{params.MainnetChainConfigTest, 88888888, ID{Hash: checksumToBytes(0xf0afd0e3), Next: 88888888}, ErrLocalIncompatibleOrStale},
=======
		{&legacyConfig, 88888888, 0, ID{Hash: checksumToBytes(0xf0afd0e3), Next: 88888888}, ErrLocalIncompatibleOrStale},
>>>>>>> 7dc10071

		// Local is mainnet Byzantium. Remote is also in Byzantium, but announces Gopherium (non existing
		// fork) at block 7279999, before Petersburg. Local is incompatible.
		//
		// TODO(karalabe): This testcase will fail once mainnet gets timestamped forks, make legacy chain config
<<<<<<< HEAD
		{params.MainnetChainConfigTest, 7279999, ID{Hash: checksumToBytes(0xa00bc324), Next: 7279999}, ErrLocalIncompatibleOrStale},
=======
		{&legacyConfig, 7279999, 0, ID{Hash: checksumToBytes(0xa00bc324), Next: 7279999}, ErrLocalIncompatibleOrStale},
>>>>>>> 7dc10071

		//------------------------------------
		// Block to timestamp transition tests
		//------------------------------------

		// Local is mainnet currently in Gray Glacier only (so it's aware of Shanghai), remote announces
		// also Gray Glacier, but it's not yet aware of Shanghai (e.g. non updated node before the fork).
		// In this case we don't know if Shanghai passed yet or not.
<<<<<<< HEAD
		{&timestampedConfig, 15050000, ID{Hash: checksumToBytes(0xf0afd0e3), Next: 0}, nil},
=======
		{params.MainnetChainConfig, 15050000, 0, ID{Hash: checksumToBytes(0xf0afd0e3), Next: 0}, nil},
>>>>>>> 7dc10071

		// Local is mainnet currently in Gray Glacier only (so it's aware of Shanghai), remote announces
		// also Gray Glacier, and it's also aware of Shanghai (e.g. updated node before the fork). We
		// don't know if Shanghai passed yet (will pass) or not.
<<<<<<< HEAD
		{&timestampedConfig, 15050000, ID{Hash: checksumToBytes(0xf0afd0e3), Next: 1668000000}, nil},
=======
		{params.MainnetChainConfig, 15050000, 0, ID{Hash: checksumToBytes(0xf0afd0e3), Next: 1681338455}, nil},
>>>>>>> 7dc10071

		// Local is mainnet currently in Gray Glacier only (so it's aware of Shanghai), remote announces
		// also Gray Glacier, and it's also aware of some random fork (e.g. misconfigured Shanghai). As
		// neither forks passed at neither nodes, they may mismatch, but we still connect for now.
<<<<<<< HEAD
		{&timestampedConfig, 15050000, ID{Hash: checksumToBytes(0xf0afd0e3), Next: math.MaxUint64}, nil},

		// Local is mainnet exactly on Shanghai, remote announces Gray Glacier + knowledge about Shanghai. Remote
		// is simply out of sync, accept.
		{&timestampedConfig, 1668000000, ID{Hash: checksumToBytes(0xf0afd0e3), Next: 1668000000}, nil},

		// Local is mainnet Shanghai, remote announces Gray Glacier + knowledge about Shanghai. Remote
		// is simply out of sync, accept.
		{&timestampedConfig, 1668123456, ID{Hash: checksumToBytes(0xf0afd0e3), Next: 1668000000}, nil},

		// Local is mainnet Shanghai, remote announces Arrow Glacier + knowledge about Gray Glacier. Remote
		// is definitely out of sync. It may or may not need the Shanghai update, we don't know yet.
		{&timestampedConfig, 20000000, ID{Hash: checksumToBytes(0x20c327fc), Next: 15050000}, nil},

		// Local is mainnet Gray Glacier, remote announces Shanghai. Local is out of sync, accept.
		{&timestampedConfig, 15050000, ID{Hash: checksumToBytes(0x71147644), Next: 0}, nil},

		// Local is mainnet Arrow Glacier, remote announces Gray Glacier, but is not aware of Shanghai. Local
		// out of sync. Local also knows about a future fork, but that is uncertain yet.
		{&timestampedConfig, 13773000, ID{Hash: checksumToBytes(0xf0afd0e3), Next: 0}, nil},

		// Local is mainnet Shanghai. remote announces Gray Glacier but is not aware of further forks.
		// Remote needs software update.
		{&timestampedConfig, 1668000000, ID{Hash: checksumToBytes(0xf0afd0e3), Next: 0}, ErrRemoteStale},
=======
		{params.MainnetChainConfig, 15050000, 0, ID{Hash: checksumToBytes(0xf0afd0e3), Next: math.MaxUint64}, nil},

		// Local is mainnet exactly on Shanghai, remote announces Gray Glacier + knowledge about Shanghai. Remote
		// is simply out of sync, accept.
		{params.MainnetChainConfig, 20000000, 1681338455, ID{Hash: checksumToBytes(0xf0afd0e3), Next: 1681338455}, nil},

		// Local is mainnet Shanghai, remote announces Gray Glacier + knowledge about Shanghai. Remote
		// is simply out of sync, accept.
		{params.MainnetChainConfig, 20123456, 1681338456, ID{Hash: checksumToBytes(0xf0afd0e3), Next: 1681338455}, nil},

		// Local is mainnet Shanghai, remote announces Arrow Glacier + knowledge about Gray Glacier. Remote
		// is definitely out of sync. It may or may not need the Shanghai update, we don't know yet.
		{params.MainnetChainConfig, 20000000, 1681338455, ID{Hash: checksumToBytes(0x20c327fc), Next: 15050000}, nil},

		// Local is mainnet Gray Glacier, remote announces Shanghai. Local is out of sync, accept.
		{params.MainnetChainConfig, 15050000, 0, ID{Hash: checksumToBytes(0xdce96c2d), Next: 0}, nil},

		// Local is mainnet Arrow Glacier, remote announces Gray Glacier, but is not aware of Shanghai. Local
		// out of sync. Local also knows about a future fork, but that is uncertain yet.
		{params.MainnetChainConfig, 13773000, 0, ID{Hash: checksumToBytes(0xf0afd0e3), Next: 0}, nil},

		// Local is mainnet Shanghai. remote announces Gray Glacier but is not aware of further forks.
		// Remote needs software update.
		{params.MainnetChainConfig, 20000000, 1681338455, ID{Hash: checksumToBytes(0xf0afd0e3), Next: 0}, ErrRemoteStale},
>>>>>>> 7dc10071

		// Local is mainnet Gray Glacier, and isn't aware of more forks. Remote announces Gray Glacier +
		// 0xffffffff. Local needs software update, reject.
		{params.MainnetChainConfig, 15050000, ID{Hash: checksumToBytes(checksumUpdate(0xf0afd0e3, math.MaxUint64)), Next: 0}, ErrLocalIncompatibleOrStale},

		// Local is mainnet Gray Glacier, and is aware of Shanghai. Remote announces Shanghai +
		// 0xffffffff. Local needs software update, reject.
<<<<<<< HEAD
		{&timestampedConfig, 15050000, ID{Hash: checksumToBytes(checksumUpdate(0x71147644, math.MaxUint64)), Next: 0}, ErrLocalIncompatibleOrStale},
=======
		{params.MainnetChainConfig, 15050000, 0, ID{Hash: checksumToBytes(checksumUpdate(0xdce96c2d, math.MaxUint64)), Next: 0}, ErrLocalIncompatibleOrStale},
>>>>>>> 7dc10071

		// Local is mainnet Gray Glacier, far in the future. Remote announces Gopherium (non existing fork)
		// at some future timestamp 8888888888, for itself, but past block for local. Local is incompatible.
		//
		// This case detects non-upgraded nodes with majority hash power (typical Ropsten mess).
		{params.MainnetChainConfig, 888888888, ID{Hash: checksumToBytes(0xf0afd0e3), Next: 1660000000}, ErrLocalIncompatibleOrStale},

		// Local is mainnet Gray Glacier. Remote is also in Gray Glacier, but announces Gopherium (non existing
		// fork) at block 7279999, before Shanghai. Local is incompatible.
<<<<<<< HEAD
		{&timestampedConfig, 1667999999, ID{Hash: checksumToBytes(0xf0afd0e3), Next: 1667999999}, ErrLocalIncompatibleOrStale},
=======
		{params.MainnetChainConfig, 19999999, 1667999999, ID{Hash: checksumToBytes(0xf0afd0e3), Next: 1667999999}, ErrLocalIncompatibleOrStale},
>>>>>>> 7dc10071

		//----------------------
		// Timestamp based tests
		//----------------------

		// Local is mainnet Shanghai, remote announces the same. No future fork is announced.
<<<<<<< HEAD
		{&timestampedConfig, 20000000, ID{Hash: checksumToBytes(0x71147644), Next: 0}, nil},

		// Local is mainnet Shanghai, remote announces the same. Remote also announces a next fork
		// at time 0xffffffff, but that is uncertain.
		{&timestampedConfig, 20000000, ID{Hash: checksumToBytes(0x71147644), Next: math.MaxUint64}, nil},
=======
		{params.MainnetChainConfig, 20000000, 1681338455, ID{Hash: checksumToBytes(0xdce96c2d), Next: 0}, nil},

		// Local is mainnet Shanghai, remote announces the same. Remote also announces a next fork
		// at time 0xffffffff, but that is uncertain.
		{params.MainnetChainConfig, 20000000, 1681338455, ID{Hash: checksumToBytes(0xdce96c2d), Next: math.MaxUint64}, nil},
>>>>>>> 7dc10071

		// Local is mainnet currently in Shanghai only (so it's aware of Cancun), remote announces
		// also Shanghai, but it's not yet aware of Cancun (e.g. non updated node before the fork).
		// In this case we don't know if Cancun passed yet or not.
		//
		// TODO(karalabe): Enable this when Cancun is specced
		//{params.MainnetChainConfig, 20000000, 1668000000, ID{Hash: checksumToBytes(0x71147644), Next: 0}, nil},

		// Local is mainnet currently in Shanghai only (so it's aware of Cancun), remote announces
		// also Shanghai, and it's also aware of Cancun (e.g. updated node before the fork). We
		// don't know if Cancun passed yet (will pass) or not.
		//
		// TODO(karalabe): Enable this when Cancun is specced and update next timestamp
		//{params.MainnetChainConfig, 20000000, 1668000000, ID{Hash: checksumToBytes(0x71147644), Next: 1678000000}, nil},

		// Local is mainnet currently in Shanghai only (so it's aware of Cancun), remote announces
		// also Shanghai, and it's also aware of some random fork (e.g. misconfigured Cancun). As
		// neither forks passed at neither nodes, they may mismatch, but we still connect for now.
		//
		// TODO(karalabe): Enable this when Cancun is specced
		//{params.MainnetChainConfig, 20000000, 1668000000, ID{Hash: checksumToBytes(0x71147644), Next: math.MaxUint64}, nil},

		// Local is mainnet exactly on Cancun, remote announces Shanghai + knowledge about Cancun. Remote
		// is simply out of sync, accept.
		//
		// TODO(karalabe): Enable this when Cancun is specced, update local head and time, next timestamp
		// {params.MainnetChainConfig, 21000000, 1678000000, ID{Hash: checksumToBytes(0x71147644), Next: 1678000000}, nil},

		// Local is mainnet Cancun, remote announces Shanghai + knowledge about Cancun. Remote
		// is simply out of sync, accept.
		// TODO(karalabe): Enable this when Cancun is specced, update local head and time, next timestamp
		//{params.MainnetChainConfig, 21123456, 1678123456, ID{Hash: checksumToBytes(0x71147644), Next: 1678000000}, nil},

		// Local is mainnet Prague, remote announces Shanghai + knowledge about Cancun. Remote
		// is definitely out of sync. It may or may not need the Prague update, we don't know yet.
		//
		// TODO(karalabe): Enable this when Cancun **and** Prague is specced, update all the numbers
		//{params.MainnetChainConfig, 0, 0, ID{Hash: checksumToBytes(0x3edd5b10), Next: 4370000}, nil},

		// Local is mainnet Shanghai, remote announces Cancun. Local is out of sync, accept.
		//
		// TODO(karalabe): Enable this when Cancun is specced, update remote checksum
		//{params.MainnetChainConfig, 21000000, 1678000000, ID{Hash: checksumToBytes(0x00000000), Next: 0}, nil},

		// Local is mainnet Shanghai, remote announces Cancun, but is not aware of Prague. Local
		// out of sync. Local also knows about a future fork, but that is uncertain yet.
		//
		// TODO(karalabe): Enable this when Cancun **and** Prague is specced, update remote checksum
		//{params.MainnetChainConfig, 21000000, 1678000000, ID{Hash: checksumToBytes(0x00000000), Next: 0}, nil},

		// Local is mainnet Cancun. remote announces Shanghai but is not aware of further forks.
		// Remote needs software update.
		//
		// TODO(karalabe): Enable this when Cancun is specced, update local head and time
		//{params.MainnetChainConfig, 21000000, 1678000000, ID{Hash: checksumToBytes(0x71147644), Next: 0}, ErrRemoteStale},

		// Local is mainnet Shanghai, and isn't aware of more forks. Remote announces Shanghai +
		// 0xffffffff. Local needs software update, reject.
<<<<<<< HEAD
		{&timestampedConfig, 20000000, ID{Hash: checksumToBytes(checksumUpdate(0x71147644, math.MaxUint64)), Next: 0}, ErrLocalIncompatibleOrStale},
=======
		{params.MainnetChainConfig, 20000000, 1681338455, ID{Hash: checksumToBytes(checksumUpdate(0xdce96c2d, math.MaxUint64)), Next: 0}, ErrLocalIncompatibleOrStale},
>>>>>>> 7dc10071

		// Local is mainnet Shanghai, and is aware of Cancun. Remote announces Cancun +
		// 0xffffffff. Local needs software update, reject.
		//
		// TODO(karalabe): Enable this when Cancun is specced, update remote checksum
		//{params.MainnetChainConfig, 20000000, 1668000000, ID{Hash: checksumToBytes(checksumUpdate(0x00000000, math.MaxUint64)), Next: 0}, ErrLocalIncompatibleOrStale},

		// Local is mainnet Shanghai, remote is random Shanghai.
<<<<<<< HEAD
		{&timestampedConfig, 20000000, ID{Hash: checksumToBytes(0x12345678), Next: 0}, ErrLocalIncompatibleOrStale},
=======
		{params.MainnetChainConfig, 20000000, 1681338455, ID{Hash: checksumToBytes(0x12345678), Next: 0}, ErrLocalIncompatibleOrStale},
>>>>>>> 7dc10071

		// Local is mainnet Shanghai, far in the future. Remote announces Gopherium (non existing fork)
		// at some future timestamp 8888888888, for itself, but past block for local. Local is incompatible.
		//
		// This case detects non-upgraded nodes with majority hash power (typical Ropsten mess).
<<<<<<< HEAD
		{&timestampedConfig, 8888888888, ID{Hash: checksumToBytes(0x71147644), Next: 8888888888}, ErrLocalIncompatibleOrStale},
=======
		{params.MainnetChainConfig, 88888888, 8888888888, ID{Hash: checksumToBytes(0xdce96c2d), Next: 8888888888}, ErrLocalIncompatibleOrStale},
>>>>>>> 7dc10071

		// Local is mainnet Shanghai. Remote is also in Shanghai, but announces Gopherium (non existing
		// fork) at timestamp 1668000000, before Cancun. Local is incompatible.
		//
		// TODO(karalabe): Enable this when Cancun is specced
		//{params.MainnetChainConfig, 20999999, 1677999999, ID{Hash: checksumToBytes(0x71147644), Next: 1678000000}, ErrLocalIncompatibleOrStale},
	}
	for i, tt := range tests {
		filter := newFilter(tt.config, params.MainnetGenesisHashTest, func() (uint64, uint64) { return tt.head, 0 })
		if err := filter(tt.id); err != tt.err {
			t.Errorf("test %d: validation error mismatch: have %v, want %v", i, err, tt.err)
		}
	}
}

// Tests that IDs are properly RLP encoded (specifically important because we
// use uint32 to store the hash, but we need to encode it as [4]byte).
func TestEncoding(t *testing.T) {
	tests := []struct {
		id   ID
		want []byte
	}{
		{ID{Hash: checksumToBytes(0), Next: 0}, common.Hex2Bytes("c6840000000080")},
		{ID{Hash: checksumToBytes(0xdeadbeef), Next: 0xBADDCAFE}, common.Hex2Bytes("ca84deadbeef84baddcafe,")},
		{ID{Hash: checksumToBytes(math.MaxUint32), Next: math.MaxUint64}, common.Hex2Bytes("ce84ffffffff88ffffffffffffffff")},
	}
	for i, tt := range tests {
		have, err := rlp.EncodeToBytes(tt.id)
		if err != nil {
			t.Errorf("test %d: failed to encode forkid: %v", i, err)
			continue
		}
		if !bytes.Equal(have, tt.want) {
			t.Errorf("test %d: RLP mismatch: have %x, want %x", i, have, tt.want)
		}
	}
}<|MERGE_RESOLUTION|>--- conflicted
+++ resolved
@@ -30,15 +30,6 @@
 // TestCreation tests that different genesis and fork rule combinations result in
 // the correct fork ID.
 func TestCreation(t *testing.T) {
-<<<<<<< HEAD
-	mergeConfig := *params.MainnetChainConfigTest
-	mergeConfig.MergeNetsplitBlock = big.NewInt(18000000)
-	// Temporary non-existent scenario TODO(karalabe): delete when Shanghai is enabled
-	timestampedConfig := *params.MainnetChainConfigTest
-	timestampedConfig.ShanghaiTime = big.NewInt(1668000000)
-
-=======
->>>>>>> 7dc10071
 	type testcase struct {
 		head uint64
 		time uint64
@@ -138,44 +129,6 @@
 				{1677557088, 1677557088, ID{Hash: checksumToBytes(0x2bbff41a), Next: 0}},          // First Shanghai block
 			},
 		},
-<<<<<<< HEAD
-		// Temporary timestamped test cases
-		{
-			&timestampedConfig,
-			params.MainnetGenesisHashTest,
-			[]testcase{
-				{0, 0, ID{Hash: checksumToBytes(0xfc64ec04), Next: 1150000}},                    // Unsynced
-				{1149999, 0, ID{Hash: checksumToBytes(0xfc64ec04), Next: 1150000}},              // Last Frontier block
-				{1150000, 0, ID{Hash: checksumToBytes(0x97c2c34c), Next: 1920000}},              // First Homestead block
-				{1919999, 0, ID{Hash: checksumToBytes(0x97c2c34c), Next: 1920000}},              // Last Homestead block
-				{1920000, 0, ID{Hash: checksumToBytes(0x91d1f948), Next: 2463000}},              // First DAO block
-				{2462999, 0, ID{Hash: checksumToBytes(0x91d1f948), Next: 2463000}},              // Last DAO block
-				{2463000, 0, ID{Hash: checksumToBytes(0x7a64da13), Next: 2675000}},              // First Tangerine block
-				{2674999, 0, ID{Hash: checksumToBytes(0x7a64da13), Next: 2675000}},              // Last Tangerine block
-				{2675000, 0, ID{Hash: checksumToBytes(0x3edd5b10), Next: 4370000}},              // First Spurious block
-				{4369999, 0, ID{Hash: checksumToBytes(0x3edd5b10), Next: 4370000}},              // Last Spurious block
-				{4370000, 0, ID{Hash: checksumToBytes(0xa00bc324), Next: 7280000}},              // First Byzantium block
-				{7279999, 0, ID{Hash: checksumToBytes(0xa00bc324), Next: 7280000}},              // Last Byzantium block
-				{7280000, 0, ID{Hash: checksumToBytes(0x668db0af), Next: 9069000}},              // First and last Constantinople, first Petersburg block
-				{9068999, 0, ID{Hash: checksumToBytes(0x668db0af), Next: 9069000}},              // Last Petersburg block
-				{9069000, 0, ID{Hash: checksumToBytes(0x879d6e30), Next: 9200000}},              // First Istanbul and first Muir Glacier block
-				{9199999, 0, ID{Hash: checksumToBytes(0x879d6e30), Next: 9200000}},              // Last Istanbul and first Muir Glacier block
-				{9200000, 0, ID{Hash: checksumToBytes(0xe029e991), Next: 12244000}},             // First Muir Glacier block
-				{12243999, 0, ID{Hash: checksumToBytes(0xe029e991), Next: 12244000}},            // Last Muir Glacier block
-				{12244000, 0, ID{Hash: checksumToBytes(0x0eb440f6), Next: 12965000}},            // First Berlin block
-				{12964999, 0, ID{Hash: checksumToBytes(0x0eb440f6), Next: 12965000}},            // Last Berlin block
-				{12965000, 0, ID{Hash: checksumToBytes(0xb715077d), Next: 13773000}},            // First London block
-				{13772999, 0, ID{Hash: checksumToBytes(0xb715077d), Next: 13773000}},            // Last London block
-				{13773000, 0, ID{Hash: checksumToBytes(0x20c327fc), Next: 15050000}},            // First Arrow Glacier block
-				{15049999, 0, ID{Hash: checksumToBytes(0x20c327fc), Next: 15050000}},            // Last Arrow Glacier block
-				{15050000, 0, ID{Hash: checksumToBytes(0xf0afd0e3), Next: 1668000000}},          // First Gray Glacier block
-				{1667999999, 1667999999, ID{Hash: checksumToBytes(0xf0afd0e3), Next: 1668000000}}, // Last Gray Glacier block
-				{1668000000, 1668000000, ID{Hash: checksumToBytes(0x71147644), Next: 0}},          // First Shanghai block
-				{2668000000, 2668000000, ID{Hash: checksumToBytes(0x71147644), Next: 0}},          // Future Shanghai block
-			},
-		},
-=======
->>>>>>> 7dc10071
 	}
 	for i, tt := range tests {
 		for j, ttt := range tt.cases {
@@ -189,15 +142,9 @@
 // TestValidation tests that a local peer correctly validates and accepts a remote
 // fork ID.
 func TestValidation(t *testing.T) {
-<<<<<<< HEAD
-	// Temporary non-existent scenario TODO(karalabe): delete when Shanghai is enabled
-	timestampedConfig := *params.MainnetChainConfigTest
-	timestampedConfig.ShanghaiTime = big.NewInt(1668000000)
-=======
 	// Config that has not timestamp enabled
-	legacyConfig := *params.MainnetChainConfig
+	legacyConfig := *params.MainnetChainConfigTest
 	legacyConfig.ShanghaiTime = nil
->>>>>>> 7dc10071
 
 	tests := []struct {
 		config *params.ChainConfig
@@ -210,78 +157,25 @@
 		//------------------
 
 		// Local is mainnet Gray Glacier, remote announces the same. No future fork is announced.
-<<<<<<< HEAD
-		{params.MainnetChainConfigTest, 15050000, ID{Hash: checksumToBytes(0xf0afd0e3), Next: 0}, nil},
-
-		// Local is mainnet Gray Glacier, remote announces the same. Remote also announces a next fork
-		// at block 0xffffffff, but that is uncertain.
-		{params.MainnetChainConfigTest, 15050000, ID{Hash: checksumToBytes(0xf0afd0e3), Next: math.MaxUint64}, nil},
-=======
 		{&legacyConfig, 15050000, 0, ID{Hash: checksumToBytes(0xf0afd0e3), Next: 0}, nil},
 
 		// Local is mainnet Gray Glacier, remote announces the same. Remote also announces a next fork
 		// at block 0xffffffff, but that is uncertain.
 		{&legacyConfig, 15050000, 0, ID{Hash: checksumToBytes(0xf0afd0e3), Next: math.MaxUint64}, nil},
->>>>>>> 7dc10071
 
 		// Local is mainnet currently in Byzantium only (so it's aware of Petersburg), remote announces
 		// also Byzantium, but it's not yet aware of Petersburg (e.g. non updated node before the fork).
 		// In this case we don't know if Petersburg passed yet or not.
-<<<<<<< HEAD
-		{params.MainnetChainConfigTest, 7279999, ID{Hash: checksumToBytes(0xa00bc324), Next: 0}, nil},
-=======
 		{&legacyConfig, 7279999, 0, ID{Hash: checksumToBytes(0xa00bc324), Next: 0}, nil},
->>>>>>> 7dc10071
 
 		// Local is mainnet currently in Byzantium only (so it's aware of Petersburg), remote announces
 		// also Byzantium, and it's also aware of Petersburg (e.g. updated node before the fork). We
 		// don't know if Petersburg passed yet (will pass) or not.
-<<<<<<< HEAD
-		{params.MainnetChainConfigTest, 7279999, ID{Hash: checksumToBytes(0xa00bc324), Next: 7280000}, nil},
-=======
 		{&legacyConfig, 7279999, 0, ID{Hash: checksumToBytes(0xa00bc324), Next: 7280000}, nil},
->>>>>>> 7dc10071
 
 		// Local is mainnet currently in Byzantium only (so it's aware of Petersburg), remote announces
 		// also Byzantium, and it's also aware of some random fork (e.g. misconfigured Petersburg). As
 		// neither forks passed at neither nodes, they may mismatch, but we still connect for now.
-<<<<<<< HEAD
-		{params.MainnetChainConfigTest, 7279999, ID{Hash: checksumToBytes(0xa00bc324), Next: math.MaxUint64}, nil},
-
-		// Local is mainnet exactly on Petersburg, remote announces Byzantium + knowledge about Petersburg. Remote
-		// is simply out of sync, accept.
-		{params.MainnetChainConfigTest, 7280000, ID{Hash: checksumToBytes(0xa00bc324), Next: 7280000}, nil},
-
-		// Local is mainnet Petersburg, remote announces Byzantium + knowledge about Petersburg. Remote
-		// is simply out of sync, accept.
-		{params.MainnetChainConfigTest, 7987396, ID{Hash: checksumToBytes(0xa00bc324), Next: 7280000}, nil},
-
-		// Local is mainnet Petersburg, remote announces Spurious + knowledge about Byzantium. Remote
-		// is definitely out of sync. It may or may not need the Petersburg update, we don't know yet.
-		{params.MainnetChainConfigTest, 7987396, ID{Hash: checksumToBytes(0x3edd5b10), Next: 4370000}, nil},
-
-		// Local is mainnet Byzantium, remote announces Petersburg. Local is out of sync, accept.
-		{params.MainnetChainConfigTest, 7279999, ID{Hash: checksumToBytes(0x668db0af), Next: 0}, nil},
-
-		// Local is mainnet Spurious, remote announces Byzantium, but is not aware of Petersburg. Local
-		// out of sync. Local also knows about a future fork, but that is uncertain yet.
-		{params.MainnetChainConfigTest, 4369999, ID{Hash: checksumToBytes(0xa00bc324), Next: 0}, nil},
-
-		// Local is mainnet Petersburg. remote announces Byzantium but is not aware of further forks.
-		// Remote needs software update.
-		{params.MainnetChainConfigTest, 7987396, ID{Hash: checksumToBytes(0xa00bc324), Next: 0}, ErrRemoteStale},
-
-		// Local is mainnet Petersburg, and isn't aware of more forks. Remote announces Petersburg +
-		// 0xffffffff. Local needs software update, reject.
-		{params.MainnetChainConfigTest, 7987396, ID{Hash: checksumToBytes(0x5cddc0e1), Next: 0}, ErrLocalIncompatibleOrStale},
-
-		// Local is mainnet Byzantium, and is aware of Petersburg. Remote announces Petersburg +
-		// 0xffffffff. Local needs software update, reject.
-		{params.MainnetChainConfigTest, 7279999, ID{Hash: checksumToBytes(0x5cddc0e1), Next: 0}, ErrLocalIncompatibleOrStale},
-
-		// Local is mainnet Petersburg, remote is Rinkeby Petersburg.
-		{params.MainnetChainConfigTest, 7987396, ID{Hash: checksumToBytes(0xafec6b27), Next: 0}, ErrLocalIncompatibleOrStale},
-=======
 		{&legacyConfig, 7279999, 0, ID{Hash: checksumToBytes(0xa00bc324), Next: math.MaxUint64}, nil},
 
 		// Local is mainnet exactly on Petersburg, remote announces Byzantium + knowledge about Petersburg. Remote
@@ -317,7 +211,6 @@
 
 		// Local is mainnet Petersburg, remote is Rinkeby Petersburg.
 		{&legacyConfig, 7987396, 0, ID{Hash: checksumToBytes(0xafec6b27), Next: 0}, ErrLocalIncompatibleOrStale},
->>>>>>> 7dc10071
 
 		// Local is mainnet Gray Glacier, far in the future. Remote announces Gopherium (non existing fork)
 		// at some future block 88888888, for itself, but past block for local. Local is incompatible.
@@ -325,21 +218,13 @@
 		// This case detects non-upgraded nodes with majority hash power (typical Ropsten mess).
 		//
 		// TODO(karalabe): This testcase will fail once mainnet gets timestamped forks, make legacy chain config
-<<<<<<< HEAD
-		{params.MainnetChainConfigTest, 88888888, ID{Hash: checksumToBytes(0xf0afd0e3), Next: 88888888}, ErrLocalIncompatibleOrStale},
-=======
 		{&legacyConfig, 88888888, 0, ID{Hash: checksumToBytes(0xf0afd0e3), Next: 88888888}, ErrLocalIncompatibleOrStale},
->>>>>>> 7dc10071
 
 		// Local is mainnet Byzantium. Remote is also in Byzantium, but announces Gopherium (non existing
 		// fork) at block 7279999, before Petersburg. Local is incompatible.
 		//
 		// TODO(karalabe): This testcase will fail once mainnet gets timestamped forks, make legacy chain config
-<<<<<<< HEAD
-		{params.MainnetChainConfigTest, 7279999, ID{Hash: checksumToBytes(0xa00bc324), Next: 7279999}, ErrLocalIncompatibleOrStale},
-=======
 		{&legacyConfig, 7279999, 0, ID{Hash: checksumToBytes(0xa00bc324), Next: 7279999}, ErrLocalIncompatibleOrStale},
->>>>>>> 7dc10071
 
 		//------------------------------------
 		// Block to timestamp transition tests
@@ -348,120 +233,69 @@
 		// Local is mainnet currently in Gray Glacier only (so it's aware of Shanghai), remote announces
 		// also Gray Glacier, but it's not yet aware of Shanghai (e.g. non updated node before the fork).
 		// In this case we don't know if Shanghai passed yet or not.
-<<<<<<< HEAD
-		{&timestampedConfig, 15050000, ID{Hash: checksumToBytes(0xf0afd0e3), Next: 0}, nil},
-=======
-		{params.MainnetChainConfig, 15050000, 0, ID{Hash: checksumToBytes(0xf0afd0e3), Next: 0}, nil},
->>>>>>> 7dc10071
+		{params.MainnetChainConfigTest, 15050000, 0, ID{Hash: checksumToBytes(0xf0afd0e3), Next: 0}, nil},
 
 		// Local is mainnet currently in Gray Glacier only (so it's aware of Shanghai), remote announces
 		// also Gray Glacier, and it's also aware of Shanghai (e.g. updated node before the fork). We
 		// don't know if Shanghai passed yet (will pass) or not.
-<<<<<<< HEAD
-		{&timestampedConfig, 15050000, ID{Hash: checksumToBytes(0xf0afd0e3), Next: 1668000000}, nil},
-=======
-		{params.MainnetChainConfig, 15050000, 0, ID{Hash: checksumToBytes(0xf0afd0e3), Next: 1681338455}, nil},
->>>>>>> 7dc10071
+		{params.MainnetChainConfigTest, 15050000, 0, ID{Hash: checksumToBytes(0xf0afd0e3), Next: 1681338455}, nil},
 
 		// Local is mainnet currently in Gray Glacier only (so it's aware of Shanghai), remote announces
 		// also Gray Glacier, and it's also aware of some random fork (e.g. misconfigured Shanghai). As
 		// neither forks passed at neither nodes, they may mismatch, but we still connect for now.
-<<<<<<< HEAD
-		{&timestampedConfig, 15050000, ID{Hash: checksumToBytes(0xf0afd0e3), Next: math.MaxUint64}, nil},
+		{params.MainnetChainConfigTest, 15050000, 0, ID{Hash: checksumToBytes(0xf0afd0e3), Next: math.MaxUint64}, nil},
 
 		// Local is mainnet exactly on Shanghai, remote announces Gray Glacier + knowledge about Shanghai. Remote
 		// is simply out of sync, accept.
-		{&timestampedConfig, 1668000000, ID{Hash: checksumToBytes(0xf0afd0e3), Next: 1668000000}, nil},
+		{params.MainnetChainConfigTest, 20000000, 1681338455, ID{Hash: checksumToBytes(0xf0afd0e3), Next: 1681338455}, nil},
 
 		// Local is mainnet Shanghai, remote announces Gray Glacier + knowledge about Shanghai. Remote
 		// is simply out of sync, accept.
-		{&timestampedConfig, 1668123456, ID{Hash: checksumToBytes(0xf0afd0e3), Next: 1668000000}, nil},
+		{params.MainnetChainConfigTest, 20123456, 1681338456, ID{Hash: checksumToBytes(0xf0afd0e3), Next: 1681338455}, nil},
 
 		// Local is mainnet Shanghai, remote announces Arrow Glacier + knowledge about Gray Glacier. Remote
 		// is definitely out of sync. It may or may not need the Shanghai update, we don't know yet.
-		{&timestampedConfig, 20000000, ID{Hash: checksumToBytes(0x20c327fc), Next: 15050000}, nil},
+		{params.MainnetChainConfigTest, 20000000, 1681338455, ID{Hash: checksumToBytes(0x20c327fc), Next: 15050000}, nil},
 
 		// Local is mainnet Gray Glacier, remote announces Shanghai. Local is out of sync, accept.
-		{&timestampedConfig, 15050000, ID{Hash: checksumToBytes(0x71147644), Next: 0}, nil},
+		{params.MainnetChainConfigTest, 15050000, 0, ID{Hash: checksumToBytes(0xdce96c2d), Next: 0}, nil},
 
 		// Local is mainnet Arrow Glacier, remote announces Gray Glacier, but is not aware of Shanghai. Local
 		// out of sync. Local also knows about a future fork, but that is uncertain yet.
-		{&timestampedConfig, 13773000, ID{Hash: checksumToBytes(0xf0afd0e3), Next: 0}, nil},
+		{params.MainnetChainConfigTest, 13773000, 0, ID{Hash: checksumToBytes(0xf0afd0e3), Next: 0}, nil},
 
 		// Local is mainnet Shanghai. remote announces Gray Glacier but is not aware of further forks.
 		// Remote needs software update.
-		{&timestampedConfig, 1668000000, ID{Hash: checksumToBytes(0xf0afd0e3), Next: 0}, ErrRemoteStale},
-=======
-		{params.MainnetChainConfig, 15050000, 0, ID{Hash: checksumToBytes(0xf0afd0e3), Next: math.MaxUint64}, nil},
-
-		// Local is mainnet exactly on Shanghai, remote announces Gray Glacier + knowledge about Shanghai. Remote
-		// is simply out of sync, accept.
-		{params.MainnetChainConfig, 20000000, 1681338455, ID{Hash: checksumToBytes(0xf0afd0e3), Next: 1681338455}, nil},
-
-		// Local is mainnet Shanghai, remote announces Gray Glacier + knowledge about Shanghai. Remote
-		// is simply out of sync, accept.
-		{params.MainnetChainConfig, 20123456, 1681338456, ID{Hash: checksumToBytes(0xf0afd0e3), Next: 1681338455}, nil},
-
-		// Local is mainnet Shanghai, remote announces Arrow Glacier + knowledge about Gray Glacier. Remote
-		// is definitely out of sync. It may or may not need the Shanghai update, we don't know yet.
-		{params.MainnetChainConfig, 20000000, 1681338455, ID{Hash: checksumToBytes(0x20c327fc), Next: 15050000}, nil},
-
-		// Local is mainnet Gray Glacier, remote announces Shanghai. Local is out of sync, accept.
-		{params.MainnetChainConfig, 15050000, 0, ID{Hash: checksumToBytes(0xdce96c2d), Next: 0}, nil},
-
-		// Local is mainnet Arrow Glacier, remote announces Gray Glacier, but is not aware of Shanghai. Local
-		// out of sync. Local also knows about a future fork, but that is uncertain yet.
-		{params.MainnetChainConfig, 13773000, 0, ID{Hash: checksumToBytes(0xf0afd0e3), Next: 0}, nil},
-
-		// Local is mainnet Shanghai. remote announces Gray Glacier but is not aware of further forks.
-		// Remote needs software update.
-		{params.MainnetChainConfig, 20000000, 1681338455, ID{Hash: checksumToBytes(0xf0afd0e3), Next: 0}, ErrRemoteStale},
->>>>>>> 7dc10071
+		{params.MainnetChainConfigTest, 20000000, 1681338455, ID{Hash: checksumToBytes(0xf0afd0e3), Next: 0}, ErrRemoteStale},
 
 		// Local is mainnet Gray Glacier, and isn't aware of more forks. Remote announces Gray Glacier +
 		// 0xffffffff. Local needs software update, reject.
-		{params.MainnetChainConfig, 15050000, ID{Hash: checksumToBytes(checksumUpdate(0xf0afd0e3, math.MaxUint64)), Next: 0}, ErrLocalIncompatibleOrStale},
+		{params.MainnetChainConfigTest, 15050000, ID{Hash: checksumToBytes(checksumUpdate(0xf0afd0e3, math.MaxUint64)), Next: 0}, ErrLocalIncompatibleOrStale},
 
 		// Local is mainnet Gray Glacier, and is aware of Shanghai. Remote announces Shanghai +
 		// 0xffffffff. Local needs software update, reject.
-<<<<<<< HEAD
-		{&timestampedConfig, 15050000, ID{Hash: checksumToBytes(checksumUpdate(0x71147644, math.MaxUint64)), Next: 0}, ErrLocalIncompatibleOrStale},
-=======
-		{params.MainnetChainConfig, 15050000, 0, ID{Hash: checksumToBytes(checksumUpdate(0xdce96c2d, math.MaxUint64)), Next: 0}, ErrLocalIncompatibleOrStale},
->>>>>>> 7dc10071
+		{params.MainnetChainConfigTest, 15050000, 0, ID{Hash: checksumToBytes(checksumUpdate(0xdce96c2d, math.MaxUint64)), Next: 0}, ErrLocalIncompatibleOrStale},
 
 		// Local is mainnet Gray Glacier, far in the future. Remote announces Gopherium (non existing fork)
 		// at some future timestamp 8888888888, for itself, but past block for local. Local is incompatible.
 		//
 		// This case detects non-upgraded nodes with majority hash power (typical Ropsten mess).
-		{params.MainnetChainConfig, 888888888, ID{Hash: checksumToBytes(0xf0afd0e3), Next: 1660000000}, ErrLocalIncompatibleOrStale},
+		{params.MainnetChainConfigTest, 888888888, ID{Hash: checksumToBytes(0xf0afd0e3), Next: 1660000000}, ErrLocalIncompatibleOrStale},
 
 		// Local is mainnet Gray Glacier. Remote is also in Gray Glacier, but announces Gopherium (non existing
 		// fork) at block 7279999, before Shanghai. Local is incompatible.
-<<<<<<< HEAD
-		{&timestampedConfig, 1667999999, ID{Hash: checksumToBytes(0xf0afd0e3), Next: 1667999999}, ErrLocalIncompatibleOrStale},
-=======
-		{params.MainnetChainConfig, 19999999, 1667999999, ID{Hash: checksumToBytes(0xf0afd0e3), Next: 1667999999}, ErrLocalIncompatibleOrStale},
->>>>>>> 7dc10071
+		{params.MainnetChainConfigTest, 19999999, 1667999999, ID{Hash: checksumToBytes(0xf0afd0e3), Next: 1667999999}, ErrLocalIncompatibleOrStale},
 
 		//----------------------
 		// Timestamp based tests
 		//----------------------
 
 		// Local is mainnet Shanghai, remote announces the same. No future fork is announced.
-<<<<<<< HEAD
-		{&timestampedConfig, 20000000, ID{Hash: checksumToBytes(0x71147644), Next: 0}, nil},
+		{params.MainnetChainConfigTest, 20000000, 1681338455, ID{Hash: checksumToBytes(0xdce96c2d), Next: 0}, nil},
 
 		// Local is mainnet Shanghai, remote announces the same. Remote also announces a next fork
 		// at time 0xffffffff, but that is uncertain.
-		{&timestampedConfig, 20000000, ID{Hash: checksumToBytes(0x71147644), Next: math.MaxUint64}, nil},
-=======
-		{params.MainnetChainConfig, 20000000, 1681338455, ID{Hash: checksumToBytes(0xdce96c2d), Next: 0}, nil},
-
-		// Local is mainnet Shanghai, remote announces the same. Remote also announces a next fork
-		// at time 0xffffffff, but that is uncertain.
-		{params.MainnetChainConfig, 20000000, 1681338455, ID{Hash: checksumToBytes(0xdce96c2d), Next: math.MaxUint64}, nil},
->>>>>>> 7dc10071
+		{params.MainnetChainConfigTest, 20000000, 1681338455, ID{Hash: checksumToBytes(0xdce96c2d), Next: math.MaxUint64}, nil},
 
 		// Local is mainnet currently in Shanghai only (so it's aware of Cancun), remote announces
 		// also Shanghai, but it's not yet aware of Cancun (e.g. non updated node before the fork).
@@ -520,11 +354,7 @@
 
 		// Local is mainnet Shanghai, and isn't aware of more forks. Remote announces Shanghai +
 		// 0xffffffff. Local needs software update, reject.
-<<<<<<< HEAD
-		{&timestampedConfig, 20000000, ID{Hash: checksumToBytes(checksumUpdate(0x71147644, math.MaxUint64)), Next: 0}, ErrLocalIncompatibleOrStale},
-=======
-		{params.MainnetChainConfig, 20000000, 1681338455, ID{Hash: checksumToBytes(checksumUpdate(0xdce96c2d, math.MaxUint64)), Next: 0}, ErrLocalIncompatibleOrStale},
->>>>>>> 7dc10071
+		{params.MainnetChainConfigTest, 20000000, 1681338455, ID{Hash: checksumToBytes(checksumUpdate(0xdce96c2d, math.MaxUint64)), Next: 0}, ErrLocalIncompatibleOrStale},
 
 		// Local is mainnet Shanghai, and is aware of Cancun. Remote announces Cancun +
 		// 0xffffffff. Local needs software update, reject.
@@ -533,21 +363,13 @@
 		//{params.MainnetChainConfig, 20000000, 1668000000, ID{Hash: checksumToBytes(checksumUpdate(0x00000000, math.MaxUint64)), Next: 0}, ErrLocalIncompatibleOrStale},
 
 		// Local is mainnet Shanghai, remote is random Shanghai.
-<<<<<<< HEAD
-		{&timestampedConfig, 20000000, ID{Hash: checksumToBytes(0x12345678), Next: 0}, ErrLocalIncompatibleOrStale},
-=======
-		{params.MainnetChainConfig, 20000000, 1681338455, ID{Hash: checksumToBytes(0x12345678), Next: 0}, ErrLocalIncompatibleOrStale},
->>>>>>> 7dc10071
+		{params.MainnetChainConfigTest, 20000000, 1681338455, ID{Hash: checksumToBytes(0x12345678), Next: 0}, ErrLocalIncompatibleOrStale},
 
 		// Local is mainnet Shanghai, far in the future. Remote announces Gopherium (non existing fork)
 		// at some future timestamp 8888888888, for itself, but past block for local. Local is incompatible.
 		//
 		// This case detects non-upgraded nodes with majority hash power (typical Ropsten mess).
-<<<<<<< HEAD
-		{&timestampedConfig, 8888888888, ID{Hash: checksumToBytes(0x71147644), Next: 8888888888}, ErrLocalIncompatibleOrStale},
-=======
-		{params.MainnetChainConfig, 88888888, 8888888888, ID{Hash: checksumToBytes(0xdce96c2d), Next: 8888888888}, ErrLocalIncompatibleOrStale},
->>>>>>> 7dc10071
+		{params.MainnetChainConfigTest, 88888888, 8888888888, ID{Hash: checksumToBytes(0xdce96c2d), Next: 8888888888}, ErrLocalIncompatibleOrStale},
 
 		// Local is mainnet Shanghai. Remote is also in Shanghai, but announces Gopherium (non existing
 		// fork) at timestamp 1668000000, before Cancun. Local is incompatible.
