// Copyright 2019 The go-ethereum Authors
// This file is part of the go-ethereum library.
//
// The go-ethereum library is free software: you can redistribute it and/or modify
// it under the terms of the GNU Lesser General Public License as published by
// the Free Software Foundation, either version 3 of the License, or
// (at your option) any later version.
//
// The go-ethereum library is distributed in the hope that it will be useful,
// but WITHOUT ANY WARRANTY; without even the implied warranty of
// MERCHANTABILITY or FITNESS FOR A PARTICULAR PURPOSE. See the
// GNU Lesser General Public License for more details.
//
// You should have received a copy of the GNU Lesser General Public License
// along with the go-ethereum library. If not, see <http://www.gnu.org/licenses/>.

package forkid

import (
	"bytes"
	"hash/crc32"
	"math"
	"math/big"
	"testing"

	"github.com/ethereum/go-ethereum/common"
	"github.com/ethereum/go-ethereum/core"
	"github.com/ethereum/go-ethereum/core/types"
	"github.com/ethereum/go-ethereum/params"
	"github.com/ethereum/go-ethereum/rlp"
)

// TestCreation tests that different genesis and fork rule combinations result in
// the correct fork ID.
func TestCreation(t *testing.T) {
	type testcase struct {
		head uint64
		time uint64
		want ID
	}
	tests := []struct {
		config  *params.ChainConfig
		genesis *types.Block
		cases   []testcase
	}{
		// Mainnet test cases
		{
			params.MainnetChainConfigTest,
			core.DefaultGenesisBlock().ToBlock(),
			[]testcase{
				{0, 0, ID{Hash: checksumToBytes(0xfc64ec04), Next: 1150000}},                    // Unsynced
				{1149999, 0, ID{Hash: checksumToBytes(0xfc64ec04), Next: 1150000}},              // Last Frontier block
				{1150000, 0, ID{Hash: checksumToBytes(0x97c2c34c), Next: 1920000}},              // First Homestead block
				{1919999, 0, ID{Hash: checksumToBytes(0x97c2c34c), Next: 1920000}},              // Last Homestead block
				{1920000, 0, ID{Hash: checksumToBytes(0x91d1f948), Next: 2463000}},              // First DAO block
				{2462999, 0, ID{Hash: checksumToBytes(0x91d1f948), Next: 2463000}},              // Last DAO block
				{2463000, 0, ID{Hash: checksumToBytes(0x7a64da13), Next: 2675000}},              // First Tangerine block
				{2674999, 0, ID{Hash: checksumToBytes(0x7a64da13), Next: 2675000}},              // Last Tangerine block
				{2675000, 0, ID{Hash: checksumToBytes(0x3edd5b10), Next: 4370000}},              // First Spurious block
				{4369999, 0, ID{Hash: checksumToBytes(0x3edd5b10), Next: 4370000}},              // Last Spurious block
				{4370000, 0, ID{Hash: checksumToBytes(0xa00bc324), Next: 7280000}},              // First Byzantium block
				{7279999, 0, ID{Hash: checksumToBytes(0xa00bc324), Next: 7280000}},              // Last Byzantium block
				{7280000, 0, ID{Hash: checksumToBytes(0x668db0af), Next: 9069000}},              // First and last Constantinople, first Petersburg block
				{9068999, 0, ID{Hash: checksumToBytes(0x668db0af), Next: 9069000}},              // Last Petersburg block
				{9069000, 0, ID{Hash: checksumToBytes(0x879d6e30), Next: 9200000}},              // First Istanbul and first Muir Glacier block
				{9199999, 0, ID{Hash: checksumToBytes(0x879d6e30), Next: 9200000}},              // Last Istanbul and first Muir Glacier block
				{9200000, 0, ID{Hash: checksumToBytes(0xe029e991), Next: 12244000}},             // First Muir Glacier block
				{12243999, 0, ID{Hash: checksumToBytes(0xe029e991), Next: 12244000}},            // Last Muir Glacier block
				{12244000, 0, ID{Hash: checksumToBytes(0x0eb440f6), Next: 12965000}},            // First Berlin block
				{12964999, 0, ID{Hash: checksumToBytes(0x0eb440f6), Next: 12965000}},            // Last Berlin block
				{12965000, 0, ID{Hash: checksumToBytes(0xb715077d), Next: 13773000}},            // First London block
				{13772999, 0, ID{Hash: checksumToBytes(0xb715077d), Next: 13773000}},            // Last London block
				{13773000, 0, ID{Hash: checksumToBytes(0x20c327fc), Next: 15050000}},            // First Arrow Glacier block
				{15049999, 0, ID{Hash: checksumToBytes(0x20c327fc), Next: 15050000}},            // Last Arrow Glacier block
				{15050000, 0, ID{Hash: checksumToBytes(0xf0afd0e3), Next: 1681338455}},          // First Gray Glacier block
				{1681338453, 1681338454, ID{Hash: checksumToBytes(0xf0afd0e3), Next: 1681338455}}, // Last Gray Glacier block
				{1681338456, 1681338455, ID{Hash: checksumToBytes(0xdce96c2d), Next: 0}},          // First Shanghai block
				{2000000000, 2000000000, ID{Hash: checksumToBytes(0xdce96c2d), Next: 0}},          // Future Shanghai block
			},
		},
		// Goerli test cases
		{
			params.GoerliChainConfig,
			core.DefaultGoerliGenesisBlock().ToBlock(),
			[]testcase{
				{0, 0, ID{Hash: checksumToBytes(0xa3f5ab08), Next: 1561651}},                   // Unsynced, last Frontier, Homestead, Tangerine, Spurious, Byzantium, Constantinople and first Petersburg block
				{1561650, 0, ID{Hash: checksumToBytes(0xa3f5ab08), Next: 1561651}},             // Last Petersburg block
				{1561651, 0, ID{Hash: checksumToBytes(0xc25efa5c), Next: 4460644}},             // First Istanbul block
				{4460643, 0, ID{Hash: checksumToBytes(0xc25efa5c), Next: 4460644}},             // Last Istanbul block
				{4460644, 0, ID{Hash: checksumToBytes(0x757a1c47), Next: 5062605}},             // First Berlin block
				{5000000, 0, ID{Hash: checksumToBytes(0x757a1c47), Next: 5062605}},             // Last Berlin block
				{5062605, 0, ID{Hash: checksumToBytes(0xB8C6299D), Next: 1678832735}},          // First London block
				{6000000, 1678832735, ID{Hash: checksumToBytes(0xB8C6299D), Next: 1678832735}}, // Last London block
				{6000001, 1678832735, ID{Hash: checksumToBytes(0xB8C6299D), Next: 1678832735}},          // First Shanghai block
				{6500000, 2678832736, ID{Hash: checksumToBytes(0xB8C6299D), Next: 1678832735}},          // Future Shanghai block
			},
		},
		// Sepolia test cases
		{
			params.SepoliaChainConfig,
			core.DefaultSepoliaGenesisBlock().ToBlock(),
			[]testcase{
				{0, 0, ID{Hash: checksumToBytes(0xfe3366e7), Next: 1735371}},                   // Unsynced, last Frontier, Homestead, Tangerine, Spurious, Byzantium, Constantinople, Petersburg, Istanbul, Berlin and first London block
				{1735370, 0, ID{Hash: checksumToBytes(0xfe3366e7), Next: 1735371}},             // Last London block
				// SYSCOIN
				{1735371, 0, ID{Hash: checksumToBytes(0xb96cbd13), Next: 1677557087}},          // First MergeNetsplit block
				{1735372, 1677557087, ID{Hash: checksumToBytes(0xb96cbd13), Next: 1677557087}}, // Last MergeNetsplit block
				{1677557088, 1677557088, ID{Hash: checksumToBytes(0x2bbff41a), Next: 0}},          // First Shanghai block
			},
		},
		// Holesky test cases
		{
			params.HoleskyChainConfig,
			core.DefaultHoleskyGenesisBlock().ToBlock(),
			[]testcase{
				{0, 0, ID{Hash: checksumToBytes(0xc61a6098), Next: 1696000704}},   // Unsynced, last Frontier, Homestead, Tangerine, Spurious, Byzantium, Constantinople, Petersburg, Istanbul, Berlin, London, Paris block
				{123, 0, ID{Hash: checksumToBytes(0xc61a6098), Next: 1696000704}}, // First MergeNetsplit block
				{123, 1696000704, ID{Hash: checksumToBytes(0xfd4f016b), Next: 0}}, // Last MergeNetsplit block
			},
		},
	}
	for i, tt := range tests {
		for j, ttt := range tt.cases {
			if have := NewID(tt.config, tt.genesis, ttt.head, ttt.time); have != ttt.want {
				t.Errorf("test %d, case %d: fork ID mismatch: have %x, want %x", i, j, have, ttt.want)
			}
		}
	}
}

// TestValidation tests that a local peer correctly validates and accepts a remote
// fork ID.
func TestValidation(t *testing.T) {
	// Config that has not timestamp enabled
	legacyConfig := *params.MainnetChainConfigTest
	legacyConfig.ShanghaiTime = nil

	tests := []struct {
		config *params.ChainConfig
		head   uint64
		time   uint64
		id     ID
		err    error
	}{
		//------------------
		// Block based tests
		//------------------

		// Local is mainnet Gray Glacier, remote announces the same. No future fork is announced.
		{&legacyConfig, 15050000, 0, ID{Hash: checksumToBytes(0xf0afd0e3), Next: 0}, nil},

		// Local is mainnet Gray Glacier, remote announces the same. Remote also announces a next fork
		// at block 0xffffffff, but that is uncertain.
		{&legacyConfig, 15050000, 0, ID{Hash: checksumToBytes(0xf0afd0e3), Next: math.MaxUint64}, nil},

		// Local is mainnet currently in Byzantium only (so it's aware of Petersburg), remote announces
		// also Byzantium, but it's not yet aware of Petersburg (e.g. non updated node before the fork).
		// In this case we don't know if Petersburg passed yet or not.
		{&legacyConfig, 7279999, 0, ID{Hash: checksumToBytes(0xa00bc324), Next: 0}, nil},

		// Local is mainnet currently in Byzantium only (so it's aware of Petersburg), remote announces
		// also Byzantium, and it's also aware of Petersburg (e.g. updated node before the fork). We
		// don't know if Petersburg passed yet (will pass) or not.
		{&legacyConfig, 7279999, 0, ID{Hash: checksumToBytes(0xa00bc324), Next: 7280000}, nil},

		// Local is mainnet currently in Byzantium only (so it's aware of Petersburg), remote announces
		// also Byzantium, and it's also aware of some random fork (e.g. misconfigured Petersburg). As
		// neither forks passed at neither nodes, they may mismatch, but we still connect for now.
		{&legacyConfig, 7279999, 0, ID{Hash: checksumToBytes(0xa00bc324), Next: math.MaxUint64}, nil},

		// Local is mainnet exactly on Petersburg, remote announces Byzantium + knowledge about Petersburg. Remote
		// is simply out of sync, accept.
		{&legacyConfig, 7280000, 0, ID{Hash: checksumToBytes(0xa00bc324), Next: 7280000}, nil},

		// Local is mainnet Petersburg, remote announces Byzantium + knowledge about Petersburg. Remote
		// is simply out of sync, accept.
		{&legacyConfig, 7987396, 0, ID{Hash: checksumToBytes(0xa00bc324), Next: 7280000}, nil},

		// Local is mainnet Petersburg, remote announces Spurious + knowledge about Byzantium. Remote
		// is definitely out of sync. It may or may not need the Petersburg update, we don't know yet.
		{&legacyConfig, 7987396, 0, ID{Hash: checksumToBytes(0x3edd5b10), Next: 4370000}, nil},

		// Local is mainnet Byzantium, remote announces Petersburg. Local is out of sync, accept.
		{&legacyConfig, 7279999, 0, ID{Hash: checksumToBytes(0x668db0af), Next: 0}, nil},

		// Local is mainnet Spurious, remote announces Byzantium, but is not aware of Petersburg. Local
		// out of sync. Local also knows about a future fork, but that is uncertain yet.
		{&legacyConfig, 4369999, 0, ID{Hash: checksumToBytes(0xa00bc324), Next: 0}, nil},

		// Local is mainnet Petersburg. remote announces Byzantium but is not aware of further forks.
		// Remote needs software update.
		{&legacyConfig, 7987396, 0, ID{Hash: checksumToBytes(0xa00bc324), Next: 0}, ErrRemoteStale},

		// Local is mainnet Petersburg, and isn't aware of more forks. Remote announces Petersburg +
		// 0xffffffff. Local needs software update, reject.
		{&legacyConfig, 7987396, 0, ID{Hash: checksumToBytes(0x5cddc0e1), Next: 0}, ErrLocalIncompatibleOrStale},

		// Local is mainnet Byzantium, and is aware of Petersburg. Remote announces Petersburg +
		// 0xffffffff. Local needs software update, reject.
		{&legacyConfig, 7279999, 0, ID{Hash: checksumToBytes(0x5cddc0e1), Next: 0}, ErrLocalIncompatibleOrStale},

		// Local is mainnet Petersburg, remote is Rinkeby Petersburg.
		{&legacyConfig, 7987396, 0, ID{Hash: checksumToBytes(0xafec6b27), Next: 0}, ErrLocalIncompatibleOrStale},

		// Local is mainnet Gray Glacier, far in the future. Remote announces Gopherium (non existing fork)
		// at some future block 88888888, for itself, but past block for local. Local is incompatible.
		//
		// This case detects non-upgraded nodes with majority hash power (typical Ropsten mess).
		//
		// TODO(karalabe): This testcase will fail once mainnet gets timestamped forks, make legacy chain config
		{&legacyConfig, 88888888, 0, ID{Hash: checksumToBytes(0xf0afd0e3), Next: 88888888}, ErrLocalIncompatibleOrStale},

		// Local is mainnet Byzantium. Remote is also in Byzantium, but announces Gopherium (non existing
		// fork) at block 7279999, before Petersburg. Local is incompatible.
		//
		// TODO(karalabe): This testcase will fail once mainnet gets timestamped forks, make legacy chain config
		{&legacyConfig, 7279999, 0, ID{Hash: checksumToBytes(0xa00bc324), Next: 7279999}, ErrLocalIncompatibleOrStale},

		//------------------------------------
		// Block to timestamp transition tests
		//------------------------------------

		// Local is mainnet currently in Gray Glacier only (so it's aware of Shanghai), remote announces
		// also Gray Glacier, but it's not yet aware of Shanghai (e.g. non updated node before the fork).
		// In this case we don't know if Shanghai passed yet or not.
		{params.MainnetChainConfigTest, 15050000, 0, ID{Hash: checksumToBytes(0xf0afd0e3), Next: 0}, nil},

		// Local is mainnet currently in Gray Glacier only (so it's aware of Shanghai), remote announces
		// also Gray Glacier, and it's also aware of Shanghai (e.g. updated node before the fork). We
		// don't know if Shanghai passed yet (will pass) or not.
		{params.MainnetChainConfigTest, 15050000, 0, ID{Hash: checksumToBytes(0xf0afd0e3), Next: 1681338455}, nil},

		// Local is mainnet currently in Gray Glacier only (so it's aware of Shanghai), remote announces
		// also Gray Glacier, and it's also aware of some random fork (e.g. misconfigured Shanghai). As
		// neither forks passed at neither nodes, they may mismatch, but we still connect for now.
		{params.MainnetChainConfigTest, 15050000, 0, ID{Hash: checksumToBytes(0xf0afd0e3), Next: math.MaxUint64}, nil},

		// Local is mainnet exactly on Shanghai, remote announces Gray Glacier + knowledge about Shanghai. Remote
		// is simply out of sync, accept.
		{params.MainnetChainConfigTest, 1681338455, 1681338455, ID{Hash: checksumToBytes(0xf0afd0e3), Next: 1681338455}, nil},

		// Local is mainnet Shanghai, remote announces Gray Glacier + knowledge about Shanghai. Remote
		// is simply out of sync, accept.
		{params.MainnetChainConfigTest, 1681338456, 1681338456, ID{Hash: checksumToBytes(0xf0afd0e3), Next: 1681338455}, nil},

		// Local is mainnet Shanghai, remote announces Arrow Glacier + knowledge about Gray Glacier. Remote
		// is definitely out of sync. It may or may not need the Shanghai update, we don't know yet.
		{params.MainnetChainConfigTest, 20000000, 1681338455, ID{Hash: checksumToBytes(0x20c327fc), Next: 15050000}, nil},

		// Local is mainnet Gray Glacier, remote announces Shanghai. Local is out of sync, accept.
		{params.MainnetChainConfigTest, 15050000, 0, ID{Hash: checksumToBytes(0xdce96c2d), Next: 0}, nil},

		// Local is mainnet Arrow Glacier, remote announces Gray Glacier, but is not aware of Shanghai. Local
		// out of sync. Local also knows about a future fork, but that is uncertain yet.
		{params.MainnetChainConfigTest, 13773000, 0, ID{Hash: checksumToBytes(0xf0afd0e3), Next: 0}, nil},

		// Local is mainnet Shanghai. remote announces Gray Glacier but is not aware of further forks.
		// Remote needs software update.
		{params.MainnetChainConfigTest, 20000000, 1681338455, ID{Hash: checksumToBytes(0xf0afd0e3), Next: 0}, nil},

		// Local is mainnet Gray Glacier, and isn't aware of more forks. Remote announces Gray Glacier +
		// 0xffffffff. Local needs software update, reject.
		{params.MainnetChainConfigTest, 15050000, 0, ID{Hash: checksumToBytes(checksumUpdate(0xf0afd0e3, math.MaxUint64)), Next: 0}, ErrLocalIncompatibleOrStale},

		// Local is mainnet Gray Glacier, and is aware of Shanghai. Remote announces Shanghai +
		// 0xffffffff. Local needs software update, reject.
		{params.MainnetChainConfigTest, 15050000, 0, ID{Hash: checksumToBytes(checksumUpdate(0xdce96c2d, math.MaxUint64)), Next: 0}, ErrLocalIncompatibleOrStale},

		// Local is mainnet Gray Glacier, far in the future. Remote announces Gopherium (non existing fork)
		// at some future timestamp 8888888888, for itself, but past block for local. Local is incompatible.
		//
		// This case detects non-upgraded nodes with majority hash power (typical Ropsten mess).
		{params.MainnetChainConfigTest, 1660000000, 0, ID{Hash: checksumToBytes(0xf0afd0e3), Next: 1660000000}, ErrLocalIncompatibleOrStale},

		// Local is mainnet Gray Glacier. Remote is also in Gray Glacier, but announces Gopherium (non existing
		// fork) at block 7279999, before Shanghai. Local is incompatible.
		{params.MainnetChainConfigTest, 19999999, 1667999999, ID{Hash: checksumToBytes(0xf0afd0e3), Next: 1667999999}, ErrLocalIncompatibleOrStale},

		//----------------------
		// Timestamp based tests
		//----------------------

		// Local is mainnet Shanghai, remote announces the same. No future fork is announced.
		{params.MainnetChainConfigTest, 20000000, 1681338455, ID{Hash: checksumToBytes(0xdce96c2d), Next: 0}, nil},

		// Local is mainnet Shanghai, remote announces the same. Remote also announces a next fork
		// at time 0xffffffff, but that is uncertain.
		{params.MainnetChainConfigTest, 20000000, 1681338455, ID{Hash: checksumToBytes(0xdce96c2d), Next: math.MaxUint64}, nil},

		// Local is mainnet currently in Shanghai only (so it's aware of Cancun), remote announces
		// also Shanghai, but it's not yet aware of Cancun (e.g. non updated node before the fork).
		// In this case we don't know if Cancun passed yet or not.
		//
		// TODO(karalabe): Enable this when Cancun is specced
		//{params.MainnetChainConfig, 20000000, 1668000000, ID{Hash: checksumToBytes(0x71147644), Next: 0}, nil},

		// Local is mainnet currently in Shanghai only (so it's aware of Cancun), remote announces
		// also Shanghai, and it's also aware of Cancun (e.g. updated node before the fork). We
		// don't know if Cancun passed yet (will pass) or not.
		//
		// TODO(karalabe): Enable this when Cancun is specced and update next timestamp
		//{params.MainnetChainConfig, 20000000, 1668000000, ID{Hash: checksumToBytes(0x71147644), Next: 1678000000}, nil},

		// Local is mainnet currently in Shanghai only (so it's aware of Cancun), remote announces
		// also Shanghai, and it's also aware of some random fork (e.g. misconfigured Cancun). As
		// neither forks passed at neither nodes, they may mismatch, but we still connect for now.
		//
		// TODO(karalabe): Enable this when Cancun is specced
		//{params.MainnetChainConfig, 20000000, 1668000000, ID{Hash: checksumToBytes(0x71147644), Next: math.MaxUint64}, nil},

		// Local is mainnet exactly on Cancun, remote announces Shanghai + knowledge about Cancun. Remote
		// is simply out of sync, accept.
		//
		// TODO(karalabe): Enable this when Cancun is specced, update local head and time, next timestamp
		// {params.MainnetChainConfig, 21000000, 1678000000, ID{Hash: checksumToBytes(0x71147644), Next: 1678000000}, nil},

		// Local is mainnet Cancun, remote announces Shanghai + knowledge about Cancun. Remote
		// is simply out of sync, accept.
		// TODO(karalabe): Enable this when Cancun is specced, update local head and time, next timestamp
		//{params.MainnetChainConfig, 21123456, 1678123456, ID{Hash: checksumToBytes(0x71147644), Next: 1678000000}, nil},

		// Local is mainnet Prague, remote announces Shanghai + knowledge about Cancun. Remote
		// is definitely out of sync. It may or may not need the Prague update, we don't know yet.
		//
		// TODO(karalabe): Enable this when Cancun **and** Prague is specced, update all the numbers
		//{params.MainnetChainConfig, 0, 0, ID{Hash: checksumToBytes(0x3edd5b10), Next: 4370000}, nil},

		// Local is mainnet Shanghai, remote announces Cancun. Local is out of sync, accept.
		//
		// TODO(karalabe): Enable this when Cancun is specced, update remote checksum
		//{params.MainnetChainConfig, 21000000, 1678000000, ID{Hash: checksumToBytes(0x00000000), Next: 0}, nil},

		// Local is mainnet Shanghai, remote announces Cancun, but is not aware of Prague. Local
		// out of sync. Local also knows about a future fork, but that is uncertain yet.
		//
		// TODO(karalabe): Enable this when Cancun **and** Prague is specced, update remote checksum
		//{params.MainnetChainConfig, 21000000, 1678000000, ID{Hash: checksumToBytes(0x00000000), Next: 0}, nil},

		// Local is mainnet Cancun. remote announces Shanghai but is not aware of further forks.
		// Remote needs software update.
		//
		// TODO(karalabe): Enable this when Cancun is specced, update local head and time
		//{params.MainnetChainConfig, 21000000, 1678000000, ID{Hash: checksumToBytes(0x71147644), Next: 0}, ErrRemoteStale},

		// Local is mainnet Shanghai, and isn't aware of more forks. Remote announces Shanghai +
		// 0xffffffff. Local needs software update, reject.
		{params.MainnetChainConfigTest, 20000000, 1681338455, ID{Hash: checksumToBytes(checksumUpdate(0xdce96c2d, math.MaxUint64)), Next: 0}, ErrLocalIncompatibleOrStale},

		// Local is mainnet Shanghai, and is aware of Cancun. Remote announces Cancun +
		// 0xffffffff. Local needs software update, reject.
		//
		// TODO(karalabe): Enable this when Cancun is specced, update remote checksum
		//{params.MainnetChainConfig, 20000000, 1668000000, ID{Hash: checksumToBytes(checksumUpdate(0x00000000, math.MaxUint64)), Next: 0}, ErrLocalIncompatibleOrStale},

		// Local is mainnet Shanghai, remote is random Shanghai.
		{params.MainnetChainConfigTest, 20000000, 1681338455, ID{Hash: checksumToBytes(0x12345678), Next: 0}, ErrLocalIncompatibleOrStale},

		// Local is mainnet Shanghai, far in the future. Remote announces Gopherium (non existing fork)
		// at some future timestamp 8888888888, for itself, but past block for local. Local is incompatible.
		//
		// This case detects non-upgraded nodes with majority hash power (typical Ropsten mess).
		{params.MainnetChainConfigTest, 8888888888, 8888888888, ID{Hash: checksumToBytes(0xdce96c2d), Next: 8888888888}, ErrLocalIncompatibleOrStale},

		// Local is mainnet Shanghai. Remote is also in Shanghai, but announces Gopherium (non existing
		// fork) at timestamp 1668000000, before Cancun. Local is incompatible.
		//
		// TODO(karalabe): Enable this when Cancun is specced
		//{params.MainnetChainConfig, 20999999, 1677999999, ID{Hash: checksumToBytes(0x71147644), Next: 1678000000}, ErrLocalIncompatibleOrStale},
	}
	for i, tt := range tests {
<<<<<<< HEAD
		filter := newFilter(tt.config, params.MainnetGenesisHashTest, func() (uint64, uint64) { return tt.head, tt.time })
=======
		filter := newFilter(tt.config, core.DefaultGenesisBlock().ToBlock(), func() (uint64, uint64) { return tt.head, tt.time })
>>>>>>> b85c183e
		if err := filter(tt.id); err != tt.err {
			t.Errorf("test %d: validation error mismatch: have %v, want %v", i, err, tt.err)
		}
	}
}

// Tests that IDs are properly RLP encoded (specifically important because we
// use uint32 to store the hash, but we need to encode it as [4]byte).
func TestEncoding(t *testing.T) {
	tests := []struct {
		id   ID
		want []byte
	}{
		{ID{Hash: checksumToBytes(0), Next: 0}, common.Hex2Bytes("c6840000000080")},
		{ID{Hash: checksumToBytes(0xdeadbeef), Next: 0xBADDCAFE}, common.Hex2Bytes("ca84deadbeef84baddcafe,")},
		{ID{Hash: checksumToBytes(math.MaxUint32), Next: math.MaxUint64}, common.Hex2Bytes("ce84ffffffff88ffffffffffffffff")},
	}
	for i, tt := range tests {
		have, err := rlp.EncodeToBytes(tt.id)
		if err != nil {
			t.Errorf("test %d: failed to encode forkid: %v", i, err)
			continue
		}
		if !bytes.Equal(have, tt.want) {
			t.Errorf("test %d: RLP mismatch: have %x, want %x", i, have, tt.want)
		}
	}
}

// Tests that time-based forks which are active at genesis are not included in
// forkid hash.
func TestTimeBasedForkInGenesis(t *testing.T) {
	var (
		time       = uint64(1690475657)
		genesis    = types.NewBlockWithHeader(&types.Header{Time: time})
		forkidHash = checksumToBytes(crc32.ChecksumIEEE(genesis.Hash().Bytes()))
		config     = func(shanghai, cancun uint64) *params.ChainConfig {
			return &params.ChainConfig{
				ChainID:                       big.NewInt(1337),
				HomesteadBlock:                big.NewInt(0),
				DAOForkBlock:                  nil,
				DAOForkSupport:                true,
				EIP150Block:                   big.NewInt(0),
				EIP155Block:                   big.NewInt(0),
				EIP158Block:                   big.NewInt(0),
				ByzantiumBlock:                big.NewInt(0),
				ConstantinopleBlock:           big.NewInt(0),
				PetersburgBlock:               big.NewInt(0),
				IstanbulBlock:                 big.NewInt(0),
				MuirGlacierBlock:              big.NewInt(0),
				BerlinBlock:                   big.NewInt(0),
				LondonBlock:                   big.NewInt(0),
				TerminalTotalDifficulty:       big.NewInt(0),
				TerminalTotalDifficultyPassed: true,
				MergeNetsplitBlock:            big.NewInt(0),
				ShanghaiTime:                  &shanghai,
				CancunTime:                    &cancun,
				Ethash:                        new(params.EthashConfig),
			}
		}
	)
	tests := []struct {
		config *params.ChainConfig
		want   ID
	}{
		// Shanghai active before genesis, skip
		{config(time-1, time+1), ID{Hash: forkidHash, Next: time + 1}},

		// Shanghai active at genesis, skip
		{config(time, time+1), ID{Hash: forkidHash, Next: time + 1}},

		// Shanghai not active, skip
		{config(time+1, time+2), ID{Hash: forkidHash, Next: time + 1}},
	}
	for _, tt := range tests {
		if have := NewID(tt.config, genesis, 0, time); have != tt.want {
			t.Fatalf("incorrect forkid hash: have %x, want %x", have, tt.want)
		}
	}
}<|MERGE_RESOLUTION|>--- conflicted
+++ resolved
@@ -368,11 +368,7 @@
 		//{params.MainnetChainConfig, 20999999, 1677999999, ID{Hash: checksumToBytes(0x71147644), Next: 1678000000}, ErrLocalIncompatibleOrStale},
 	}
 	for i, tt := range tests {
-<<<<<<< HEAD
-		filter := newFilter(tt.config, params.MainnetGenesisHashTest, func() (uint64, uint64) { return tt.head, tt.time })
-=======
-		filter := newFilter(tt.config, core.DefaultGenesisBlock().ToBlock(), func() (uint64, uint64) { return tt.head, tt.time })
->>>>>>> b85c183e
+		filter := newFilter(tt.config, core.DefaultGenesisTestBlock().ToBlock(), func() (uint64, uint64) { return tt.head, tt.time })
 		if err := filter(tt.id); err != tt.err {
 			t.Errorf("test %d: validation error mismatch: have %v, want %v", i, err, tt.err)
 		}
@@ -428,8 +424,8 @@
 				TerminalTotalDifficulty:       big.NewInt(0),
 				TerminalTotalDifficultyPassed: true,
 				MergeNetsplitBlock:            big.NewInt(0),
-				ShanghaiTime:                  &shanghai,
-				CancunTime:                    &cancun,
+				ShanghaiTime:                  big.NewInt(int64(shanghai)),
+				CancunTime:                    big.NewInt(int64(cancun)),
 				Ethash:                        new(params.EthashConfig),
 			}
 		}
