--- conflicted
+++ resolved
@@ -45,13 +45,8 @@
 	}{
 		// Mainnet test cases
 		{
-<<<<<<< HEAD
 			params.MainnetChainConfigTest,
-			params.MainnetGenesisHashTest,
-=======
-			params.MainnetChainConfig,
 			core.DefaultGenesisBlock().ToBlock(),
->>>>>>> 32fde3f8
 			[]testcase{
 				{0, 0, ID{Hash: checksumToBytes(0xfc64ec04), Next: 1150000}},                    // Unsynced
 				{1149999, 0, ID{Hash: checksumToBytes(0xfc64ec04), Next: 1150000}},              // Last Frontier block
