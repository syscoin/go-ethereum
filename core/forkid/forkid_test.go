// Copyright 2019 The go-ethereum Authors
// This file is part of the go-ethereum library.
//
// The go-ethereum library is free software: you can redistribute it and/or modify
// it under the terms of the GNU Lesser General Public License as published by
// the Free Software Foundation, either version 3 of the License, or
// (at your option) any later version.
//
// The go-ethereum library is distributed in the hope that it will be useful,
// but WITHOUT ANY WARRANTY; without even the implied warranty of
// MERCHANTABILITY or FITNESS FOR A PARTICULAR PURPOSE. See the
// GNU Lesser General Public License for more details.
//
// You should have received a copy of the GNU Lesser General Public License
// along with the go-ethereum library. If not, see <http://www.gnu.org/licenses/>.

package forkid

import (
	"bytes"
	"math"
	"math/big"
	"testing"

	"github.com/ethereum/go-ethereum/common"
	"github.com/ethereum/go-ethereum/params"
	"github.com/ethereum/go-ethereum/rlp"
)

// TestCreation tests that different genesis and fork rule combinations result in
// the correct fork ID.
func TestCreation(t *testing.T) {
<<<<<<< HEAD
	mergeConfig := *params.MainnetChainConfigTest
	mergeConfig.MergeNetsplitBlock = big.NewInt(18000000)
=======
	// Temporary non-existent scenario TODO(karalabe): delete when Shanghai is enabled
	timestampedConfig := *params.MainnetChainConfig
	timestampedConfig.ShanghaiTime = big.NewInt(1668000000)

>>>>>>> 21897730
	type testcase struct {
		head uint64
		time uint64
		want ID
	}
	tests := []struct {
		config  *params.ChainConfig
		genesis common.Hash
		cases   []testcase
	}{
		// Mainnet test cases
		{
			params.MainnetChainConfigTest,
			params.MainnetGenesisHashTest,
			[]testcase{
				{0, 0, ID{Hash: checksumToBytes(0xfc64ec04), Next: 1150000}},         // Unsynced
				{1149999, 0, ID{Hash: checksumToBytes(0xfc64ec04), Next: 1150000}},   // Last Frontier block
				{1150000, 0, ID{Hash: checksumToBytes(0x97c2c34c), Next: 1920000}},   // First Homestead block
				{1919999, 0, ID{Hash: checksumToBytes(0x97c2c34c), Next: 1920000}},   // Last Homestead block
				{1920000, 0, ID{Hash: checksumToBytes(0x91d1f948), Next: 2463000}},   // First DAO block
				{2462999, 0, ID{Hash: checksumToBytes(0x91d1f948), Next: 2463000}},   // Last DAO block
				{2463000, 0, ID{Hash: checksumToBytes(0x7a64da13), Next: 2675000}},   // First Tangerine block
				{2674999, 0, ID{Hash: checksumToBytes(0x7a64da13), Next: 2675000}},   // Last Tangerine block
				{2675000, 0, ID{Hash: checksumToBytes(0x3edd5b10), Next: 4370000}},   // First Spurious block
				{4369999, 0, ID{Hash: checksumToBytes(0x3edd5b10), Next: 4370000}},   // Last Spurious block
				{4370000, 0, ID{Hash: checksumToBytes(0xa00bc324), Next: 7280000}},   // First Byzantium block
				{7279999, 0, ID{Hash: checksumToBytes(0xa00bc324), Next: 7280000}},   // Last Byzantium block
				{7280000, 0, ID{Hash: checksumToBytes(0x668db0af), Next: 9069000}},   // First and last Constantinople, first Petersburg block
				{9068999, 0, ID{Hash: checksumToBytes(0x668db0af), Next: 9069000}},   // Last Petersburg block
				{9069000, 0, ID{Hash: checksumToBytes(0x879d6e30), Next: 9200000}},   // First Istanbul and first Muir Glacier block
				{9199999, 0, ID{Hash: checksumToBytes(0x879d6e30), Next: 9200000}},   // Last Istanbul and first Muir Glacier block
				{9200000, 0, ID{Hash: checksumToBytes(0xe029e991), Next: 12244000}},  // First Muir Glacier block
				{12243999, 0, ID{Hash: checksumToBytes(0xe029e991), Next: 12244000}}, // Last Muir Glacier block
				{12244000, 0, ID{Hash: checksumToBytes(0x0eb440f6), Next: 12965000}}, // First Berlin block
				{12964999, 0, ID{Hash: checksumToBytes(0x0eb440f6), Next: 12965000}}, // Last Berlin block
				{12965000, 0, ID{Hash: checksumToBytes(0xb715077d), Next: 13773000}}, // First London block
				{13772999, 0, ID{Hash: checksumToBytes(0xb715077d), Next: 13773000}}, // Last London block
				{13773000, 0, ID{Hash: checksumToBytes(0x20c327fc), Next: 15050000}}, // First Arrow Glacier block
				{15049999, 0, ID{Hash: checksumToBytes(0x20c327fc), Next: 15050000}}, // Last Arrow Glacier block
				{15050000, 0, ID{Hash: checksumToBytes(0xf0afd0e3), Next: 0}},        // First Gray Glacier block
				{20000000, 0, ID{Hash: checksumToBytes(0xf0afd0e3), Next: 0}},        // Future Gray Glacier block
			},
		},
		// Ropsten test cases
		{
			params.RopstenChainConfig,
			params.RopstenGenesisHash,
			[]testcase{
				{0, 0, ID{Hash: checksumToBytes(0x30c7ddbc), Next: 10}},              // Unsynced, last Frontier, Homestead and first Tangerine block
				{9, 0, ID{Hash: checksumToBytes(0x30c7ddbc), Next: 10}},              // Last Tangerine block
				{10, 0, ID{Hash: checksumToBytes(0x63760190), Next: 1700000}},        // First Spurious block
				{1699999, 0, ID{Hash: checksumToBytes(0x63760190), Next: 1700000}},   // Last Spurious block
				{1700000, 0, ID{Hash: checksumToBytes(0x3ea159c7), Next: 4230000}},   // First Byzantium block
				{4229999, 0, ID{Hash: checksumToBytes(0x3ea159c7), Next: 4230000}},   // Last Byzantium block
				{4230000, 0, ID{Hash: checksumToBytes(0x97b544f3), Next: 4939394}},   // First Constantinople block
				{4939393, 0, ID{Hash: checksumToBytes(0x97b544f3), Next: 4939394}},   // Last Constantinople block
				{4939394, 0, ID{Hash: checksumToBytes(0xd6e2149b), Next: 6485846}},   // First Petersburg block
				{6485845, 0, ID{Hash: checksumToBytes(0xd6e2149b), Next: 6485846}},   // Last Petersburg block
				{6485846, 0, ID{Hash: checksumToBytes(0x4bc66396), Next: 7117117}},   // First Istanbul block
				{7117116, 0, ID{Hash: checksumToBytes(0x4bc66396), Next: 7117117}},   // Last Istanbul block
				{7117117, 0, ID{Hash: checksumToBytes(0x6727ef90), Next: 9812189}},   // First Muir Glacier block
				{9812188, 0, ID{Hash: checksumToBytes(0x6727ef90), Next: 9812189}},   // Last Muir Glacier block
				{9812189, 0, ID{Hash: checksumToBytes(0xa157d377), Next: 10499401}},  // First Berlin block
				{10499400, 0, ID{Hash: checksumToBytes(0xa157d377), Next: 10499401}}, // Last Berlin block
				{10499401, 0, ID{Hash: checksumToBytes(0x7119b6b3), Next: 0}},        // First London block
				{11000000, 0, ID{Hash: checksumToBytes(0x7119b6b3), Next: 0}},        // Future London block
			},
		},
		// Rinkeby test cases
		{
			params.RinkebyChainConfig,
			params.RinkebyGenesisHash,
			[]testcase{
				{0, 0, ID{Hash: checksumToBytes(0x3b8e0691), Next: 1}},             // Unsynced, last Frontier block
				{1, 0, ID{Hash: checksumToBytes(0x60949295), Next: 2}},             // First and last Homestead block
				{2, 0, ID{Hash: checksumToBytes(0x8bde40dd), Next: 3}},             // First and last Tangerine block
				{3, 0, ID{Hash: checksumToBytes(0xcb3a64bb), Next: 1035301}},       // First Spurious block
				{1035300, 0, ID{Hash: checksumToBytes(0xcb3a64bb), Next: 1035301}}, // Last Spurious block
				{1035301, 0, ID{Hash: checksumToBytes(0x8d748b57), Next: 3660663}}, // First Byzantium block
				{3660662, 0, ID{Hash: checksumToBytes(0x8d748b57), Next: 3660663}}, // Last Byzantium block
				{3660663, 0, ID{Hash: checksumToBytes(0xe49cab14), Next: 4321234}}, // First Constantinople block
				{4321233, 0, ID{Hash: checksumToBytes(0xe49cab14), Next: 4321234}}, // Last Constantinople block
				{4321234, 0, ID{Hash: checksumToBytes(0xafec6b27), Next: 5435345}}, // First Petersburg block
				{5435344, 0, ID{Hash: checksumToBytes(0xafec6b27), Next: 5435345}}, // Last Petersburg block
				{5435345, 0, ID{Hash: checksumToBytes(0xcbdb8838), Next: 8290928}}, // First Istanbul block
				{8290927, 0, ID{Hash: checksumToBytes(0xcbdb8838), Next: 8290928}}, // Last Istanbul block
				{8290928, 0, ID{Hash: checksumToBytes(0x6910c8bd), Next: 8897988}}, // First Berlin block
				{8897987, 0, ID{Hash: checksumToBytes(0x6910c8bd), Next: 8897988}}, // Last Berlin block
				{8897988, 0, ID{Hash: checksumToBytes(0x8E29F2F3), Next: 0}},       // First London block
				{10000000, 0, ID{Hash: checksumToBytes(0x8E29F2F3), Next: 0}},      // Future London block
			},
		},
		// Goerli test cases
		{
			params.GoerliChainConfig,
			params.GoerliGenesisHash,
			[]testcase{
				{0, 0, ID{Hash: checksumToBytes(0xa3f5ab08), Next: 1561651}},       // Unsynced, last Frontier, Homestead, Tangerine, Spurious, Byzantium, Constantinople and first Petersburg block
				{1561650, 0, ID{Hash: checksumToBytes(0xa3f5ab08), Next: 1561651}}, // Last Petersburg block
				{1561651, 0, ID{Hash: checksumToBytes(0xc25efa5c), Next: 4460644}}, // First Istanbul block
				{4460643, 0, ID{Hash: checksumToBytes(0xc25efa5c), Next: 4460644}}, // Last Istanbul block
				{4460644, 0, ID{Hash: checksumToBytes(0x757a1c47), Next: 5062605}}, // First Berlin block
				{5000000, 0, ID{Hash: checksumToBytes(0x757a1c47), Next: 5062605}}, // Last Berlin block
				{5062605, 0, ID{Hash: checksumToBytes(0xB8C6299D), Next: 0}},       // First London block
				{6000000, 0, ID{Hash: checksumToBytes(0xB8C6299D), Next: 0}},       // Future London block
			},
		},
		// Sepolia test cases
		{
			params.SepoliaChainConfig,
			params.SepoliaGenesisHash,
			[]testcase{
				{0, 0, ID{Hash: checksumToBytes(0xfe3366e7), Next: 1735371}},       // Unsynced, last Frontier, Homestead, Tangerine, Spurious, Byzantium, Constantinople, Petersburg, Istanbul, Berlin and first London block
				{1735370, 0, ID{Hash: checksumToBytes(0xfe3366e7), Next: 1735371}}, // Last London block
				{1735371, 0, ID{Hash: checksumToBytes(0xb96cbd13), Next: 0}},       // First MergeNetsplit block
			},
		},
		// Temporary timestamped test cases
		{
<<<<<<< HEAD
			&mergeConfig,
			params.MainnetGenesisHashTest,
=======
			&timestampedConfig,
			params.MainnetGenesisHash,
>>>>>>> 21897730
			[]testcase{
				{0, 0, ID{Hash: checksumToBytes(0xfc64ec04), Next: 1150000}},                    // Unsynced
				{1149999, 0, ID{Hash: checksumToBytes(0xfc64ec04), Next: 1150000}},              // Last Frontier block
				{1150000, 0, ID{Hash: checksumToBytes(0x97c2c34c), Next: 1920000}},              // First Homestead block
				{1919999, 0, ID{Hash: checksumToBytes(0x97c2c34c), Next: 1920000}},              // Last Homestead block
				{1920000, 0, ID{Hash: checksumToBytes(0x91d1f948), Next: 2463000}},              // First DAO block
				{2462999, 0, ID{Hash: checksumToBytes(0x91d1f948), Next: 2463000}},              // Last DAO block
				{2463000, 0, ID{Hash: checksumToBytes(0x7a64da13), Next: 2675000}},              // First Tangerine block
				{2674999, 0, ID{Hash: checksumToBytes(0x7a64da13), Next: 2675000}},              // Last Tangerine block
				{2675000, 0, ID{Hash: checksumToBytes(0x3edd5b10), Next: 4370000}},              // First Spurious block
				{4369999, 0, ID{Hash: checksumToBytes(0x3edd5b10), Next: 4370000}},              // Last Spurious block
				{4370000, 0, ID{Hash: checksumToBytes(0xa00bc324), Next: 7280000}},              // First Byzantium block
				{7279999, 0, ID{Hash: checksumToBytes(0xa00bc324), Next: 7280000}},              // Last Byzantium block
				{7280000, 0, ID{Hash: checksumToBytes(0x668db0af), Next: 9069000}},              // First and last Constantinople, first Petersburg block
				{9068999, 0, ID{Hash: checksumToBytes(0x668db0af), Next: 9069000}},              // Last Petersburg block
				{9069000, 0, ID{Hash: checksumToBytes(0x879d6e30), Next: 9200000}},              // First Istanbul and first Muir Glacier block
				{9199999, 0, ID{Hash: checksumToBytes(0x879d6e30), Next: 9200000}},              // Last Istanbul and first Muir Glacier block
				{9200000, 0, ID{Hash: checksumToBytes(0xe029e991), Next: 12244000}},             // First Muir Glacier block
				{12243999, 0, ID{Hash: checksumToBytes(0xe029e991), Next: 12244000}},            // Last Muir Glacier block
				{12244000, 0, ID{Hash: checksumToBytes(0x0eb440f6), Next: 12965000}},            // First Berlin block
				{12964999, 0, ID{Hash: checksumToBytes(0x0eb440f6), Next: 12965000}},            // Last Berlin block
				{12965000, 0, ID{Hash: checksumToBytes(0xb715077d), Next: 13773000}},            // First London block
				{13772999, 0, ID{Hash: checksumToBytes(0xb715077d), Next: 13773000}},            // Last London block
				{13773000, 0, ID{Hash: checksumToBytes(0x20c327fc), Next: 15050000}},            // First Arrow Glacier block
				{15049999, 0, ID{Hash: checksumToBytes(0x20c327fc), Next: 15050000}},            // Last Arrow Glacier block
				{15050000, 0, ID{Hash: checksumToBytes(0xf0afd0e3), Next: 1668000000}},          // First Gray Glacier block
				{19999999, 1667999999, ID{Hash: checksumToBytes(0xf0afd0e3), Next: 1668000000}}, // Last Gray Glacier block
				{20000000, 1668000000, ID{Hash: checksumToBytes(0x71147644), Next: 0}},          // First Shanghai block
				{20000000, 2668000000, ID{Hash: checksumToBytes(0x71147644), Next: 0}},          // Future Shanghai block
			},
		},
	}
	for i, tt := range tests {
		for j, ttt := range tt.cases {
			if have := NewID(tt.config, tt.genesis, ttt.head, ttt.time); have != ttt.want {
				t.Errorf("test %d, case %d: fork ID mismatch: have %x, want %x", i, j, have, ttt.want)
			}
		}
	}
}

// TestValidation tests that a local peer correctly validates and accepts a remote
// fork ID.
func TestValidation(t *testing.T) {
	// Temporary non-existent scenario TODO(karalabe): delete when Shanghai is enabled
	timestampedConfig := *params.MainnetChainConfig
	timestampedConfig.ShanghaiTime = big.NewInt(1668000000)

	tests := []struct {
		config *params.ChainConfig
		head   uint64
		time   uint64
		id     ID
		err    error
	}{
		//------------------
		// Block based tests
		//------------------

		// Local is mainnet Gray Glacier, remote announces the same. No future fork is announced.
		{params.MainnetChainConfig, 15050000, 0, ID{Hash: checksumToBytes(0xf0afd0e3), Next: 0}, nil},

		// Local is mainnet Gray Glacier, remote announces the same. Remote also announces a next fork
		// at block 0xffffffff, but that is uncertain.
		{params.MainnetChainConfig, 15050000, 0, ID{Hash: checksumToBytes(0xf0afd0e3), Next: math.MaxUint64}, nil},

		// Local is mainnet currently in Byzantium only (so it's aware of Petersburg), remote announces
		// also Byzantium, but it's not yet aware of Petersburg (e.g. non updated node before the fork).
		// In this case we don't know if Petersburg passed yet or not.
		{params.MainnetChainConfig, 7279999, 0, ID{Hash: checksumToBytes(0xa00bc324), Next: 0}, nil},

		// Local is mainnet currently in Byzantium only (so it's aware of Petersburg), remote announces
		// also Byzantium, and it's also aware of Petersburg (e.g. updated node before the fork). We
		// don't know if Petersburg passed yet (will pass) or not.
		{params.MainnetChainConfig, 7279999, 0, ID{Hash: checksumToBytes(0xa00bc324), Next: 7280000}, nil},

		// Local is mainnet currently in Byzantium only (so it's aware of Petersburg), remote announces
		// also Byzantium, and it's also aware of some random fork (e.g. misconfigured Petersburg). As
		// neither forks passed at neither nodes, they may mismatch, but we still connect for now.
		{params.MainnetChainConfig, 7279999, 0, ID{Hash: checksumToBytes(0xa00bc324), Next: math.MaxUint64}, nil},

		// Local is mainnet exactly on Petersburg, remote announces Byzantium + knowledge about Petersburg. Remote
		// is simply out of sync, accept.
		{params.MainnetChainConfig, 7280000, 0, ID{Hash: checksumToBytes(0xa00bc324), Next: 7280000}, nil},

		// Local is mainnet Petersburg, remote announces Byzantium + knowledge about Petersburg. Remote
		// is simply out of sync, accept.
		{params.MainnetChainConfig, 7987396, 0, ID{Hash: checksumToBytes(0xa00bc324), Next: 7280000}, nil},

		// Local is mainnet Petersburg, remote announces Spurious + knowledge about Byzantium. Remote
		// is definitely out of sync. It may or may not need the Petersburg update, we don't know yet.
		{params.MainnetChainConfig, 7987396, 0, ID{Hash: checksumToBytes(0x3edd5b10), Next: 4370000}, nil},

		// Local is mainnet Byzantium, remote announces Petersburg. Local is out of sync, accept.
		{params.MainnetChainConfig, 7279999, 0, ID{Hash: checksumToBytes(0x668db0af), Next: 0}, nil},

		// Local is mainnet Spurious, remote announces Byzantium, but is not aware of Petersburg. Local
		// out of sync. Local also knows about a future fork, but that is uncertain yet.
		{params.MainnetChainConfig, 4369999, 0, ID{Hash: checksumToBytes(0xa00bc324), Next: 0}, nil},

		// Local is mainnet Petersburg. remote announces Byzantium but is not aware of further forks.
		// Remote needs software update.
		{params.MainnetChainConfig, 7987396, 0, ID{Hash: checksumToBytes(0xa00bc324), Next: 0}, ErrRemoteStale},

		// Local is mainnet Petersburg, and isn't aware of more forks. Remote announces Petersburg +
		// 0xffffffff. Local needs software update, reject.
		{params.MainnetChainConfig, 7987396, 0, ID{Hash: checksumToBytes(0x5cddc0e1), Next: 0}, ErrLocalIncompatibleOrStale},

		// Local is mainnet Byzantium, and is aware of Petersburg. Remote announces Petersburg +
		// 0xffffffff. Local needs software update, reject.
		{params.MainnetChainConfig, 7279999, 0, ID{Hash: checksumToBytes(0x5cddc0e1), Next: 0}, ErrLocalIncompatibleOrStale},

		// Local is mainnet Petersburg, remote is Rinkeby Petersburg.
		{params.MainnetChainConfig, 7987396, 0, ID{Hash: checksumToBytes(0xafec6b27), Next: 0}, ErrLocalIncompatibleOrStale},

		// Local is mainnet Gray Glacier, far in the future. Remote announces Gopherium (non existing fork)
		// at some future block 88888888, for itself, but past block for local. Local is incompatible.
		//
		// This case detects non-upgraded nodes with majority hash power (typical Ropsten mess).
		//
		// TODO(karalabe): This testcase will fail once mainnet gets timestamped forks, make legacy chain config
		{params.MainnetChainConfig, 88888888, 0, ID{Hash: checksumToBytes(0xf0afd0e3), Next: 88888888}, ErrLocalIncompatibleOrStale},

		// Local is mainnet Byzantium. Remote is also in Byzantium, but announces Gopherium (non existing
		// fork) at block 7279999, before Petersburg. Local is incompatible.
		//
		// TODO(karalabe): This testcase will fail once mainnet gets timestamped forks, make legacy chain config
		{params.MainnetChainConfig, 7279999, 0, ID{Hash: checksumToBytes(0xa00bc324), Next: 7279999}, ErrLocalIncompatibleOrStale},

		//------------------------------------
		// Block to timestamp transition tests
		//------------------------------------

		// Local is mainnet currently in Gray Glacier only (so it's aware of Shanghai), remote announces
		// also Gray Glacier, but it's not yet aware of Shanghai (e.g. non updated node before the fork).
		// In this case we don't know if Shanghai passed yet or not.
		{&timestampedConfig, 15050000, 0, ID{Hash: checksumToBytes(0xf0afd0e3), Next: 0}, nil},

		// Local is mainnet currently in Gray Glacier only (so it's aware of Shanghai), remote announces
		// also Gray Glacier, and it's also aware of Shanghai (e.g. updated node before the fork). We
		// don't know if Shanghai passed yet (will pass) or not.
		{&timestampedConfig, 15050000, 0, ID{Hash: checksumToBytes(0xf0afd0e3), Next: 1668000000}, nil},

		// Local is mainnet currently in Gray Glacier only (so it's aware of Shanghai), remote announces
		// also Gray Glacier, and it's also aware of some random fork (e.g. misconfigured Shanghai). As
		// neither forks passed at neither nodes, they may mismatch, but we still connect for now.
		{&timestampedConfig, 15050000, 0, ID{Hash: checksumToBytes(0xf0afd0e3), Next: math.MaxUint64}, nil},

		// Local is mainnet exactly on Shanghai, remote announces Gray Glacier + knowledge about Shanghai. Remote
		// is simply out of sync, accept.
		{&timestampedConfig, 20000000, 1668000000, ID{Hash: checksumToBytes(0xf0afd0e3), Next: 1668000000}, nil},

		// Local is mainnet Shanghai, remote announces Gray Glacier + knowledge about Shanghai. Remote
		// is simply out of sync, accept.
		{&timestampedConfig, 20123456, 1668123456, ID{Hash: checksumToBytes(0xf0afd0e3), Next: 1668000000}, nil},

		// Local is mainnet Shanghai, remote announces Arrow Glacier + knowledge about Gray Glacier. Remote
		// is definitely out of sync. It may or may not need the Shanghai update, we don't know yet.
		{&timestampedConfig, 20000000, 1668000000, ID{Hash: checksumToBytes(0x20c327fc), Next: 15050000}, nil},

		// Local is mainnet Gray Glacier, remote announces Shanghai. Local is out of sync, accept.
		{&timestampedConfig, 15050000, 0, ID{Hash: checksumToBytes(0x71147644), Next: 0}, nil},

		// Local is mainnet Arrow Glacier, remote announces Gray Glacier, but is not aware of Shanghai. Local
		// out of sync. Local also knows about a future fork, but that is uncertain yet.
		{&timestampedConfig, 13773000, 0, ID{Hash: checksumToBytes(0xf0afd0e3), Next: 0}, nil},

		// Local is mainnet Shanghai. remote announces Gray Glacier but is not aware of further forks.
		// Remote needs software update.
		{&timestampedConfig, 20000000, 1668000000, ID{Hash: checksumToBytes(0xf0afd0e3), Next: 0}, ErrRemoteStale},

		// Local is mainnet Gray Glacier, and isn't aware of more forks. Remote announces Gray Glacier +
		// 0xffffffff. Local needs software update, reject.
		{&timestampedConfig, 15050000, 0, ID{Hash: checksumToBytes(checksumUpdate(0xf0afd0e3, math.MaxUint64)), Next: 0}, ErrLocalIncompatibleOrStale},

		// Local is mainnet Gray Glacier, and is aware of Shanghai. Remote announces Shanghai +
		// 0xffffffff. Local needs software update, reject.
		{&timestampedConfig, 15050000, 0, ID{Hash: checksumToBytes(checksumUpdate(0x71147644, math.MaxUint64)), Next: 0}, ErrLocalIncompatibleOrStale},

		// Local is mainnet Gray Glacier, far in the future. Remote announces Gopherium (non existing fork)
		// at some future timestamp 8888888888, for itself, but past block for local. Local is incompatible.
		//
		// This case detects non-upgraded nodes with majority hash power (typical Ropsten mess).
		{params.MainnetChainConfig, 888888888, 1660000000, ID{Hash: checksumToBytes(0xf0afd0e3), Next: 1660000000}, ErrLocalIncompatibleOrStale},

		// Local is mainnet Gray Glacier. Remote is also in Gray Glacier, but announces Gopherium (non existing
		// fork) at block 7279999, before Shanghai. Local is incompatible.
		{&timestampedConfig, 19999999, 1667999999, ID{Hash: checksumToBytes(0xf0afd0e3), Next: 1667999999}, ErrLocalIncompatibleOrStale},

		//----------------------
		// Timestamp based tests
		//----------------------

		// Local is mainnet Shanghai, remote announces the same. No future fork is announced.
		{&timestampedConfig, 20000000, 1668000000, ID{Hash: checksumToBytes(0x71147644), Next: 0}, nil},

		// Local is mainnet Shanghai, remote announces the same. Remote also announces a next fork
		// at time 0xffffffff, but that is uncertain.
		{&timestampedConfig, 20000000, 1668000000, ID{Hash: checksumToBytes(0x71147644), Next: math.MaxUint64}, nil},

		// Local is mainnet currently in Shanghai only (so it's aware of Cancun), remote announces
		// also Shanghai, but it's not yet aware of Cancun (e.g. non updated node before the fork).
		// In this case we don't know if Cancun passed yet or not.
		//
		// TODO(karalabe): Enable this when Cancun is specced
		//{&timestampedConfig, 20000000, 1668000000, ID{Hash: checksumToBytes(0x71147644), Next: 0}, nil},

		// Local is mainnet currently in Shanghai only (so it's aware of Cancun), remote announces
		// also Shanghai, and it's also aware of Cancun (e.g. updated node before the fork). We
		// don't know if Cancun passed yet (will pass) or not.
		//
		// TODO(karalabe): Enable this when Cancun is specced and update next timestamp
		//{&timestampedConfig, 20000000, 1668000000, ID{Hash: checksumToBytes(0x71147644), Next: 1678000000}, nil},

		// Local is mainnet currently in Shanghai only (so it's aware of Cancun), remote announces
		// also Shanghai, and it's also aware of some random fork (e.g. misconfigured Cancun). As
		// neither forks passed at neither nodes, they may mismatch, but we still connect for now.
		//
		// TODO(karalabe): Enable this when Cancun is specced
		//{&timestampedConfig, 20000000, 1668000000, ID{Hash: checksumToBytes(0x71147644), Next: math.MaxUint64}, nil},

		// Local is mainnet exactly on Cancun, remote announces Shanghai + knowledge about Cancun. Remote
		// is simply out of sync, accept.
		//
		// TODO(karalabe): Enable this when Cancun is specced, update local head and time, next timestamp
		// {&timestampedConfig, 21000000, 1678000000, ID{Hash: checksumToBytes(0x71147644), Next: 1678000000}, nil},

		// Local is mainnet Cancun, remote announces Shanghai + knowledge about Cancun. Remote
		// is simply out of sync, accept.
		// TODO(karalabe): Enable this when Cancun is specced, update local head and time, next timestamp
		//{&timestampedConfig, 21123456, 1678123456, ID{Hash: checksumToBytes(0x71147644), Next: 1678000000}, nil},

		// Local is mainnet Osaka, remote announces Shanghai + knowledge about Cancun. Remote
		// is definitely out of sync. It may or may not need the Osaka update, we don't know yet.
		//
		// TODO(karalabe): Enable this when Cancun **and** Osaka is specced, update all the numbers
		//{&timestampedConfig, 0, 0, ID{Hash: checksumToBytes(0x3edd5b10), Next: 4370000}, nil},

		// Local is mainnet Shanghai, remote announces Cancun. Local is out of sync, accept.
		//
		// TODO(karalabe): Enable this when Cancun is specced, update remote checksum
		//{&timestampedConfig, 21000000, 1678000000, ID{Hash: checksumToBytes(0x00000000), Next: 0}, nil},

		// Local is mainnet Shanghai, remote announces Cancun, but is not aware of Osaka. Local
		// out of sync. Local also knows about a future fork, but that is uncertain yet.
		//
		// TODO(karalabe): Enable this when Cancun **and** Osaka is specced, update remote checksum
		//{&timestampedConfig, 21000000, 1678000000, ID{Hash: checksumToBytes(0x00000000), Next: 0}, nil},

		// Local is mainnet Cancun. remote announces Shanghai but is not aware of further forks.
		// Remote needs software update.
		//
		// TODO(karalabe): Enable this when Cancun is specced, update local head and time
		//{&timestampedConfig, 21000000, 1678000000, ID{Hash: checksumToBytes(0x71147644), Next: 0}, ErrRemoteStale},

		// Local is mainnet Shanghai, and isn't aware of more forks. Remote announces Shanghai +
		// 0xffffffff. Local needs software update, reject.
		{&timestampedConfig, 20000000, 1668000000, ID{Hash: checksumToBytes(checksumUpdate(0x71147644, math.MaxUint64)), Next: 0}, ErrLocalIncompatibleOrStale},

		// Local is mainnet Shanghai, and is aware of Cancun. Remote announces Cancun +
		// 0xffffffff. Local needs software update, reject.
		//
		// TODO(karalabe): Enable this when Cancun is specced, update remote checksum
		//{&timestampedConfig, 20000000, 1668000000, ID{Hash: checksumToBytes(checksumUpdate(0x00000000, math.MaxUint64)), Next: 0}, ErrLocalIncompatibleOrStale},

		// Local is mainnet Shanghai, remote is random Shanghai.
		{&timestampedConfig, 20000000, 1668000000, ID{Hash: checksumToBytes(0x12345678), Next: 0}, ErrLocalIncompatibleOrStale},

		// Local is mainnet Shanghai, far in the future. Remote announces Gopherium (non existing fork)
		// at some future timestamp 8888888888, for itself, but past block for local. Local is incompatible.
		//
		// This case detects non-upgraded nodes with majority hash power (typical Ropsten mess).
		{&timestampedConfig, 88888888, 8888888888, ID{Hash: checksumToBytes(0x71147644), Next: 8888888888}, ErrLocalIncompatibleOrStale},

		// Local is mainnet Shanghai. Remote is also in Shanghai, but announces Gopherium (non existing
		// fork) at timestamp 1668000000, before Cancun. Local is incompatible.
		//
		// TODO(karalabe): Enable this when Cancun is specced
		//{params.MainnetChainConfig, 20999999, 1677999999, ID{Hash: checksumToBytes(0x71147644), Next: 1678000000}, ErrLocalIncompatibleOrStale},
	}
	for i, tt := range tests {
<<<<<<< HEAD
		filter := newFilter(params.MainnetChainConfigTest, params.MainnetGenesisHashTest, func() uint64 { return tt.head })
=======
		filter := newFilter(tt.config, params.MainnetGenesisHash, func() (uint64, uint64) { return tt.head, tt.time })
>>>>>>> 21897730
		if err := filter(tt.id); err != tt.err {
			t.Errorf("test %d: validation error mismatch: have %v, want %v", i, err, tt.err)
		}
	}
}

// Tests that IDs are properly RLP encoded (specifically important because we
// use uint32 to store the hash, but we need to encode it as [4]byte).
func TestEncoding(t *testing.T) {
	tests := []struct {
		id   ID
		want []byte
	}{
		{ID{Hash: checksumToBytes(0), Next: 0}, common.Hex2Bytes("c6840000000080")},
		{ID{Hash: checksumToBytes(0xdeadbeef), Next: 0xBADDCAFE}, common.Hex2Bytes("ca84deadbeef84baddcafe,")},
		{ID{Hash: checksumToBytes(math.MaxUint32), Next: math.MaxUint64}, common.Hex2Bytes("ce84ffffffff88ffffffffffffffff")},
	}
	for i, tt := range tests {
		have, err := rlp.EncodeToBytes(tt.id)
		if err != nil {
			t.Errorf("test %d: failed to encode forkid: %v", i, err)
			continue
		}
		if !bytes.Equal(have, tt.want) {
			t.Errorf("test %d: RLP mismatch: have %x, want %x", i, have, tt.want)
		}
	}
}<|MERGE_RESOLUTION|>--- conflicted
+++ resolved
@@ -30,15 +30,12 @@
 // TestCreation tests that different genesis and fork rule combinations result in
 // the correct fork ID.
 func TestCreation(t *testing.T) {
-<<<<<<< HEAD
 	mergeConfig := *params.MainnetChainConfigTest
 	mergeConfig.MergeNetsplitBlock = big.NewInt(18000000)
-=======
 	// Temporary non-existent scenario TODO(karalabe): delete when Shanghai is enabled
-	timestampedConfig := *params.MainnetChainConfig
+	timestampedConfig := *params.MainnetChainConfigTest
 	timestampedConfig.ShanghaiTime = big.NewInt(1668000000)
 
->>>>>>> 21897730
 	type testcase struct {
 		head uint64
 		time uint64
@@ -158,13 +155,8 @@
 		},
 		// Temporary timestamped test cases
 		{
-<<<<<<< HEAD
-			&mergeConfig,
+			&timestampedConfig,
 			params.MainnetGenesisHashTest,
-=======
-			&timestampedConfig,
-			params.MainnetGenesisHash,
->>>>>>> 21897730
 			[]testcase{
 				{0, 0, ID{Hash: checksumToBytes(0xfc64ec04), Next: 1150000}},                    // Unsynced
 				{1149999, 0, ID{Hash: checksumToBytes(0xfc64ec04), Next: 1150000}},              // Last Frontier block
@@ -446,11 +438,7 @@
 		//{params.MainnetChainConfig, 20999999, 1677999999, ID{Hash: checksumToBytes(0x71147644), Next: 1678000000}, ErrLocalIncompatibleOrStale},
 	}
 	for i, tt := range tests {
-<<<<<<< HEAD
-		filter := newFilter(params.MainnetChainConfigTest, params.MainnetGenesisHashTest, func() uint64 { return tt.head })
-=======
-		filter := newFilter(tt.config, params.MainnetGenesisHash, func() (uint64, uint64) { return tt.head, tt.time })
->>>>>>> 21897730
+		filter := newFilter(tt.config, params.MainnetGenesisHashTest, func() (uint64, uint64) { return tt.head, tt.time })
 		if err := filter(tt.id); err != tt.err {
 			t.Errorf("test %d: validation error mismatch: have %v, want %v", i, err, tt.err)
 		}
