--- conflicted
+++ resolved
@@ -2620,16 +2620,8 @@
 // GetTrieFlushInterval gets the in-memory tries flushAlloc interval
 func (bc *BlockChain) GetTrieFlushInterval() time.Duration {
 	return time.Duration(bc.flushInterval.Load())
-<<<<<<< HEAD
 }
 // SYSCOIN
 func (bc *BlockChain) GetChainConfig() *params.ChainConfig {
 	return bc.chainConfig
-}
-// HistoryPruningCutoff returns the configured history pruning point.
-// Blocks before this might not be available in the database.
-func (bc *BlockChain) HistoryPruningCutoff() uint64 {
-	return bc.cacheConfig.HistoryPruningCutoff
-=======
->>>>>>> 77dc1aca
 }