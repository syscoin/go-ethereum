// Copyright 2014 The go-ethereum Authors
// This file is part of the go-ethereum library.
//
// The go-ethereum library is free software: you can redistribute it and/or modify
// it under the terms of the GNU Lesser General Public License as published by
// the Free Software Foundation, either version 3 of the License, or
// (at your option) any later version.
//
// The go-ethereum library is distributed in the hope that it will be useful,
// but WITHOUT ANY WARRANTY; without even the implied warranty of
// MERCHANTABILITY or FITNESS FOR A PARTICULAR PURPOSE. See the
// GNU Lesser General Public License for more details.
//
// You should have received a copy of the GNU Lesser General Public License
// along with the go-ethereum library. If not, see <http://www.gnu.org/licenses/>.

// Package core implements the Ethereum consensus protocol.
package core

import (
	"errors"
	"fmt"
	"io"
	"math/big"
	"runtime"
	"slices"
	"strings"
	"sync"
	"sync/atomic"
	"time"

	"github.com/ethereum/go-ethereum/common"
	"github.com/ethereum/go-ethereum/common/lru"
	"github.com/ethereum/go-ethereum/common/mclock"
	"github.com/ethereum/go-ethereum/common/prque"
	"github.com/ethereum/go-ethereum/consensus"
	"github.com/ethereum/go-ethereum/consensus/misc/eip4844"
	"github.com/ethereum/go-ethereum/core/rawdb"
	"github.com/ethereum/go-ethereum/core/state"
	"github.com/ethereum/go-ethereum/core/state/snapshot"
	"github.com/ethereum/go-ethereum/core/stateless"
	"github.com/ethereum/go-ethereum/core/tracing"
	"github.com/ethereum/go-ethereum/core/types"
	"github.com/ethereum/go-ethereum/core/vm"
	"github.com/ethereum/go-ethereum/ethdb"
	"github.com/ethereum/go-ethereum/event"
	"github.com/ethereum/go-ethereum/internal/syncx"
	"github.com/ethereum/go-ethereum/internal/version"
	"github.com/ethereum/go-ethereum/log"
	"github.com/ethereum/go-ethereum/metrics"
	"github.com/ethereum/go-ethereum/params"
	"github.com/ethereum/go-ethereum/rlp"
	"github.com/ethereum/go-ethereum/triedb"
	"github.com/ethereum/go-ethereum/triedb/hashdb"
	"github.com/ethereum/go-ethereum/triedb/pathdb"
)

var (
	headBlockGauge          = metrics.NewRegisteredGauge("chain/head/block", nil)
	headHeaderGauge         = metrics.NewRegisteredGauge("chain/head/header", nil)
	headFastBlockGauge      = metrics.NewRegisteredGauge("chain/head/receipt", nil)
	headFinalizedBlockGauge = metrics.NewRegisteredGauge("chain/head/finalized", nil)
	headSafeBlockGauge      = metrics.NewRegisteredGauge("chain/head/safe", nil)

	chainInfoGauge = metrics.NewRegisteredGaugeInfo("chain/info", nil)

	accountReadTimer   = metrics.NewRegisteredResettingTimer("chain/account/reads", nil)
	accountHashTimer   = metrics.NewRegisteredResettingTimer("chain/account/hashes", nil)
	accountUpdateTimer = metrics.NewRegisteredResettingTimer("chain/account/updates", nil)
	accountCommitTimer = metrics.NewRegisteredResettingTimer("chain/account/commits", nil)

	storageReadTimer   = metrics.NewRegisteredResettingTimer("chain/storage/reads", nil)
	storageUpdateTimer = metrics.NewRegisteredResettingTimer("chain/storage/updates", nil)
	storageCommitTimer = metrics.NewRegisteredResettingTimer("chain/storage/commits", nil)

	accountReadSingleTimer = metrics.NewRegisteredResettingTimer("chain/account/single/reads", nil)
	storageReadSingleTimer = metrics.NewRegisteredResettingTimer("chain/storage/single/reads", nil)

	snapshotCommitTimer = metrics.NewRegisteredResettingTimer("chain/snapshot/commits", nil)
	triedbCommitTimer   = metrics.NewRegisteredResettingTimer("chain/triedb/commits", nil)

	blockInsertTimer          = metrics.NewRegisteredResettingTimer("chain/inserts", nil)
	blockValidationTimer      = metrics.NewRegisteredResettingTimer("chain/validation", nil)
	blockCrossValidationTimer = metrics.NewRegisteredResettingTimer("chain/crossvalidation", nil)
	blockExecutionTimer       = metrics.NewRegisteredResettingTimer("chain/execution", nil)
	blockWriteTimer           = metrics.NewRegisteredResettingTimer("chain/write", nil)

	blockReorgMeter     = metrics.NewRegisteredMeter("chain/reorg/executes", nil)
	blockReorgAddMeter  = metrics.NewRegisteredMeter("chain/reorg/add", nil)
	blockReorgDropMeter = metrics.NewRegisteredMeter("chain/reorg/drop", nil)

	blockPrefetchExecuteTimer   = metrics.NewRegisteredTimer("chain/prefetch/executes", nil)
	blockPrefetchInterruptMeter = metrics.NewRegisteredMeter("chain/prefetch/interrupts", nil)

	errInsertionInterrupted = errors.New("insertion is interrupted")
	errChainStopped         = errors.New("blockchain is stopped")
	errInvalidOldChain      = errors.New("invalid old chain")
	errInvalidNewChain      = errors.New("invalid new chain")
)

const (
	bodyCacheLimit     = 256
	blockCacheLimit    = 256
	receiptsCacheLimit = 32
	txLookupCacheLimit = 1024

	// BlockChainVersion ensures that an incompatible database forces a resync from scratch.
	//
	// Changelog:
	//
	// - Version 4
	//   The following incompatible database changes were added:
	//   * the `BlockNumber`, `TxHash`, `TxIndex`, `BlockHash` and `Index` fields of log are deleted
	//   * the `Bloom` field of receipt is deleted
	//   * the `BlockIndex` and `TxIndex` fields of txlookup are deleted
	//
	// - Version 5
	//  The following incompatible database changes were added:
	//    * the `TxHash`, `GasCost`, and `ContractAddress` fields are no longer stored for a receipt
	//    * the `TxHash`, `GasCost`, and `ContractAddress` fields are computed by looking up the
	//      receipts' corresponding block
	//
	// - Version 6
	//  The following incompatible database changes were added:
	//    * Transaction lookup information stores the corresponding block number instead of block hash
	//
	// - Version 7
	//  The following incompatible database changes were added:
	//    * Use freezer as the ancient database to maintain all ancient data
	//
	// - Version 8
	//  The following incompatible database changes were added:
	//    * New scheme for contract code in order to separate the codes and trie nodes
	//
	// - Version 9
	//  The following incompatible database changes were added:
	//  * Total difficulty has been removed from both the key-value store and the ancient store.
	//  * The metadata structure of freezer is changed by adding 'flushOffset'
	BlockChainVersion uint64 = 9
)

// CacheConfig contains the configuration values for the trie database
// and state snapshot these are resident in a blockchain.
type CacheConfig struct {
	TrieCleanLimit      int           // Memory allowance (MB) to use for caching trie nodes in memory
	TrieCleanNoPrefetch bool          // Whether to disable heuristic state prefetching for followup blocks
	TrieDirtyLimit      int           // Memory limit (MB) at which to start flushing dirty trie nodes to disk
	TrieDirtyDisabled   bool          // Whether to disable trie write caching and GC altogether (archive node)
	TrieTimeLimit       time.Duration // Time limit after which to flush the current in-memory trie to disk
	SnapshotLimit       int           // Memory allowance (MB) to use for caching snapshot entries in memory
	Preimages           bool          // Whether to store preimage of trie key to the disk
	StateHistory        uint64        // Number of blocks from head whose state histories are reserved.
	StateScheme         string        // Scheme used to store ethereum states and merkle tree nodes on top

	SnapshotNoBuild bool // Whether the background generation is allowed
	SnapshotWait    bool // Wait for snapshot construction on startup. TODO(karalabe): This is a dirty hack for testing, nuke it

	// This defines the cutoff block for history expiry.
	// Blocks before this number may be unavailable in the chain database.
	HistoryPruningCutoff uint64
}

// triedbConfig derives the configures for trie database.
func (c *CacheConfig) triedbConfig(isVerkle bool) *triedb.Config {
	config := &triedb.Config{
		Preimages: c.Preimages,
		IsVerkle:  isVerkle,
	}
	if c.StateScheme == rawdb.HashScheme {
		config.HashDB = &hashdb.Config{
			CleanCacheSize: c.TrieCleanLimit * 1024 * 1024,
		}
	}
	if c.StateScheme == rawdb.PathScheme {
		config.PathDB = &pathdb.Config{
			StateHistory:    c.StateHistory,
			CleanCacheSize:  c.TrieCleanLimit * 1024 * 1024,
			WriteBufferSize: c.TrieDirtyLimit * 1024 * 1024,
		}
	}
	return config
}

// defaultCacheConfig are the default caching values if none are specified by the
// user (also used during testing).
var defaultCacheConfig = &CacheConfig{
	TrieCleanLimit: 256,
	TrieDirtyLimit: 256,
	TrieTimeLimit:  5 * time.Minute,
	SnapshotLimit:  256,
	SnapshotWait:   true,
	StateScheme:    rawdb.HashScheme,
}

// DefaultCacheConfigWithScheme returns a deep copied default cache config with
// a provided trie node scheme.
func DefaultCacheConfigWithScheme(scheme string) *CacheConfig {
	config := *defaultCacheConfig
	config.StateScheme = scheme
	return &config
}

// txLookup is wrapper over transaction lookup along with the corresponding
// transaction object.
type txLookup struct {
	lookup      *rawdb.LegacyTxLookupEntry
	transaction *types.Transaction
}

// BlockChain represents the canonical chain given a database with a genesis
// block. The Blockchain manages chain imports, reverts, chain reorganisations.
//
// Importing blocks in to the block chain happens according to the set of rules
// defined by the two stage Validator. Processing of blocks is done using the
// Processor which processes the included transaction. The validation of the state
// is done in the second part of the Validator. Failing results in aborting of
// the import.
//
// The BlockChain also helps in returning blocks from **any** chain included
// in the database as well as blocks that represents the canonical chain. It's
// important to note that GetBlock can return any block and does not need to be
// included in the canonical one where as GetBlockByNumber always represents the
// canonical chain.
type BlockChain struct {
	chainConfig *params.ChainConfig // Chain & network configuration
	cacheConfig *CacheConfig        // Cache configuration for pruning

	db            ethdb.Database                   // Low level persistent database to store final content in
	snaps         *snapshot.Tree                   // Snapshot tree for fast trie leaf access
	triegc        *prque.Prque[int64, common.Hash] // Priority queue mapping block numbers to tries to gc
	gcproc        time.Duration                    // Accumulates canonical block processing for trie dumping
	lastWrite     uint64                           // Last block when the state was flushed
	flushInterval atomic.Int64                     // Time interval (processing time) after which to flush a state
	triedb        *triedb.Database                 // The database handler for maintaining trie nodes.
	statedb       *state.CachingDB                 // State database to reuse between imports (contains state cache)
	txIndexer     *txIndexer                       // Transaction indexer, might be nil if not enabled

	hc               *HeaderChain
	rmLogsFeed       event.Feed
	chainFeed        event.Feed
	chainHeadFeed    event.Feed
	logsFeed         event.Feed
	blockProcFeed    event.Feed
	blockProcCounter int32
	scope            event.SubscriptionScope
	genesisBlock     *types.Block

	// This mutex synchronizes chain write operations.
	// Readers don't need to take it, they can just read the database.
	chainmu *syncx.ClosableMutex

	currentBlock      atomic.Pointer[types.Header] // Current head of the chain
	currentSnapBlock  atomic.Pointer[types.Header] // Current head of snap-sync
	currentFinalBlock atomic.Pointer[types.Header] // Latest (consensus) finalized block
	currentSafeBlock  atomic.Pointer[types.Header] // Latest (consensus) safe block

	bodyCache     *lru.Cache[common.Hash, *types.Body]
	bodyRLPCache  *lru.Cache[common.Hash, rlp.RawValue]
	receiptsCache *lru.Cache[common.Hash, []*types.Receipt]
	blockCache    *lru.Cache[common.Hash, *types.Block]

	txLookupLock  sync.RWMutex
	txLookupCache *lru.Cache[common.Hash, txLookup]

	wg            sync.WaitGroup
	quit          chan struct{} // shutdown signal, closed in Stop.
	stopping      atomic.Bool   // false if chain is running, true when stopped
	procInterrupt atomic.Bool   // interrupt signaler for block processing

	engine     consensus.Engine
	validator  Validator // Block and state validator interface
	prefetcher Prefetcher
	processor  Processor // Block transaction processor interface
	vmConfig   vm.Config
	logger     *tracing.Hooks
}

// NewBlockChain returns a fully initialised block chain using information
// available in the database. It initialises the default Ethereum Validator
// and Processor.
func NewBlockChain(db ethdb.Database, cacheConfig *CacheConfig, genesis *Genesis, overrides *ChainOverrides, engine consensus.Engine, vmConfig vm.Config, txLookupLimit *uint64) (*BlockChain, error) {
	if cacheConfig == nil {
		cacheConfig = defaultCacheConfig
	}
	// Open trie database with provided config
	enableVerkle, err := EnableVerkleAtGenesis(db, genesis)
	if err != nil {
		return nil, err
	}
	triedb := triedb.NewDatabase(db, cacheConfig.triedbConfig(enableVerkle))

	// Write the supplied genesis to the database if it has not been initialized
	// yet. The corresponding chain config will be returned, either from the
	// provided genesis or from the locally stored configuration if the genesis
	// has already been initialized.
	chainConfig, genesisHash, compatErr, err := SetupGenesisBlockWithOverride(db, triedb, genesis, overrides)
	if err != nil {
		return nil, err
	}
	log.Info("")
	log.Info(strings.Repeat("-", 153))
	for _, line := range strings.Split(chainConfig.Description(), "\n") {
		log.Info(line)
	}
	log.Info(strings.Repeat("-", 153))
	log.Info("")

	bc := &BlockChain{
		chainConfig:   chainConfig,
		cacheConfig:   cacheConfig,
		db:            db,
		triedb:        triedb,
		triegc:        prque.New[int64, common.Hash](nil),
		quit:          make(chan struct{}),
		chainmu:       syncx.NewClosableMutex(),
		bodyCache:     lru.NewCache[common.Hash, *types.Body](bodyCacheLimit),
		bodyRLPCache:  lru.NewCache[common.Hash, rlp.RawValue](bodyCacheLimit),
		receiptsCache: lru.NewCache[common.Hash, []*types.Receipt](receiptsCacheLimit),
		blockCache:    lru.NewCache[common.Hash, *types.Block](blockCacheLimit),
		txLookupCache: lru.NewCache[common.Hash, txLookup](txLookupCacheLimit),
		engine:        engine,
		vmConfig:      vmConfig,
		logger:        vmConfig.Tracer,
	}
	bc.hc, err = NewHeaderChain(db, chainConfig, engine, bc.insertStopped)
	if err != nil {
		return nil, err
	}
	bc.flushInterval.Store(int64(cacheConfig.TrieTimeLimit))
	bc.statedb = state.NewDatabase(bc.triedb, nil)
	bc.validator = NewBlockValidator(chainConfig, bc)
	bc.prefetcher = newStatePrefetcher(chainConfig, bc.hc)
	bc.processor = NewStateProcessor(chainConfig, bc.hc)

	genesisHeader := bc.GetHeaderByNumber(0)
	bc.genesisBlock = types.NewBlockWithHeader(genesisHeader)
	if bc.genesisBlock == nil {
		return nil, ErrNoGenesis
	}

	bc.currentBlock.Store(nil)
	bc.currentSnapBlock.Store(nil)
	bc.currentFinalBlock.Store(nil)
	bc.currentSafeBlock.Store(nil)

	// Update chain info data metrics
	chainInfoGauge.Update(metrics.GaugeInfoValue{"chain_id": bc.chainConfig.ChainID.String()})

	// If Geth is initialized with an external ancient store, re-initialize the
	// missing chain indexes and chain flags. This procedure can survive crash
	// and can be resumed in next restart since chain flags are updated in last step.
	if bc.empty() {
		rawdb.InitDatabaseFromFreezer(bc.db)
	}
	// Load blockchain states from disk
	if err := bc.loadLastState(); err != nil {
		return nil, err
	}
	// Make sure the state associated with the block is available, or log out
	// if there is no available state, waiting for state sync.
	head := bc.CurrentBlock()
	if !bc.HasState(head.Root) {
		if head.Number.Uint64() == 0 {
			// The genesis state is missing, which is only possible in the path-based
			// scheme. This situation occurs when the initial state sync is not finished
			// yet, or the chain head is rewound below the pivot point. In both scenarios,
			// there is no possible recovery approach except for rerunning a snap sync.
			// Do nothing here until the state syncer picks it up.
			log.Info("Genesis state is missing, wait state sync")
		} else {
			// Head state is missing, before the state recovery, find out the
			// disk layer point of snapshot(if it's enabled). Make sure the
			// rewound point is lower than disk layer.
			var diskRoot common.Hash
			if bc.cacheConfig.SnapshotLimit > 0 {
				diskRoot = rawdb.ReadSnapshotRoot(bc.db)
			}
			if diskRoot != (common.Hash{}) {
				log.Warn("Head state missing, repairing", "number", head.Number, "hash", head.Hash(), "snaproot", diskRoot)

				snapDisk, err := bc.setHeadBeyondRoot(head.Number.Uint64(), 0, diskRoot, true)
				if err != nil {
					return nil, err
				}
				// Chain rewound, persist old snapshot number to indicate recovery procedure
				if snapDisk != 0 {
					rawdb.WriteSnapshotRecoveryNumber(bc.db, snapDisk)
				}
			} else {
				log.Warn("Head state missing, repairing", "number", head.Number, "hash", head.Hash())
				if _, err := bc.setHeadBeyondRoot(head.Number.Uint64(), 0, common.Hash{}, true); err != nil {
					return nil, err
				}
			}
		}
	}
	// Ensure that a previous crash in SetHead doesn't leave extra ancients
	if frozen, err := bc.db.Ancients(); err == nil && frozen > 0 {
		var (
			needRewind bool
			low        uint64
		)
		// The head full block may be rolled back to a very low height due to
		// blockchain repair. If the head full block is even lower than the ancient
		// chain, truncate the ancient store.
		fullBlock := bc.CurrentBlock()
		if fullBlock != nil && fullBlock.Hash() != bc.genesisBlock.Hash() && fullBlock.Number.Uint64() < frozen-1 {
			needRewind = true
			low = fullBlock.Number.Uint64()
		}
		// In snap sync, it may happen that ancient data has been written to the
		// ancient store, but the LastFastBlock has not been updated, truncate the
		// extra data here.
		snapBlock := bc.CurrentSnapBlock()
		if snapBlock != nil && snapBlock.Number.Uint64() < frozen-1 {
			needRewind = true
			if snapBlock.Number.Uint64() < low || low == 0 {
				low = snapBlock.Number.Uint64()
			}
		}
		if needRewind {
			log.Error("Truncating ancient chain", "from", bc.CurrentHeader().Number.Uint64(), "to", low)
			if err := bc.SetHead(low); err != nil {
				return nil, err
			}
		}
	}
	// The first thing the node will do is reconstruct the verification data for
	// the head block (ethash cache or clique voting snapshot). Might as well do
	// it in advance.
	bc.engine.VerifyHeader(bc, bc.CurrentHeader())

	if bc.logger != nil && bc.logger.OnBlockchainInit != nil {
		bc.logger.OnBlockchainInit(chainConfig)
	}
	if bc.logger != nil && bc.logger.OnGenesisBlock != nil {
		if block := bc.CurrentBlock(); block.Number.Uint64() == 0 {
			alloc, err := getGenesisState(bc.db, block.Hash())
			if err != nil {
				return nil, fmt.Errorf("failed to get genesis state: %w", err)
			}
			if alloc == nil {
				return nil, errors.New("live blockchain tracer requires genesis alloc to be set")
			}
			bc.logger.OnGenesisBlock(bc.genesisBlock, alloc)
		}
	}

	// Load any existing snapshot, regenerating it if loading failed
	if bc.cacheConfig.SnapshotLimit > 0 {
		// If the chain was rewound past the snapshot persistent layer (causing
		// a recovery block number to be persisted to disk), check if we're still
		// in recovery mode and in that case, don't invalidate the snapshot on a
		// head mismatch.
		var recover bool

		head := bc.CurrentBlock()
		if layer := rawdb.ReadSnapshotRecoveryNumber(bc.db); layer != nil && *layer >= head.Number.Uint64() {
			log.Warn("Enabling snapshot recovery", "chainhead", head.Number, "diskbase", *layer)
			recover = true
		}
		snapconfig := snapshot.Config{
			CacheSize:  bc.cacheConfig.SnapshotLimit,
			Recovery:   recover,
			NoBuild:    bc.cacheConfig.SnapshotNoBuild,
			AsyncBuild: !bc.cacheConfig.SnapshotWait,
		}
		bc.snaps, _ = snapshot.New(snapconfig, bc.db, bc.triedb, head.Root)

		// Re-initialize the state database with snapshot
		bc.statedb = state.NewDatabase(bc.triedb, bc.snaps)
	}

	// Rewind the chain in case of an incompatible config upgrade.
	if compatErr != nil {
		log.Warn("Rewinding chain to upgrade configuration", "err", compatErr)
		if compatErr.RewindToTime > 0 {
			bc.SetHeadWithTimestamp(compatErr.RewindToTime)
		} else {
			bc.SetHead(compatErr.RewindToBlock)
		}
		rawdb.WriteChainConfig(db, genesisHash, chainConfig)
	}
	// Start tx indexer if it's enabled.
	if txLookupLimit != nil {
		bc.txIndexer = newTxIndexer(*txLookupLimit, bc)
	}
	return bc, nil
}

// empty returns an indicator whether the blockchain is empty.
// Note, it's a special case that we connect a non-empty ancient
// database with an empty node, so that we can plugin the ancient
// into node seamlessly.
func (bc *BlockChain) empty() bool {
	genesis := bc.genesisBlock.Hash()
	for _, hash := range []common.Hash{rawdb.ReadHeadBlockHash(bc.db), rawdb.ReadHeadHeaderHash(bc.db), rawdb.ReadHeadFastBlockHash(bc.db)} {
		if hash != genesis {
			return false
		}
	}
	return true
}

// loadLastState loads the last known chain state from the database. This method
// assumes that the chain manager mutex is held.
func (bc *BlockChain) loadLastState() error {
	// Restore the last known head block
	head := rawdb.ReadHeadBlockHash(bc.db)
	if head == (common.Hash{}) {
		// Corrupt or empty database, init from scratch
		log.Warn("Empty database, resetting chain")
		return bc.Reset()
	}
	// Make sure the entire head block is available
	headBlock := bc.GetBlockByHash(head)
	if headBlock == nil {
		// Corrupt or empty database, init from scratch
		log.Warn("Head block missing, resetting chain", "hash", head)
		return bc.Reset()
	}
	// Everything seems to be fine, set as the head block
	bc.currentBlock.Store(headBlock.Header())
	headBlockGauge.Update(int64(headBlock.NumberU64()))

	// Restore the last known head header
	headHeader := headBlock.Header()
	if head := rawdb.ReadHeadHeaderHash(bc.db); head != (common.Hash{}) {
		if header := bc.GetHeaderByHash(head); header != nil {
			headHeader = header
		}
	}
	bc.hc.SetCurrentHeader(headHeader)

	// Restore the last known head snap block
	bc.currentSnapBlock.Store(headBlock.Header())
	headFastBlockGauge.Update(int64(headBlock.NumberU64()))

	if head := rawdb.ReadHeadFastBlockHash(bc.db); head != (common.Hash{}) {
		if block := bc.GetBlockByHash(head); block != nil {
			bc.currentSnapBlock.Store(block.Header())
			headFastBlockGauge.Update(int64(block.NumberU64()))
		}
	}

	// Restore the last known finalized block and safe block
	// Note: the safe block is not stored on disk and it is set to the last
	// known finalized block on startup
	if head := rawdb.ReadFinalizedBlockHash(bc.db); head != (common.Hash{}) {
		if block := bc.GetBlockByHash(head); block != nil {
			bc.currentFinalBlock.Store(block.Header())
			headFinalizedBlockGauge.Update(int64(block.NumberU64()))
			bc.currentSafeBlock.Store(block.Header())
			headSafeBlockGauge.Update(int64(block.NumberU64()))
		}
	}
	// Issue a status log for the user
	var (
		currentSnapBlock  = bc.CurrentSnapBlock()
		currentFinalBlock = bc.CurrentFinalBlock()
	)
	if headHeader.Hash() != headBlock.Hash() {
		log.Info("Loaded most recent local header", "number", headHeader.Number, "hash", headHeader.Hash(), "age", common.PrettyAge(time.Unix(int64(headHeader.Time), 0)))
	}
	log.Info("Loaded most recent local block", "number", headBlock.Number(), "hash", headBlock.Hash(), "age", common.PrettyAge(time.Unix(int64(headBlock.Time()), 0)))
	if headBlock.Hash() != currentSnapBlock.Hash() {
		log.Info("Loaded most recent local snap block", "number", currentSnapBlock.Number, "hash", currentSnapBlock.Hash(), "age", common.PrettyAge(time.Unix(int64(currentSnapBlock.Time), 0)))
	}
	if currentFinalBlock != nil {
		log.Info("Loaded most recent local finalized block", "number", currentFinalBlock.Number, "hash", currentFinalBlock.Hash(), "age", common.PrettyAge(time.Unix(int64(currentFinalBlock.Time), 0)))
	}
	if pivot := rawdb.ReadLastPivotNumber(bc.db); pivot != nil {
		log.Info("Loaded last snap-sync pivot marker", "number", *pivot)
	}
	return nil
}

// SetHead rewinds the local chain to a new head. Depending on whether the node
// was snap synced or full synced and in which state, the method will try to
// delete minimal data from disk whilst retaining chain consistency.
func (bc *BlockChain) SetHead(head uint64) error {
	if _, err := bc.setHeadBeyondRoot(head, 0, common.Hash{}, false); err != nil {
		return err
	}
	// Send chain head event to update the transaction pool
	header := bc.CurrentBlock()
	if block := bc.GetBlock(header.Hash(), header.Number.Uint64()); block == nil {
		// This should never happen. In practice, previously currentBlock
		// contained the entire block whereas now only a "marker", so there
		// is an ever so slight chance for a race we should handle.
		log.Error("Current block not found in database", "block", header.Number, "hash", header.Hash())
		return fmt.Errorf("current block missing: #%d [%x..]", header.Number, header.Hash().Bytes()[:4])
	}
	bc.chainHeadFeed.Send(ChainHeadEvent{Header: header})
	return nil
}

// SetHeadWithTimestamp rewinds the local chain to a new head that has at max
// the given timestamp. Depending on whether the node was snap synced or full
// synced and in which state, the method will try to delete minimal data from
// disk whilst retaining chain consistency.
func (bc *BlockChain) SetHeadWithTimestamp(timestamp uint64) error {
	if _, err := bc.setHeadBeyondRoot(0, timestamp, common.Hash{}, false); err != nil {
		return err
	}
	// Send chain head event to update the transaction pool
	header := bc.CurrentBlock()
	if block := bc.GetBlock(header.Hash(), header.Number.Uint64()); block == nil {
		// This should never happen. In practice, previously currentBlock
		// contained the entire block whereas now only a "marker", so there
		// is an ever so slight chance for a race we should handle.
		log.Error("Current block not found in database", "block", header.Number, "hash", header.Hash())
		return fmt.Errorf("current block missing: #%d [%x..]", header.Number, header.Hash().Bytes()[:4])
	}
	bc.chainHeadFeed.Send(ChainHeadEvent{Header: header})
	return nil
}

// SetFinalized sets the finalized block.
func (bc *BlockChain) SetFinalized(header *types.Header) {
	bc.currentFinalBlock.Store(header)
	if header != nil {
		rawdb.WriteFinalizedBlockHash(bc.db, header.Hash())
		headFinalizedBlockGauge.Update(int64(header.Number.Uint64()))
	} else {
		rawdb.WriteFinalizedBlockHash(bc.db, common.Hash{})
		headFinalizedBlockGauge.Update(0)
	}
}

// SetSafe sets the safe block.
func (bc *BlockChain) SetSafe(header *types.Header) {
	bc.currentSafeBlock.Store(header)
	if header != nil {
		headSafeBlockGauge.Update(int64(header.Number.Uint64()))
	} else {
		headSafeBlockGauge.Update(0)
	}
}

// rewindHashHead implements the logic of rewindHead in the context of hash scheme.
func (bc *BlockChain) rewindHashHead(head *types.Header, root common.Hash) (*types.Header, uint64) {
	var (
		limit      uint64                             // The oldest block that will be searched for this rewinding
		beyondRoot = root == common.Hash{}            // Flag whether we're beyond the requested root (no root, always true)
		pivot      = rawdb.ReadLastPivotNumber(bc.db) // Associated block number of pivot point state
		rootNumber uint64                             // Associated block number of requested root

		start  = time.Now() // Timestamp the rewinding is restarted
		logged = time.Now() // Timestamp last progress log was printed
	)
	// The oldest block to be searched is determined by the pivot block or a constant
	// searching threshold. The rationale behind this is as follows:
	//
	// - Snap sync is selected if the pivot block is available. The earliest available
	//   state is the pivot block itself, so there is no sense in going further back.
	//
	// - Full sync is selected if the pivot block does not exist. The hash database
	//   periodically flushes the state to disk, and the used searching threshold is
	//   considered sufficient to find a persistent state, even for the testnet. It
	//   might be not enough for a chain that is nearly empty. In the worst case,
	//   the entire chain is reset to genesis, and snap sync is re-enabled on top,
	//   which is still acceptable.
	if pivot != nil {
		limit = *pivot
	} else if head.Number.Uint64() > params.FullImmutabilityThreshold {
		limit = head.Number.Uint64() - params.FullImmutabilityThreshold
	}
	for {
		logger := log.Trace
		if time.Since(logged) > time.Second*8 {
			logged = time.Now()
			logger = log.Info
		}
		logger("Block state missing, rewinding further", "number", head.Number, "hash", head.Hash(), "elapsed", common.PrettyDuration(time.Since(start)))

		// If a root threshold was requested but not yet crossed, check
		if !beyondRoot && head.Root == root {
			beyondRoot, rootNumber = true, head.Number.Uint64()
		}
		// If search limit is reached, return the genesis block as the
		// new chain head.
		if head.Number.Uint64() < limit {
			log.Info("Rewinding limit reached, resetting to genesis", "number", head.Number, "hash", head.Hash(), "limit", limit)
			return bc.genesisBlock.Header(), rootNumber
		}
		// If the associated state is not reachable, continue searching
		// backwards until an available state is found.
		if !bc.HasState(head.Root) {
			// If the chain is gapped in the middle, return the genesis
			// block as the new chain head.
			parent := bc.GetHeader(head.ParentHash, head.Number.Uint64()-1)
			if parent == nil {
				log.Error("Missing block in the middle, resetting to genesis", "number", head.Number.Uint64()-1, "hash", head.ParentHash)
				return bc.genesisBlock.Header(), rootNumber
			}
			head = parent

			// If the genesis block is reached, stop searching.
			if head.Number.Uint64() == 0 {
				log.Info("Genesis block reached", "number", head.Number, "hash", head.Hash())
				return head, rootNumber
			}
			continue // keep rewinding
		}
		// Once the available state is found, ensure that the requested root
		// has already been crossed. If not, continue rewinding.
		if beyondRoot || head.Number.Uint64() == 0 {
			log.Info("Rewound to block with state", "number", head.Number, "hash", head.Hash())
			return head, rootNumber
		}
		log.Debug("Skipping block with threshold state", "number", head.Number, "hash", head.Hash(), "root", head.Root)
		head = bc.GetHeader(head.ParentHash, head.Number.Uint64()-1) // Keep rewinding
	}
}

// rewindPathHead implements the logic of rewindHead in the context of path scheme.
func (bc *BlockChain) rewindPathHead(head *types.Header, root common.Hash) (*types.Header, uint64) {
	var (
		pivot      = rawdb.ReadLastPivotNumber(bc.db) // Associated block number of pivot block
		rootNumber uint64                             // Associated block number of requested root

		// BeyondRoot represents whether the requested root is already
		// crossed. The flag value is set to true if the root is empty.
		beyondRoot = root == common.Hash{}

		// noState represents if the target state requested for search
		// is unavailable and impossible to be recovered.
		noState = !bc.HasState(root) && !bc.stateRecoverable(root)

		start  = time.Now() // Timestamp the rewinding is restarted
		logged = time.Now() // Timestamp last progress log was printed
	)
	// Rewind the head block tag until an available state is found.
	for {
		logger := log.Trace
		if time.Since(logged) > time.Second*8 {
			logged = time.Now()
			logger = log.Info
		}
		logger("Block state missing, rewinding further", "number", head.Number, "hash", head.Hash(), "elapsed", common.PrettyDuration(time.Since(start)))

		// If a root threshold was requested but not yet crossed, check
		if !beyondRoot && head.Root == root {
			beyondRoot, rootNumber = true, head.Number.Uint64()
		}
		// If the root threshold hasn't been crossed but the available
		// state is reached, quickly determine if the target state is
		// possible to be reached or not.
		if !beyondRoot && noState && bc.HasState(head.Root) {
			beyondRoot = true
			log.Info("Disable the search for unattainable state", "root", root)
		}
		// Check if the associated state is available or recoverable if
		// the requested root has already been crossed.
		if beyondRoot && (bc.HasState(head.Root) || bc.stateRecoverable(head.Root)) {
			break
		}
		// If pivot block is reached, return the genesis block as the
		// new chain head. Theoretically there must be a persistent
		// state before or at the pivot block, prevent endless rewinding
		// towards the genesis just in case.
		if pivot != nil && *pivot >= head.Number.Uint64() {
			log.Info("Pivot block reached, resetting to genesis", "number", head.Number, "hash", head.Hash())
			return bc.genesisBlock.Header(), rootNumber
		}
		// If the chain is gapped in the middle, return the genesis
		// block as the new chain head
		parent := bc.GetHeader(head.ParentHash, head.Number.Uint64()-1) // Keep rewinding
		if parent == nil {
			log.Error("Missing block in the middle, resetting to genesis", "number", head.Number.Uint64()-1, "hash", head.ParentHash)
			return bc.genesisBlock.Header(), rootNumber
		}
		head = parent

		// If the genesis block is reached, stop searching.
		if head.Number.Uint64() == 0 {
			log.Info("Genesis block reached", "number", head.Number, "hash", head.Hash())
			return head, rootNumber
		}
	}
	// Recover if the target state if it's not available yet.
	if !bc.HasState(head.Root) {
		if err := bc.triedb.Recover(head.Root); err != nil {
			log.Crit("Failed to rollback state", "err", err)
		}
	}
	log.Info("Rewound to block with state", "number", head.Number, "hash", head.Hash())
	return head, rootNumber
}

// rewindHead searches the available states in the database and returns the associated
// block as the new head block.
//
// If the given root is not empty, then the rewind should attempt to pass the specified
// state root and return the associated block number as well. If the root, typically
// representing the state corresponding to snapshot disk layer, is deemed impassable,
// then block number zero is returned, indicating that snapshot recovery is disabled
// and the whole snapshot should be auto-generated in case of head mismatch.
func (bc *BlockChain) rewindHead(head *types.Header, root common.Hash) (*types.Header, uint64) {
	if bc.triedb.Scheme() == rawdb.PathScheme {
		return bc.rewindPathHead(head, root)
	}
	return bc.rewindHashHead(head, root)
}

// setHeadBeyondRoot rewinds the local chain to a new head with the extra condition
// that the rewind must pass the specified state root. This method is meant to be
// used when rewinding with snapshots enabled to ensure that we go back further than
// persistent disk layer. Depending on whether the node was snap synced or full, and
// in which state, the method will try to delete minimal data from disk whilst
// retaining chain consistency.
//
// The method also works in timestamp mode if `head == 0` but `time != 0`. In that
// case blocks are rolled back until the new head becomes older or equal to the
// requested time. If both `head` and `time` is 0, the chain is rewound to genesis.
//
// The method returns the block number where the requested root cap was found.
func (bc *BlockChain) setHeadBeyondRoot(head uint64, time uint64, root common.Hash, repair bool) (uint64, error) {
	if !bc.chainmu.TryLock() {
		return 0, errChainStopped
	}
	defer bc.chainmu.Unlock()

	var (
		// Track the block number of the requested root hash
		rootNumber uint64 // (no root == always 0)

		// Retrieve the last pivot block to short circuit rollbacks beyond it
		// and the current freezer limit to start nuking it's underflown.
		pivot = rawdb.ReadLastPivotNumber(bc.db)
	)
	updateFn := func(db ethdb.KeyValueWriter, header *types.Header) (*types.Header, bool) {
		// Rewind the blockchain, ensuring we don't end up with a stateless head
		// block. Note, depth equality is permitted to allow using SetHead as a
		// chain reparation mechanism without deleting any data!
		if currentBlock := bc.CurrentBlock(); currentBlock != nil && header.Number.Uint64() <= currentBlock.Number.Uint64() {
			var newHeadBlock *types.Header
			newHeadBlock, rootNumber = bc.rewindHead(header, root)
			rawdb.WriteHeadBlockHash(db, newHeadBlock.Hash())

			// Degrade the chain markers if they are explicitly reverted.
			// In theory we should update all in-memory markers in the
			// last step, however the direction of SetHead is from high
			// to low, so it's safe to update in-memory markers directly.
			bc.currentBlock.Store(newHeadBlock)
			headBlockGauge.Update(int64(newHeadBlock.Number.Uint64()))

			// The head state is missing, which is only possible in the path-based
			// scheme. This situation occurs when the chain head is rewound below
			// the pivot point. In this scenario, there is no possible recovery
			// approach except for rerunning a snap sync. Do nothing here until the
			// state syncer picks it up.
			if !bc.HasState(newHeadBlock.Root) {
				if newHeadBlock.Number.Uint64() != 0 {
					log.Crit("Chain is stateless at a non-genesis block")
				}
				log.Info("Chain is stateless, wait state sync", "number", newHeadBlock.Number, "hash", newHeadBlock.Hash())
			}
		}
		// Rewind the snap block in a simpleton way to the target head
		if currentSnapBlock := bc.CurrentSnapBlock(); currentSnapBlock != nil && header.Number.Uint64() < currentSnapBlock.Number.Uint64() {
			newHeadSnapBlock := bc.GetBlock(header.Hash(), header.Number.Uint64())
			// If either blocks reached nil, reset to the genesis state
			if newHeadSnapBlock == nil {
				newHeadSnapBlock = bc.genesisBlock
			}
			rawdb.WriteHeadFastBlockHash(db, newHeadSnapBlock.Hash())

			// Degrade the chain markers if they are explicitly reverted.
			// In theory we should update all in-memory markers in the
			// last step, however the direction of SetHead is from high
			// to low, so it's safe the update in-memory markers directly.
			bc.currentSnapBlock.Store(newHeadSnapBlock.Header())
			headFastBlockGauge.Update(int64(newHeadSnapBlock.NumberU64()))
		}
		var (
			headHeader = bc.CurrentBlock()
			headNumber = headHeader.Number.Uint64()
		)
		// If setHead underflown the freezer threshold and the block processing
		// intent afterwards is full block importing, delete the chain segment
		// between the stateful-block and the sethead target.
		var wipe bool
		frozen, _ := bc.db.Ancients()
		if headNumber+1 < frozen {
			wipe = pivot == nil || headNumber >= *pivot
		}
		return headHeader, wipe // Only force wipe if full synced
	}
	// Rewind the header chain, deleting all block bodies until then
	delFn := func(db ethdb.KeyValueWriter, hash common.Hash, num uint64) {
		// Ignore the error here since light client won't hit this path
		frozen, _ := bc.db.Ancients()
		if num+1 <= frozen {
			// Truncate all relative data(header, total difficulty, body, receipt
			// and canonical hash) from ancient store.
			if _, err := bc.db.TruncateHead(num); err != nil {
				log.Crit("Failed to truncate ancient data", "number", num, "err", err)
			}
			// Remove the hash <-> number mapping from the active store.
			rawdb.DeleteHeaderNumber(db, hash)
		} else {
			// Remove relative body and receipts from the active store.
			// The header, total difficulty and canonical hash will be
			// removed in the hc.SetHead function.
			rawdb.DeleteBody(db, hash, num)
			rawdb.DeleteReceipts(db, hash, num)
		}
		// Todo(rjl493456442) txlookup, log index, etc
	}
	// If SetHead was only called as a chain reparation method, try to skip
	// touching the header chain altogether, unless the freezer is broken
	if repair {
		if target, force := updateFn(bc.db, bc.CurrentBlock()); force {
			bc.hc.SetHead(target.Number.Uint64(), nil, delFn)
		}
	} else {
		// Rewind the chain to the requested head and keep going backwards until a
		// block with a state is found or snap sync pivot is passed
		if time > 0 {
			log.Warn("Rewinding blockchain to timestamp", "target", time)
			bc.hc.SetHeadWithTimestamp(time, updateFn, delFn)
		} else {
			log.Warn("Rewinding blockchain to block", "target", head)
			bc.hc.SetHead(head, updateFn, delFn)
		}
	}
	// Clear out any stale content from the caches
	bc.bodyCache.Purge()
	bc.bodyRLPCache.Purge()
	bc.receiptsCache.Purge()
	bc.blockCache.Purge()
	bc.txLookupCache.Purge()

	// Clear safe block, finalized block if needed
	if safe := bc.CurrentSafeBlock(); safe != nil && head < safe.Number.Uint64() {
		log.Warn("SetHead invalidated safe block")
		bc.SetSafe(nil)
	}
	if finalized := bc.CurrentFinalBlock(); finalized != nil && head < finalized.Number.Uint64() {
		log.Error("SetHead invalidated finalized block")
		bc.SetFinalized(nil)
	}
	return rootNumber, bc.loadLastState()
}

// SnapSyncCommitHead sets the current head block to the one defined by the hash
// irrelevant what the chain contents were prior.
func (bc *BlockChain) SnapSyncCommitHead(hash common.Hash) error {
	// Make sure that both the block as well at its state trie exists
	block := bc.GetBlockByHash(hash)
	if block == nil {
		return fmt.Errorf("non existent block [%x..]", hash[:4])
	}
	// Reset the trie database with the fresh snap synced state.
	root := block.Root()
	if bc.triedb.Scheme() == rawdb.PathScheme {
		if err := bc.triedb.Enable(root); err != nil {
			return err
		}
	}
	if !bc.HasState(root) {
		return fmt.Errorf("non existent state [%x..]", root[:4])
	}
	// If all checks out, manually set the head block.
	if !bc.chainmu.TryLock() {
		return errChainStopped
	}
	bc.currentBlock.Store(block.Header())
	headBlockGauge.Update(int64(block.NumberU64()))
	bc.chainmu.Unlock()

	// Destroy any existing state snapshot and regenerate it in the background,
	// also resuming the normal maintenance of any previously paused snapshot.
	if bc.snaps != nil {
		bc.snaps.Rebuild(root)
	}
	log.Info("Committed new head block", "number", block.Number(), "hash", hash)
	return nil
}

// Reset purges the entire blockchain, restoring it to its genesis state.
func (bc *BlockChain) Reset() error {
	return bc.ResetWithGenesisBlock(bc.genesisBlock)
}

// ResetWithGenesisBlock purges the entire blockchain, restoring it to the
// specified genesis state.
func (bc *BlockChain) ResetWithGenesisBlock(genesis *types.Block) error {
	// Dump the entire block chain and purge the caches
	if err := bc.SetHead(0); err != nil {
		return err
	}
	if !bc.chainmu.TryLock() {
		return errChainStopped
	}
	defer bc.chainmu.Unlock()

	// Prepare the genesis block and reinitialise the chain
	batch := bc.db.NewBatch()
	rawdb.WriteBlock(batch, genesis)
	if err := batch.Write(); err != nil {
		log.Crit("Failed to write genesis block", "err", err)
	}
	bc.writeHeadBlock(genesis)

	// Last update all in-memory chain markers
	bc.genesisBlock = genesis
	bc.currentBlock.Store(bc.genesisBlock.Header())
	headBlockGauge.Update(int64(bc.genesisBlock.NumberU64()))
	bc.hc.SetGenesis(bc.genesisBlock.Header())
	bc.hc.SetCurrentHeader(bc.genesisBlock.Header())
	bc.currentSnapBlock.Store(bc.genesisBlock.Header())
	headFastBlockGauge.Update(int64(bc.genesisBlock.NumberU64()))
	return nil
}

// Export writes the active chain to the given writer.
func (bc *BlockChain) Export(w io.Writer) error {
	return bc.ExportN(w, uint64(0), bc.CurrentBlock().Number.Uint64())
}

// ExportN writes a subset of the active chain to the given writer.
func (bc *BlockChain) ExportN(w io.Writer, first uint64, last uint64) error {
	if first > last {
		return fmt.Errorf("export failed: first (%d) is greater than last (%d)", first, last)
	}
	log.Info("Exporting batch of blocks", "count", last-first+1)

	var (
		parentHash common.Hash
		start      = time.Now()
		reported   = time.Now()
	)
	for nr := first; nr <= last; nr++ {
		block := bc.GetBlockByNumber(nr)
		if block == nil {
			return fmt.Errorf("export failed on #%d: not found", nr)
		}
		if nr > first && block.ParentHash() != parentHash {
			return errors.New("export failed: chain reorg during export")
		}
		parentHash = block.Hash()
		if err := block.EncodeRLP(w); err != nil {
			return err
		}
		if time.Since(reported) >= statsReportLimit {
			log.Info("Exporting blocks", "exported", block.NumberU64()-first, "elapsed", common.PrettyDuration(time.Since(start)))
			reported = time.Now()
		}
	}
	return nil
}

// writeHeadBlock injects a new head block into the current block chain. This method
// assumes that the block is indeed a true head. It will also reset the head
// header and the head snap sync block to this very same block if they are older
// or if they are on a different side chain.
//
// Note, this function assumes that the `mu` mutex is held!
func (bc *BlockChain) writeHeadBlock(block *types.Block) {
	// Add the block to the canonical chain number scheme and mark as the head
	batch := bc.db.NewBatch()
	rawdb.WriteHeadHeaderHash(batch, block.Hash())
	rawdb.WriteHeadFastBlockHash(batch, block.Hash())
	rawdb.WriteCanonicalHash(batch, block.Hash(), block.NumberU64())
	rawdb.WriteTxLookupEntriesByBlock(batch, block)
	rawdb.WriteHeadBlockHash(batch, block.Hash())

	// Flush the whole batch into the disk, exit the node if failed
	if err := batch.Write(); err != nil {
		log.Crit("Failed to update chain indexes and markers", "err", err)
	}
	// Update all in-memory chain markers in the last step
	bc.hc.SetCurrentHeader(block.Header())

	bc.currentSnapBlock.Store(block.Header())
	headFastBlockGauge.Update(int64(block.NumberU64()))

	bc.currentBlock.Store(block.Header())
	headBlockGauge.Update(int64(block.NumberU64()))
}

// stopWithoutSaving stops the blockchain service. If any imports are currently in progress
// it will abort them using the procInterrupt. This method stops all running
// goroutines, but does not do all the post-stop work of persisting data.
// OBS! It is generally recommended to use the Stop method!
// This method has been exposed to allow tests to stop the blockchain while simulating
// a crash.
func (bc *BlockChain) stopWithoutSaving() {
	if !bc.stopping.CompareAndSwap(false, true) {
		return
	}
	// Signal shutdown tx indexer.
	if bc.txIndexer != nil {
		bc.txIndexer.close()
	}
	// Unsubscribe all subscriptions registered from blockchain.
	bc.scope.Close()

	// Signal shutdown to all goroutines.
	close(bc.quit)
	bc.StopInsert()

	// Now wait for all chain modifications to end and persistent goroutines to exit.
	//
	// Note: Close waits for the mutex to become available, i.e. any running chain
	// modification will have exited when Close returns. Since we also called StopInsert,
	// the mutex should become available quickly. It cannot be taken again after Close has
	// returned.
	bc.chainmu.Close()
	bc.wg.Wait()
}

// Stop stops the blockchain service. If any imports are currently in progress
// it will abort them using the procInterrupt.
func (bc *BlockChain) Stop() {
	bc.stopWithoutSaving()

	// Ensure that the entirety of the state snapshot is journaled to disk.
	var snapBase common.Hash
	if bc.snaps != nil {
		var err error
		if snapBase, err = bc.snaps.Journal(bc.CurrentBlock().Root); err != nil {
			log.Error("Failed to journal state snapshot", "err", err)
		}
		bc.snaps.Release()
	}
	if bc.triedb.Scheme() == rawdb.PathScheme {
		// Ensure that the in-memory trie nodes are journaled to disk properly.
		if err := bc.triedb.Journal(bc.CurrentBlock().Root); err != nil {
			log.Info("Failed to journal in-memory trie nodes", "err", err)
		}
	} else {
		// Ensure the state of a recent block is also stored to disk before exiting.
		// We're writing three different states to catch different restart scenarios:
		//  - HEAD:     So we don't need to reprocess any blocks in the general case
		//  - HEAD-1:   So we don't do large reorgs if our HEAD becomes an uncle
		//  - HEAD-127: So we have a hard limit on the number of blocks reexecuted
		if !bc.cacheConfig.TrieDirtyDisabled {
			triedb := bc.triedb

			for _, offset := range []uint64{0, 1, state.TriesInMemory - 1} {
				if number := bc.CurrentBlock().Number.Uint64(); number > offset {
					recent := bc.GetBlockByNumber(number - offset)

					log.Info("Writing cached state to disk", "block", recent.Number(), "hash", recent.Hash(), "root", recent.Root())
					if err := triedb.Commit(recent.Root(), true); err != nil {
						log.Error("Failed to commit recent state trie", "err", err)
					}
				}
			}
			if snapBase != (common.Hash{}) {
				log.Info("Writing snapshot state to disk", "root", snapBase)
				if err := triedb.Commit(snapBase, true); err != nil {
					log.Error("Failed to commit recent state trie", "err", err)
				}
			}
			for !bc.triegc.Empty() {
				triedb.Dereference(bc.triegc.PopItem())
			}
			if _, nodes, _ := triedb.Size(); nodes != 0 { // all memory is contained within the nodes return for hashdb
				log.Error("Dangling trie nodes after full cleanup")
			}
		}
	}
	// Allow tracers to clean-up and release resources.
	if bc.logger != nil && bc.logger.OnClose != nil {
		bc.logger.OnClose()
	}
	// Close the trie database, release all the held resources as the last step.
	if err := bc.triedb.Close(); err != nil {
		log.Error("Failed to close trie database", "err", err)
	}
	log.Info("Blockchain stopped")
}

// StopInsert interrupts all insertion methods, causing them to return
// errInsertionInterrupted as soon as possible. Insertion is permanently disabled after
// calling this method.
func (bc *BlockChain) StopInsert() {
	bc.procInterrupt.Store(true)
}

// insertStopped returns true after StopInsert has been called.
func (bc *BlockChain) insertStopped() bool {
	return bc.procInterrupt.Load()
}

// WriteStatus status of write
type WriteStatus byte

const (
	NonStatTy WriteStatus = iota
	CanonStatTy
	SideStatTy
)

// InsertReceiptChain attempts to complete an already existing header chain with
// transaction and receipt data.
func (bc *BlockChain) InsertReceiptChain(blockChain types.Blocks, receiptChain []types.Receipts, ancientLimit uint64) (int, error) {
	// We don't require the chainMu here since we want to maximize the
	// concurrency of header insertion and receipt insertion.
	bc.wg.Add(1)
	defer bc.wg.Done()

	var (
		ancientBlocks, liveBlocks     types.Blocks
		ancientReceipts, liveReceipts []types.Receipts
	)
	// Do a sanity check that the provided chain is actually ordered and linked
	for i, block := range blockChain {
		if i != 0 {
			prev := blockChain[i-1]
			if block.NumberU64() != prev.NumberU64()+1 || block.ParentHash() != prev.Hash() {
				log.Error("Non contiguous receipt insert",
					"number", block.Number(), "hash", block.Hash(), "parent", block.ParentHash(),
					"prevnumber", prev.Number(), "prevhash", prev.Hash())
				return 0, fmt.Errorf("non contiguous insert: item %d is #%d [%x..], item %d is #%d [%x..] (parent [%x..])",
					i-1, prev.NumberU64(), prev.Hash().Bytes()[:4],
					i, block.NumberU64(), block.Hash().Bytes()[:4], block.ParentHash().Bytes()[:4])
			}
		}
		if block.NumberU64() <= ancientLimit {
			ancientBlocks, ancientReceipts = append(ancientBlocks, block), append(ancientReceipts, receiptChain[i])
		} else {
			liveBlocks, liveReceipts = append(liveBlocks, block), append(liveReceipts, receiptChain[i])
		}

		// Here we also validate that blob transactions in the block do not contain a sidecar.
		// While the sidecar does not affect the block hash / tx hash, sending blobs within a block is not allowed.
		for txIndex, tx := range block.Transactions() {
			if tx.Type() == types.BlobTxType && tx.BlobTxSidecar() != nil {
				return 0, fmt.Errorf("block #%d contains unexpected blob sidecar in tx at index %d", block.NumberU64(), txIndex)
			}
		}
	}

	var (
		stats = struct{ processed, ignored int32 }{}
		start = time.Now()
		size  = int64(0)
	)

	// updateHead updates the head snap sync block if the inserted blocks are better
	// and returns an indicator whether the inserted blocks are canonical.
	updateHead := func(head *types.Block) bool {
		if !bc.chainmu.TryLock() {
			return false
		}
		defer bc.chainmu.Unlock()

		// Rewind may have occurred, skip in that case.
		if bc.CurrentHeader().Number.Cmp(head.Number()) >= 0 {
			rawdb.WriteHeadFastBlockHash(bc.db, head.Hash())
			bc.currentSnapBlock.Store(head.Header())
			headFastBlockGauge.Update(int64(head.NumberU64()))
			return true
		}
		return false
	}
	// writeAncient writes blockchain and corresponding receipt chain into ancient store.
	//
	// this function only accepts canonical chain data. All side chain will be reverted
	// eventually.
	writeAncient := func(blockChain types.Blocks, receiptChain []types.Receipts) (int, error) {
		first := blockChain[0]
		last := blockChain[len(blockChain)-1]

		// Ensure genesis is in ancients.
		if first.NumberU64() == 1 {
			if frozen, _ := bc.db.Ancients(); frozen == 0 {
				writeSize, err := rawdb.WriteAncientBlocks(bc.db, []*types.Block{bc.genesisBlock}, []types.Receipts{nil})
				if err != nil {
					log.Error("Error writing genesis to ancients", "err", err)
					return 0, err
				}
				size += writeSize
				log.Info("Wrote genesis to ancients")
			}
		}
		// Before writing the blocks to the ancients, we need to ensure that
		// they correspond to the what the headerchain 'expects'.
		// We only check the last block/header, since it's a contiguous chain.
		if !bc.HasHeader(last.Hash(), last.NumberU64()) {
			return 0, fmt.Errorf("containing header #%d [%x..] unknown", last.Number(), last.Hash().Bytes()[:4])
		}
		// Write all chain data to ancients.
		writeSize, err := rawdb.WriteAncientBlocks(bc.db, blockChain, receiptChain)
		if err != nil {
			log.Error("Error importing chain data to ancients", "err", err)
			return 0, err
		}
		size += writeSize

		// Sync the ancient store explicitly to ensure all data has been flushed to disk.
		if err := bc.db.Sync(); err != nil {
			return 0, err
		}
		// Update the current snap block because all block data is now present in DB.
		previousSnapBlock := bc.CurrentSnapBlock().Number.Uint64()
		if !updateHead(blockChain[len(blockChain)-1]) {
			// We end up here if the header chain has reorg'ed, and the blocks/receipts
			// don't match the canonical chain.
			if _, err := bc.db.TruncateHead(previousSnapBlock + 1); err != nil {
				log.Error("Can't truncate ancient store after failed insert", "err", err)
			}
			return 0, errSideChainReceipts
		}

		// Delete block data from the main database.
		var (
			batch       = bc.db.NewBatch()
			canonHashes = make(map[common.Hash]struct{}, len(blockChain))
		)
		for _, block := range blockChain {
			canonHashes[block.Hash()] = struct{}{}
			if block.NumberU64() == 0 {
				continue
			}
			rawdb.DeleteCanonicalHash(batch, block.NumberU64())
			rawdb.DeleteBlockWithoutNumber(batch, block.Hash(), block.NumberU64())
		}
		// Delete side chain hash-to-number mappings.
		for _, nh := range rawdb.ReadAllHashesInRange(bc.db, first.NumberU64(), last.NumberU64()) {
			if _, canon := canonHashes[nh.Hash]; !canon {
				rawdb.DeleteHeader(batch, nh.Hash, nh.Number)
			}
		}
		if err := batch.Write(); err != nil {
			return 0, err
		}
		stats.processed += int32(len(blockChain))
		return 0, nil
	}

	// writeLive writes blockchain and corresponding receipt chain into active store.
	writeLive := func(blockChain types.Blocks, receiptChain []types.Receipts) (int, error) {
		var (
			skipPresenceCheck = false
			batch             = bc.db.NewBatch()
		)
		for i, block := range blockChain {
			// Short circuit insertion if shutting down or processing failed
			if bc.insertStopped() {
				return 0, errInsertionInterrupted
			}
			// Short circuit if the owner header is unknown
			if !bc.HasHeader(block.Hash(), block.NumberU64()) {
				return i, fmt.Errorf("containing header #%d [%x..] unknown", block.Number(), block.Hash().Bytes()[:4])
			}
			if !skipPresenceCheck {
				// Ignore if the entire data is already known
				if bc.HasBlock(block.Hash(), block.NumberU64()) {
					stats.ignored++
					continue
				} else {
					// If block N is not present, neither are the later blocks.
					// This should be true, but if we are mistaken, the shortcut
					// here will only cause overwriting of some existing data
					skipPresenceCheck = true
				}
			}
			// Write all the data out into the database
			rawdb.WriteBody(batch, block.Hash(), block.NumberU64(), block.Body())
			rawdb.WriteReceipts(batch, block.Hash(), block.NumberU64(), receiptChain[i])

			// Write everything belongs to the blocks into the database. So that
			// we can ensure all components of body is completed(body, receipts)
			// except transaction indexes(will be created once sync is finished).
			if batch.ValueSize() >= ethdb.IdealBatchSize {
				if err := batch.Write(); err != nil {
					return 0, err
				}
				size += int64(batch.ValueSize())
				batch.Reset()
			}
			stats.processed++
		}
		// Write everything belongs to the blocks into the database. So that
		// we can ensure all components of body is completed(body, receipts,
		// tx indexes)
		if batch.ValueSize() > 0 {
			size += int64(batch.ValueSize())
			if err := batch.Write(); err != nil {
				return 0, err
			}
		}
		updateHead(blockChain[len(blockChain)-1])
		return 0, nil
	}

	// Write downloaded chain data and corresponding receipt chain data
	if len(ancientBlocks) > 0 {
		if n, err := writeAncient(ancientBlocks, ancientReceipts); err != nil {
			if err == errInsertionInterrupted {
				return 0, nil
			}
			return n, err
		}
	}
	if len(liveBlocks) > 0 {
		if n, err := writeLive(liveBlocks, liveReceipts); err != nil {
			if err == errInsertionInterrupted {
				return 0, nil
			}
			return n, err
		}
	}
	var (
		head    = blockChain[len(blockChain)-1]
		context = []interface{}{
			"count", stats.processed, "elapsed", common.PrettyDuration(time.Since(start)),
			"number", head.Number(), "hash", head.Hash(), "age", common.PrettyAge(time.Unix(int64(head.Time()), 0)),
			"size", common.StorageSize(size),
		}
	)
	if stats.ignored > 0 {
		context = append(context, []interface{}{"ignored", stats.ignored}...)
	}
	log.Debug("Imported new block receipts", context...)

	return 0, nil
}

// writeBlockWithoutState writes only the block and its metadata to the database,
// but does not write any state. This is used to construct competing side forks
// up to the point where they exceed the canonical total difficulty.
func (bc *BlockChain) writeBlockWithoutState(block *types.Block) (err error) {
	if bc.insertStopped() {
		return errInsertionInterrupted
	}
	batch := bc.db.NewBatch()
	rawdb.WriteBlock(batch, block)
	if err := batch.Write(); err != nil {
		log.Crit("Failed to write block into disk", "err", err)
	}
	return nil
}

// writeKnownBlock updates the head block flag with a known block
// and introduces chain reorg if necessary.
func (bc *BlockChain) writeKnownBlock(block *types.Block) error {
	current := bc.CurrentBlock()
	if block.ParentHash() != current.Hash() {
		if err := bc.reorg(current, block.Header()); err != nil {
			return err
		}
	}
	bc.writeHeadBlock(block)
	return nil
}
func (bc *BlockChain) writeNEVMData(blockBatch ethdb.KeyValueWriter, block *types.Block) error {
	nevmBlockConnect := block.NevmBlockConnect
	if nevmBlockConnect != nil {
		if(nevmBlockConnect.HasDiff()) {
			for _, entry := range nevmBlockConnect.Diff.AddedMNNEVM {
				addr := common.BytesToAddress(entry.Address)
				bc.StoreNEVMAddress(blockBatch, addr, entry.CollateralHeight)
		
			}
			for _, entry := range nevmBlockConnect.Diff.UpdatedMNNEVM {
				oldAddr := common.BytesToAddress(entry.OldAddress)
				newAddr := common.BytesToAddress(entry.NewAddress)	
				bc.RemoveNEVMAddress(blockBatch, oldAddr)
				bc.StoreNEVMAddress(blockBatch, newAddr, entry.CollateralHeight)

			}
			for _, entry := range nevmBlockConnect.Diff.RemovedMNNEVM {
				addr := common.BytesToAddress(entry.Address)
				bc.RemoveNEVMAddress(blockBatch, addr)
			}
		}
		proposedBlockNumber := nevmBlockConnect.Block.NumberU64()
		bc.WriteDataHashes(blockBatch, proposedBlockNumber, nevmBlockConnect.VersionHashes)
		bc.WriteSYSHash(blockBatch, nevmBlockConnect.Sysblockhash, proposedBlockNumber)
	} else if bc.GetChainConfig().SyscoinBlock != nil {
		log.Debug("Skipping NEVM data; no connect info for block", 
              "number", block.NumberU64(), "hash", block.Hash())
	}
	return nil
}

// writeBlockWithState writes block, metadata and corresponding state data to the
// database.
func (bc *BlockChain) writeBlockWithState(block *types.Block, receipts []*types.Receipt, statedb *state.StateDB) error {
	if !bc.HasHeader(block.ParentHash(), block.NumberU64()-1) {
		return consensus.ErrUnknownAncestor
	}
	// Irrelevant of the canonical status, write the block itself to the database.
	//
	// Note all the components of block(hash->number map, header, body, receipts)
	// should be written atomically. BlockBatch is used for containing all components.
	blockBatch := bc.db.NewBatch()
	rawdb.WriteBlock(blockBatch, block)
	rawdb.WriteReceipts(blockBatch, block.Hash(), block.NumberU64(), receipts)
	rawdb.WritePreimages(blockBatch, statedb.Preimages())
	err := bc.writeNEVMData(blockBatch, block)
	if err != nil {
		log.Crit("Failed to NEVM data into disk", "err", err)
	}
	if err = blockBatch.Write(); err != nil {
		log.Crit("Failed to write block into disk", "err", err)
	}
	// Commit all cached state changes into underlying memory database.
	root, err := statedb.Commit(block.NumberU64(), bc.chainConfig.IsEIP158(block.Number()), bc.chainConfig.IsCancun(block.Number(), block.Time()))
	if err != nil {
		return err
	}
	// If node is running in path mode, skip explicit gc operation
	// which is unnecessary in this mode.
	if bc.triedb.Scheme() == rawdb.PathScheme {
		return nil
	}
	// If we're running an archive node, always flush
	if bc.cacheConfig.TrieDirtyDisabled {
		return bc.triedb.Commit(root, false)
	}
	// Full but not archive node, do proper garbage collection
	bc.triedb.Reference(root, common.Hash{}) // metadata reference to keep trie alive
	bc.triegc.Push(root, -int64(block.NumberU64()))

	// Flush limits are not considered for the first TriesInMemory blocks.
	current := block.NumberU64()
	if current <= state.TriesInMemory {
		return nil
	}
	// If we exceeded our memory allowance, flush matured singleton nodes to disk
	var (
		_, nodes, imgs = bc.triedb.Size() // all memory is contained within the nodes return for hashdb
		limit          = common.StorageSize(bc.cacheConfig.TrieDirtyLimit) * 1024 * 1024
	)
	if nodes > limit || imgs > 4*1024*1024 {
		bc.triedb.Cap(limit - ethdb.IdealBatchSize)
	}
	// Find the next state trie we need to commit
	chosen := current - state.TriesInMemory
	flushInterval := time.Duration(bc.flushInterval.Load())
	// If we exceeded time allowance, flush an entire trie to disk
	if bc.gcproc > flushInterval {
		// If the header is missing (canonical chain behind), we're reorging a low
		// diff sidechain. Suspend committing until this operation is completed.
		header := bc.GetHeaderByNumber(chosen)
		if header == nil {
			log.Warn("Reorg in progress, trie commit postponed", "number", chosen)
		} else {
			// If we're exceeding limits but haven't reached a large enough memory gap,
			// warn the user that the system is becoming unstable.
			if chosen < bc.lastWrite+state.TriesInMemory && bc.gcproc >= 2*flushInterval {
				log.Info("State in memory for too long, committing", "time", bc.gcproc, "allowance", flushInterval, "optimum", float64(chosen-bc.lastWrite)/state.TriesInMemory)
			}
			// Flush an entire trie and restart the counters
			bc.triedb.Commit(header.Root, true)
			bc.lastWrite = chosen
			bc.gcproc = 0
		}
	}
	// Garbage collect anything below our required write retention
	for !bc.triegc.Empty() {
		root, number := bc.triegc.Pop()
		if uint64(-number) > chosen {
			bc.triegc.Push(root, number)
			break
		}
		bc.triedb.Dereference(root)
	}
	return nil
}

// writeBlockAndSetHead is the internal implementation of WriteBlockAndSetHead.
// This function expects the chain mutex to be held.
func (bc *BlockChain) writeBlockAndSetHead(block *types.Block, receipts []*types.Receipt, logs []*types.Log, state *state.StateDB, emitHeadEvent bool) (status WriteStatus, err error) {
	if err := bc.writeBlockWithState(block, receipts, state); err != nil {
		return NonStatTy, err
	}
	currentBlock := bc.CurrentBlock()

	// Reorganise the chain if the parent is not the head block
	if block.ParentHash() != currentBlock.Hash() {
		if err := bc.reorg(currentBlock, block.Header()); err != nil {
			return NonStatTy, err
		}
	}

	// Set new head.
	bc.writeHeadBlock(block)

	bc.chainFeed.Send(ChainEvent{Header: block.Header()})
	if len(logs) > 0 {
		bc.logsFeed.Send(logs)
	}
	// In theory, we should fire a ChainHeadEvent when we inject
	// a canonical block, but sometimes we can insert a batch of
	// canonical blocks. Avoid firing too many ChainHeadEvents,
	// we will fire an accumulated ChainHeadEvent and disable fire
	// event here.
	if emitHeadEvent {
		bc.chainHeadFeed.Send(ChainHeadEvent{Header: block.Header()})
	}
	return CanonStatTy, nil
}

// InsertChain attempts to insert the given batch of blocks in to the canonical
// chain or, otherwise, create a fork. If an error is returned it will return
// the index number of the failing block as well an error describing what went
// wrong. After insertion is done, all accumulated events will be fired.
func (bc *BlockChain) InsertChain(chain types.Blocks) (int, error) {
	// Sanity check that we have something meaningful to import
	if len(chain) == 0 {
		return 0, nil
	}

	// Do a sanity check that the provided chain is actually ordered and linked.
	for i := 1; i < len(chain); i++ {
		block, prev := chain[i], chain[i-1]
		if block.NumberU64() != prev.NumberU64()+1 || block.ParentHash() != prev.Hash() {
			log.Error("Non contiguous block insert",
				"number", block.Number(),
				"hash", block.Hash(),
				"parent", block.ParentHash(),
				"prevnumber", prev.Number(),
				"prevhash", prev.Hash(),
			)
			return 0, fmt.Errorf("non contiguous insert: item %d is #%d [%x..], item %d is #%d [%x..] (parent [%x..])", i-1, prev.NumberU64(),
				prev.Hash().Bytes()[:4], i, block.NumberU64(), block.Hash().Bytes()[:4], block.ParentHash().Bytes()[:4])
		}
	}
	// Pre-checks passed, start the full block imports
	if !bc.chainmu.TryLock() {
		return 0, errChainStopped
	}
	defer bc.chainmu.Unlock()
	_, n, err := bc.insertChain(chain, true, false) // No witness collection for mass inserts (would get super large)
	return n, err
}

// insertChain is the internal implementation of InsertChain, which assumes that
// 1) chains are contiguous, and 2) The chain mutex is held.
//
// This method is split out so that import batches that require re-injecting
// historical blocks can do so without releasing the lock, which could lead to
// racey behaviour. If a sidechain import is in progress, and the historic state
// is imported, but then new canon-head is added before the actual sidechain
// completes, then the historic state could be pruned again
func (bc *BlockChain) insertChain(chain types.Blocks, setHead bool, makeWitness bool) (*stateless.Witness, int, error) {
	// If the chain is terminating, don't even bother starting up.
	if bc.insertStopped() {
		return nil, 0, nil
	}

	if atomic.AddInt32(&bc.blockProcCounter, 1) == 1 {
		bc.blockProcFeed.Send(true)
	}
	defer func() {
		if atomic.AddInt32(&bc.blockProcCounter, -1) == 0 {
			bc.blockProcFeed.Send(false)
		}
	}()

	// Start a parallel signature recovery (signer will fluke on fork transition, minimal perf loss)
	SenderCacher().RecoverFromBlocks(types.MakeSigner(bc.chainConfig, chain[0].Number(), chain[0].Time()), chain)

	var (
		stats     = insertStats{startTime: mclock.Now()}
		lastCanon *types.Block
	)
	// Fire a single chain head event if we've progressed the chain
	defer func() {
		if lastCanon != nil && bc.CurrentBlock().Hash() == lastCanon.Hash() {
			bc.chainHeadFeed.Send(ChainHeadEvent{Header: lastCanon.Header()})
		}
	}()
	// Start the parallel header verifier
	headers := make([]*types.Header, len(chain))
	for i, block := range chain {
		headers[i] = block.Header()
	}
	abort, results := bc.engine.VerifyHeaders(bc, headers)
	defer close(abort)

	// Peek the error for the first block to decide the directing import logic
	it := newInsertIterator(chain, results, bc.validator)
	block, err := it.next()

	// Left-trim all the known blocks that don't need to build snapshot
	if bc.skipBlock(err, it) {
		// First block (and state) is known
		//   1. We did a roll-back, and should now do a re-import
		//   2. The block is stored as a sidechain, and is lying about it's stateroot, and passes a stateroot
		//      from the canonical chain, which has not been verified.
		// Skip all known blocks that are behind us.
		current := bc.CurrentBlock()
		for block != nil && bc.skipBlock(err, it) {
			if block.NumberU64() > current.Number.Uint64() || bc.GetCanonicalHash(block.NumberU64()) != block.Hash() {
				break
			}
			log.Debug("Ignoring already known block", "number", block.Number(), "hash", block.Hash())
			stats.ignored++

			block, err = it.next()
		}
		// The remaining blocks are still known blocks, the only scenario here is:
		// During the snap sync, the pivot point is already submitted but rollback
		// happens. Then node resets the head full block to a lower height via `rollback`
		// and leaves a few known blocks in the database.
		//
		// When node runs a snap sync again, it can re-import a batch of known blocks via
		// `insertChain` while a part of them have higher total difficulty than current
		// head full block(new pivot point).
		for block != nil && bc.skipBlock(err, it) {
			log.Debug("Writing previously known block", "number", block.Number(), "hash", block.Hash())
			if err := bc.writeKnownBlock(block); err != nil {
				return nil, it.index, err
			}
			// SYSCOIN
			blockBatch := bc.db.NewBatch()
			err = bc.writeNEVMData(blockBatch, block)
			if err != nil {
				log.Crit("Failed to previously known block into disk", "err", err)
				return nil, it.index, err
			}
			if err = blockBatch.Write(); err != nil {
				log.Crit("Failed to previously known block into disk", "err", err)
				return nil, it.index, err
			}
			lastCanon = block

			block, err = it.next()
		}
		// Falls through to the block import
	}
	switch {
	// First block is pruned
	case errors.Is(err, consensus.ErrPrunedAncestor):
		if setHead {
			// First block is pruned, insert as sidechain and reorg only if TD grows enough
			log.Debug("Pruned ancestor, inserting as sidechain", "number", block.Number(), "hash", block.Hash())
			return bc.insertSideChain(block, it, makeWitness)
		} else {
			// We're post-merge and the parent is pruned, try to recover the parent state
			log.Debug("Pruned ancestor", "number", block.Number(), "hash", block.Hash())
			_, err := bc.recoverAncestors(block, makeWitness)
			return nil, it.index, err
		}
	// Some other error(except ErrKnownBlock) occurred, abort.
	// ErrKnownBlock is allowed here since some known blocks
	// still need re-execution to generate snapshots that are missing
	case err != nil && !errors.Is(err, ErrKnownBlock):
		stats.ignored += len(it.chain)
		bc.reportBlock(block, nil, err)
		return nil, it.index, err
	}
	// No validation errors for the first block (or chain prefix skipped)
	var activeState *state.StateDB
	defer func() {
		// The chain importer is starting and stopping trie prefetchers. If a bad
		// block or other error is hit however, an early return may not properly
		// terminate the background threads. This defer ensures that we clean up
		// and dangling prefetcher, without deferring each and holding on live refs.
		if activeState != nil {
			activeState.StopPrefetcher()
		}
	}()

	// Track the singleton witness from this chain insertion (if any)
	var witness *stateless.Witness
	for ; block != nil && err == nil || errors.Is(err, ErrKnownBlock); block, err = it.next() {
		// If the chain is terminating, stop processing blocks
		if bc.insertStopped() {
			log.Debug("Abort during block processing")
			break
		}
		// If the block is known (in the middle of the chain), it's a special case for
		// Clique blocks where they can share state among each other, so importing an
		// older block might complete the state of the subsequent one. In this case,
		// just skip the block (we already validated it once fully (and crashed), since
		// its header and body was already in the database). But if the corresponding
		// snapshot layer is missing, forcibly rerun the execution to build it.
		if bc.skipBlock(err, it) {
			logger := log.Debug
			if bc.chainConfig.Clique == nil {
				logger = log.Warn
			}
			logger("Inserted known block", "number", block.Number(), "hash", block.Hash(),
				"uncles", len(block.Uncles()), "txs", len(block.Transactions()), "gas", block.GasUsed(),
				"root", block.Root())

			// Special case. Commit the empty receipt slice if we meet the known
			// block in the middle. It can only happen in the clique chain. Whenever
			// we insert blocks via `insertSideChain`, we only commit `td`, `header`
			// and `body` if it's non-existent. Since we don't have receipts without
			// reexecution, so nothing to commit. But if the sidechain will be adopted
			// as the canonical chain eventually, it needs to be reexecuted for missing
			// state, but if it's this special case here(skip reexecution) we will lose
			// the empty receipt entry.
			if len(block.Transactions()) == 0 {
				rawdb.WriteReceipts(bc.db, block.Hash(), block.NumberU64(), nil)
			} else {
				log.Error("Please file an issue, skip known block execution without receipt",
					"hash", block.Hash(), "number", block.NumberU64())
			}
			if err := bc.writeKnownBlock(block); err != nil {
				return nil, it.index, err
			}
			// SYSCOIN
			blockBatch := bc.db.NewBatch()
			err = bc.writeNEVMData(blockBatch, block)
			if err != nil {
				log.Crit("Failed to previously known block into disk", "err", err)
				return nil, it.index, err
			}
			if err = blockBatch.Write(); err != nil {
				log.Crit("Failed to previously known block into disk", "err", err)
				return nil, it.index, err
			}
			stats.processed++
			if bc.logger != nil && bc.logger.OnSkippedBlock != nil {
				bc.logger.OnSkippedBlock(tracing.BlockEvent{
					Block:     block,
					Finalized: bc.CurrentFinalBlock(),
					Safe:      bc.CurrentSafeBlock(),
				})
			}
			// We can assume that logs are empty here, since the only way for consecutive
			// Clique blocks to have the same state is if there are no transactions.
			lastCanon = block
			continue
		}
		// Retrieve the parent block and it's state to execute on top
		start := time.Now()
		parent := it.previous()
		if parent == nil {
			parent = bc.GetHeader(block.ParentHash(), block.NumberU64()-1)
		}
		statedb, err := state.New(parent.Root, bc.statedb)
		if err != nil {
			return nil, it.index, err
		}

		// If we are past Byzantium, enable prefetching to pull in trie node paths
		// while processing transactions. Before Byzantium the prefetcher is mostly
		// useless due to the intermediate root hashing after each transaction.
		if bc.chainConfig.IsByzantium(block.Number()) {
			// Generate witnesses either if we're self-testing, or if it's the
			// only block being inserted. A bit crude, but witnesses are huge,
			// so we refuse to make an entire chain of them.
			if bc.vmConfig.StatelessSelfValidation || (makeWitness && len(chain) == 1) {
				witness, err = stateless.NewWitness(block.Header(), bc)
				if err != nil {
					return nil, it.index, err
				}
			}
			statedb.StartPrefetcher("chain", witness)
		}
		activeState = statedb

		// If we have a followup block, run that against the current state to pre-cache
		// transactions and probabilistically some of the account/storage trie nodes.
		var followupInterrupt atomic.Bool
		if !bc.cacheConfig.TrieCleanNoPrefetch {
			if followup, err := it.peek(); followup != nil && err == nil {
				throwaway, _ := state.New(parent.Root, bc.statedb)

				go func(start time.Time, followup *types.Block, throwaway *state.StateDB) {
					// Disable tracing for prefetcher executions.
					vmCfg := bc.vmConfig
					vmCfg.Tracer = nil
					bc.prefetcher.Prefetch(followup, throwaway, vmCfg, &followupInterrupt)

					blockPrefetchExecuteTimer.Update(time.Since(start))
					if followupInterrupt.Load() {
						blockPrefetchInterruptMeter.Mark(1)
					}
				}(time.Now(), followup, throwaway)
			}
		}
		// The traced section of block import.
		res, err := bc.processBlock(block, statedb, start, setHead)
		followupInterrupt.Store(true)
		if err != nil {
			return nil, it.index, err
		}
		// Report the import stats before returning the various results
		stats.processed++
		stats.usedGas += res.usedGas

		var snapDiffItems, snapBufItems common.StorageSize
		if bc.snaps != nil {
			snapDiffItems, snapBufItems = bc.snaps.Size()
		}
		trieDiffNodes, trieBufNodes, _ := bc.triedb.Size()
		stats.report(chain, it.index, snapDiffItems, snapBufItems, trieDiffNodes, trieBufNodes, setHead)

		if !setHead {
			// After merge we expect few side chains. Simply count
			// all blocks the CL gives us for GC processing time
			bc.gcproc += res.procTime
			return witness, it.index, nil // Direct block insertion of a single block
		}
		switch res.status {
		case CanonStatTy:
			log.Debug("Inserted new block", "number", block.Number(), "hash", block.Hash(),
				"uncles", len(block.Uncles()), "txs", len(block.Transactions()), "gas", block.GasUsed(),
				"elapsed", common.PrettyDuration(time.Since(start)),
				"root", block.Root())

			lastCanon = block

			// Only count canonical blocks for GC processing time
			bc.gcproc += res.procTime

		case SideStatTy:
			log.Debug("Inserted forked block", "number", block.Number(), "hash", block.Hash(),
				"diff", block.Difficulty(), "elapsed", common.PrettyDuration(time.Since(start)),
				"txs", len(block.Transactions()), "gas", block.GasUsed(), "uncles", len(block.Uncles()),
				"root", block.Root())

		default:
			// This in theory is impossible, but lets be nice to our future selves and leave
			// a log, instead of trying to track down blocks imports that don't emit logs.
			log.Warn("Inserted block with unknown status", "number", block.Number(), "hash", block.Hash(),
				"diff", block.Difficulty(), "elapsed", common.PrettyDuration(time.Since(start)),
				"txs", len(block.Transactions()), "gas", block.GasUsed(), "uncles", len(block.Uncles()),
				"root", block.Root())
		}
	}
	stats.ignored += it.remaining()
	return witness, it.index, err
}

// blockProcessingResult is a summary of block processing
// used for updating the stats.
type blockProcessingResult struct {
	usedGas  uint64
	procTime time.Duration
	status   WriteStatus
}

// processBlock executes and validates the given block. If there was no error
// it writes the block and associated state to database.
func (bc *BlockChain) processBlock(block *types.Block, statedb *state.StateDB, start time.Time, setHead bool) (_ *blockProcessingResult, blockEndErr error) {
	if bc.logger != nil && bc.logger.OnBlockStart != nil {
		bc.logger.OnBlockStart(tracing.BlockEvent{
			Block:     block,
			Finalized: bc.CurrentFinalBlock(),
			Safe:      bc.CurrentSafeBlock(),
		})
	}
	if bc.logger != nil && bc.logger.OnBlockEnd != nil {
		defer func() {
			bc.logger.OnBlockEnd(blockEndErr)
		}()
	}

	// Process block using the parent state as reference point
	pstart := time.Now()
	res, err := bc.processor.Process(block, statedb, bc.vmConfig)
	if err != nil {
		bc.reportBlock(block, res, err)
		return nil, err
	}
	ptime := time.Since(pstart)

	vstart := time.Now()
	if err := bc.validator.ValidateState(block, statedb, res, false); err != nil {
		bc.reportBlock(block, res, err)
		return nil, err
	}
	vtime := time.Since(vstart)

	// If witnesses was generated and stateless self-validation requested, do
	// that now. Self validation should *never* run in production, it's more of
	// a tight integration to enable running *all* consensus tests through the
	// witness builder/runner, which would otherwise be impossible due to the
	// various invalid chain states/behaviors being contained in those tests.
	xvstart := time.Now()
	if witness := statedb.Witness(); witness != nil && bc.vmConfig.StatelessSelfValidation {
		log.Warn("Running stateless self-validation", "block", block.Number(), "hash", block.Hash())

		// Remove critical computed fields from the block to force true recalculation
		context := block.Header()
		context.Root = common.Hash{}
		context.ReceiptHash = common.Hash{}

		task := types.NewBlockWithHeader(context).WithBody(*block.Body())

		// Run the stateless self-cross-validation
		crossStateRoot, crossReceiptRoot, err := ExecuteStateless(bc.chainConfig, bc.vmConfig, task, witness)
		if err != nil {
			return nil, fmt.Errorf("stateless self-validation failed: %v", err)
		}
		if crossStateRoot != block.Root() {
			return nil, fmt.Errorf("stateless self-validation root mismatch (cross: %x local: %x)", crossStateRoot, block.Root())
		}
		if crossReceiptRoot != block.ReceiptHash() {
			return nil, fmt.Errorf("stateless self-validation receipt root mismatch (cross: %x local: %x)", crossReceiptRoot, block.ReceiptHash())
		}
	}
	xvtime := time.Since(xvstart)
	proctime := time.Since(start) // processing + validation + cross validation

	// Update the metrics touched during block processing and validation
	accountReadTimer.Update(statedb.AccountReads) // Account reads are complete(in processing)
	storageReadTimer.Update(statedb.StorageReads) // Storage reads are complete(in processing)
	if statedb.AccountLoaded != 0 {
		accountReadSingleTimer.Update(statedb.AccountReads / time.Duration(statedb.AccountLoaded))
	}
	if statedb.StorageLoaded != 0 {
		storageReadSingleTimer.Update(statedb.StorageReads / time.Duration(statedb.StorageLoaded))
	}
	accountUpdateTimer.Update(statedb.AccountUpdates)                                 // Account updates are complete(in validation)
	storageUpdateTimer.Update(statedb.StorageUpdates)                                 // Storage updates are complete(in validation)
	accountHashTimer.Update(statedb.AccountHashes)                                    // Account hashes are complete(in validation)
	triehash := statedb.AccountHashes                                                 // The time spent on tries hashing
	trieUpdate := statedb.AccountUpdates + statedb.StorageUpdates                     // The time spent on tries update
	blockExecutionTimer.Update(ptime - (statedb.AccountReads + statedb.StorageReads)) // The time spent on EVM processing
	blockValidationTimer.Update(vtime - (triehash + trieUpdate))                      // The time spent on block validation
	blockCrossValidationTimer.Update(xvtime)                                          // The time spent on stateless cross validation

	// Write the block to the chain and get the status.
	var (
		wstart = time.Now()
		status WriteStatus
	)
	if !setHead {
		// Don't set the head, only insert the block
		err = bc.writeBlockWithState(block, res.Receipts, statedb)
	} else {
		status, err = bc.writeBlockAndSetHead(block, res.Receipts, res.Logs, statedb, false)
	}
	if err != nil {
		return nil, err
	}
	// Update the metrics touched during block commit
	accountCommitTimer.Update(statedb.AccountCommits)   // Account commits are complete, we can mark them
	storageCommitTimer.Update(statedb.StorageCommits)   // Storage commits are complete, we can mark them
	snapshotCommitTimer.Update(statedb.SnapshotCommits) // Snapshot commits are complete, we can mark them
	triedbCommitTimer.Update(statedb.TrieDBCommits)     // Trie database commits are complete, we can mark them

	blockWriteTimer.Update(time.Since(wstart) - max(statedb.AccountCommits, statedb.StorageCommits) /* concurrent */ - statedb.SnapshotCommits - statedb.TrieDBCommits)
	blockInsertTimer.UpdateSince(start)

	return &blockProcessingResult{usedGas: res.GasUsed, procTime: proctime, status: status}, nil
}

// insertSideChain is called when an import batch hits upon a pruned ancestor
// error, which happens when a sidechain with a sufficiently old fork-block is
// found.
//
// The method writes all (header-and-body-valid) blocks to disk, then tries to
// switch over to the new chain if the TD exceeded the current chain.
// insertSideChain is only used pre-merge.
func (bc *BlockChain) insertSideChain(block *types.Block, it *insertIterator, makeWitness bool) (*stateless.Witness, int, error) {
	var current = bc.CurrentBlock()

	// The first sidechain block error is already verified to be ErrPrunedAncestor.
	// Since we don't import them here, we expect ErrUnknownAncestor for the remaining
	// ones. Any other errors means that the block is invalid, and should not be written
	// to disk.
	err := consensus.ErrPrunedAncestor
	for ; block != nil && errors.Is(err, consensus.ErrPrunedAncestor); block, err = it.next() {
		// Check the canonical state root for that number
		if number := block.NumberU64(); current.Number.Uint64() >= number {
			canonical := bc.GetBlockByNumber(number)
			if canonical != nil && canonical.Hash() == block.Hash() {
				// Not a sidechain block, this is a re-import of a canon block which has it's state pruned
				continue
			}
			if canonical != nil && canonical.Root() == block.Root() {
				// This is most likely a shadow-state attack. When a fork is imported into the
				// database, and it eventually reaches a block height which is not pruned, we
				// just found that the state already exist! This means that the sidechain block
				// refers to a state which already exists in our canon chain.
				//
				// If left unchecked, we would now proceed importing the blocks, without actually
				// having verified the state of the previous blocks.
				log.Warn("Sidechain ghost-state attack detected", "number", block.NumberU64(), "sideroot", block.Root(), "canonroot", canonical.Root())

				// If someone legitimately side-mines blocks, they would still be imported as usual. However,
				// we cannot risk writing unverified blocks to disk when they obviously target the pruning
				// mechanism.
				return nil, it.index, errors.New("sidechain ghost-state attack")
			}
		}
		if !bc.HasBlock(block.Hash(), block.NumberU64()) {
			start := time.Now()
			if err := bc.writeBlockWithoutState(block); err != nil {
				return nil, it.index, err
			}
			log.Debug("Injected sidechain block", "number", block.Number(), "hash", block.Hash(),
				"diff", block.Difficulty(), "elapsed", common.PrettyDuration(time.Since(start)),
				"txs", len(block.Transactions()), "gas", block.GasUsed(), "uncles", len(block.Uncles()),
				"root", block.Root())
		}
	}
	// Gather all the sidechain hashes (full blocks may be memory heavy)
	var (
		hashes  []common.Hash
		numbers []uint64
	)
	parent := it.previous()
	for parent != nil && !bc.HasState(parent.Root) {
		if bc.stateRecoverable(parent.Root) {
			if err := bc.triedb.Recover(parent.Root); err != nil {
				return nil, 0, err
			}
			break
		}
		hashes = append(hashes, parent.Hash())
		numbers = append(numbers, parent.Number.Uint64())

		parent = bc.GetHeader(parent.ParentHash, parent.Number.Uint64()-1)
	}
	if parent == nil {
		return nil, it.index, errors.New("missing parent")
	}
	// Import all the pruned blocks to make the state available
	var (
		blocks []*types.Block
		memory uint64
	)
	for i := len(hashes) - 1; i >= 0; i-- {
		// Append the next block to our batch
		block := bc.GetBlock(hashes[i], numbers[i])

		blocks = append(blocks, block)
		memory += block.Size()

		// If memory use grew too large, import and continue. Sadly we need to discard
		// all raised events and logs from notifications since we're too heavy on the
		// memory here.
		if len(blocks) >= 2048 || memory > 64*1024*1024 {
			log.Info("Importing heavy sidechain segment", "blocks", len(blocks), "start", blocks[0].NumberU64(), "end", block.NumberU64())
			if _, _, err := bc.insertChain(blocks, true, false); err != nil {
				return nil, 0, err
			}
			blocks, memory = blocks[:0], 0

			// If the chain is terminating, stop processing blocks
			if bc.insertStopped() {
				log.Debug("Abort during blocks processing")
				return nil, 0, nil
			}
		}
	}
	if len(blocks) > 0 {
		log.Info("Importing sidechain segment", "start", blocks[0].NumberU64(), "end", blocks[len(blocks)-1].NumberU64())
		return bc.insertChain(blocks, true, makeWitness)
	}
	return nil, 0, nil
}

// recoverAncestors finds the closest ancestor with available state and re-execute
// all the ancestor blocks since that.
// recoverAncestors is only used post-merge.
// We return the hash of the latest block that we could correctly validate.
func (bc *BlockChain) recoverAncestors(block *types.Block, makeWitness bool) (common.Hash, error) {
	// Gather all the sidechain hashes (full blocks may be memory heavy)
	var (
		hashes  []common.Hash
		numbers []uint64
		parent  = block
	)
	for parent != nil && !bc.HasState(parent.Root()) {
		if bc.stateRecoverable(parent.Root()) {
			if err := bc.triedb.Recover(parent.Root()); err != nil {
				return common.Hash{}, err
			}
			break
		}
		hashes = append(hashes, parent.Hash())
		numbers = append(numbers, parent.NumberU64())
		parent = bc.GetBlock(parent.ParentHash(), parent.NumberU64()-1)

		// If the chain is terminating, stop iteration
		if bc.insertStopped() {
			log.Debug("Abort during blocks iteration")
			return common.Hash{}, errInsertionInterrupted
		}
	}
	if parent == nil {
		return common.Hash{}, errors.New("missing parent")
	}
	// Import all the pruned blocks to make the state available
	for i := len(hashes) - 1; i >= 0; i-- {
		// If the chain is terminating, stop processing blocks
		if bc.insertStopped() {
			log.Debug("Abort during blocks processing")
			return common.Hash{}, errInsertionInterrupted
		}
		var b *types.Block
		if i == 0 {
			b = block
		} else {
			b = bc.GetBlock(hashes[i], numbers[i])
		}
		if _, _, err := bc.insertChain(types.Blocks{b}, false, makeWitness && i == 0); err != nil {
			return b.ParentHash(), err
		}
	}
	return block.Hash(), nil
}

// collectLogs collects the logs that were generated or removed during the
// processing of a block. These logs are later announced as deleted or reborn.
func (bc *BlockChain) collectLogs(b *types.Block, removed bool) []*types.Log {
	var blobGasPrice *big.Int
	if b.ExcessBlobGas() != nil {
		blobGasPrice = eip4844.CalcBlobFee(bc.chainConfig, b.Header())
	}
	receipts := rawdb.ReadRawReceipts(bc.db, b.Hash(), b.NumberU64())
	if err := receipts.DeriveFields(bc.chainConfig, b.Hash(), b.NumberU64(), b.Time(), b.BaseFee(), blobGasPrice, b.Transactions()); err != nil {
		log.Error("Failed to derive block receipts fields", "hash", b.Hash(), "number", b.NumberU64(), "err", err)
	}
	var logs []*types.Log
	for _, receipt := range receipts {
		for _, log := range receipt.Logs {
			if removed {
				log.Removed = true
			}
			logs = append(logs, log)
		}
	}
	return logs
}

// reorg takes two blocks, an old chain and a new chain and will reconstruct the
// blocks and inserts them to be part of the new canonical chain and accumulates
// potential missing transactions and post an event about them.
//
// Note the new head block won't be processed here, callers need to handle it
// externally.
func (bc *BlockChain) reorg(oldHead *types.Header, newHead *types.Header) error {
	var (
		newChain    []*types.Header
		oldChain    []*types.Header
		commonBlock *types.Header
	)
	// Reduce the longer chain to the same number as the shorter one
	if oldHead.Number.Uint64() > newHead.Number.Uint64() {
		// Old chain is longer, gather all transactions and logs as deleted ones
		for ; oldHead != nil && oldHead.Number.Uint64() != newHead.Number.Uint64(); oldHead = bc.GetHeader(oldHead.ParentHash, oldHead.Number.Uint64()-1) {
			oldChain = append(oldChain, oldHead)
		}
	} else {
		// New chain is longer, stash all blocks away for subsequent insertion
		for ; newHead != nil && newHead.Number.Uint64() != oldHead.Number.Uint64(); newHead = bc.GetHeader(newHead.ParentHash, newHead.Number.Uint64()-1) {
			newChain = append(newChain, newHead)
		}
	}
	if oldHead == nil {
		return errInvalidOldChain
	}
	if newHead == nil {
		return errInvalidNewChain
	}
	// Both sides of the reorg are at the same number, reduce both until the common
	// ancestor is found
	for {
		// If the common ancestor was found, bail out
		if oldHead.Hash() == newHead.Hash() {
			commonBlock = oldHead
			break
		}
		// Remove an old block as well as stash away a new block
		oldChain = append(oldChain, oldHead)
		newChain = append(newChain, newHead)

		// Step back with both chains
		oldHead = bc.GetHeader(oldHead.ParentHash, oldHead.Number.Uint64()-1)
		if oldHead == nil {
			return errInvalidOldChain
		}
		newHead = bc.GetHeader(newHead.ParentHash, newHead.Number.Uint64()-1)
		if newHead == nil {
			return errInvalidNewChain
		}
	}
	// Ensure the user sees large reorgs
	if len(oldChain) > 0 && len(newChain) > 0 {
		logFn := log.Info
		msg := "Chain reorg detected"
		if len(oldChain) > 63 {
			msg = "Large chain reorg detected"
			logFn = log.Warn
		}
		logFn(msg, "number", commonBlock.Number, "hash", commonBlock.Hash(),
			"drop", len(oldChain), "dropfrom", oldChain[0].Hash(), "add", len(newChain), "addfrom", newChain[0].Hash())
		blockReorgAddMeter.Mark(int64(len(newChain)))
		blockReorgDropMeter.Mark(int64(len(oldChain)))
		blockReorgMeter.Mark(1)
	} else if len(newChain) > 0 {
		// Special case happens in the post merge stage that current head is
		// the ancestor of new head while these two blocks are not consecutive
		log.Info("Extend chain", "add", len(newChain), "number", newChain[0].Number, "hash", newChain[0].Hash())
		blockReorgAddMeter.Mark(int64(len(newChain)))
	} else {
		// len(newChain) == 0 && len(oldChain) > 0
		// rewind the canonical chain to a lower point.
		if bc.GetChainConfig().SyscoinBlock == nil {
			log.Error("Impossible reorg, please file an issue", "oldnum", oldHead.Number, "oldhash", oldHead.Hash(), "oldblocks", len(oldChain), "newnum", newHead.Number, "newhash", newHead.Hash(), "newblocks", len(newChain))
		}
	}
	// Acquire the tx-lookup lock before mutation. This step is essential
	// as the txlookups should be changed atomically, and all subsequent
	// reads should be blocked until the mutation is complete.
	bc.txLookupLock.Lock()

	// Reorg can be executed, start reducing the chain's old blocks and appending
	// the new blocks
	var (
		deletedTxs []common.Hash
		rebirthTxs []common.Hash

		deletedLogs []*types.Log
		rebirthLogs []*types.Log
	)
	// Deleted log emission on the API uses forward order, which is borked, but
	// we'll leave it in for legacy reasons.
	//
	// TODO(karalabe): This should be nuked out, no idea how, deprecate some APIs?
	{
		for i := len(oldChain) - 1; i >= 0; i-- {
			block := bc.GetBlock(oldChain[i].Hash(), oldChain[i].Number.Uint64())
			if block == nil {
				return errInvalidOldChain // Corrupt database, mostly here to avoid weird panics
			}
			if logs := bc.collectLogs(block, true); len(logs) > 0 {
				deletedLogs = append(deletedLogs, logs...)
			}
			if len(deletedLogs) > 512 {
				bc.rmLogsFeed.Send(RemovedLogsEvent{deletedLogs})
				deletedLogs = nil
			}
		}
		if len(deletedLogs) > 0 {
			bc.rmLogsFeed.Send(RemovedLogsEvent{deletedLogs})
		}
	}
	// Undo old blocks in reverse order
	for i := 0; i < len(oldChain); i++ {
		// Collect all the deleted transactions
		block := bc.GetBlock(oldChain[i].Hash(), oldChain[i].Number.Uint64())
		if block == nil {
			return errInvalidOldChain // Corrupt database, mostly here to avoid weird panics
		}
		for _, tx := range block.Transactions() {
			deletedTxs = append(deletedTxs, tx.Hash())
		}
		// Collect deleted logs and emit them for new integrations
		if logs := bc.collectLogs(block, true); len(logs) > 0 {
			// Emit revertals latest first, older then
			slices.Reverse(logs)

			// TODO(karalabe): Hook into the reverse emission part
		}
	}
	// Apply new blocks in forward order
	for i := len(newChain) - 1; i >= 1; i-- {
		// Collect all the included transactions
		block := bc.GetBlock(newChain[i].Hash(), newChain[i].Number.Uint64())
		if block == nil {
			return errInvalidNewChain // Corrupt database, mostly here to avoid weird panics
		}
		for _, tx := range block.Transactions() {
			rebirthTxs = append(rebirthTxs, tx.Hash())
		}
		// Collect inserted logs and emit them
		if logs := bc.collectLogs(block, false); len(logs) > 0 {
			rebirthLogs = append(rebirthLogs, logs...)
		}
		if len(rebirthLogs) > 512 {
			bc.logsFeed.Send(rebirthLogs)
			rebirthLogs = nil
		}
		// Update the head block
		bc.writeHeadBlock(block)
	}
	if len(rebirthLogs) > 0 {
		bc.logsFeed.Send(rebirthLogs)
	}
	// Delete useless indexes right now which includes the non-canonical
	// transaction indexes, canonical chain indexes which above the head.
	batch := bc.db.NewBatch()
	for _, tx := range types.HashDifference(deletedTxs, rebirthTxs) {
		rawdb.DeleteTxLookupEntry(batch, tx)
	}
	// Delete all hash markers that are not part of the new canonical chain.
	// Because the reorg function does not handle new chain head, all hash
	// markers greater than or equal to new chain head should be deleted.
	number := commonBlock.Number
	if len(newChain) > 1 {
		number = newChain[1].Number
	}
	for i := number.Uint64() + 1; ; i++ {
		hash := rawdb.ReadCanonicalHash(bc.db, i)
		if hash == (common.Hash{}) {
			break
		}
		rawdb.DeleteCanonicalHash(batch, i)
	}
	if err := batch.Write(); err != nil {
		log.Crit("Failed to delete useless indexes", "err", err)
	}
	// Reset the tx lookup cache to clear stale txlookup cache.
	bc.txLookupCache.Purge()

	// Release the tx-lookup lock after mutation.
	bc.txLookupLock.Unlock()

	return nil
}

// InsertBlockWithoutSetHead executes the block, runs the necessary verification
// upon it and then persist the block and the associate state into the database.
// The key difference between the InsertChain is it won't do the canonical chain
// updating. It relies on the additional SetCanonical call to finalize the entire
// procedure.
func (bc *BlockChain) InsertBlockWithoutSetHead(block *types.Block, makeWitness bool) (*stateless.Witness, error) {
	if !bc.chainmu.TryLock() {
		return nil, errChainStopped
	}
	defer bc.chainmu.Unlock()

	witness, _, err := bc.insertChain(types.Blocks{block}, false, makeWitness)
	return witness, err
}

// SetCanonical rewinds the chain to set the new head block as the specified
// block. It's possible that the state of the new head is missing, and it will
// be recovered in this function as well.
func (bc *BlockChain) SetCanonical(head *types.Block) (common.Hash, error) {
	if !bc.chainmu.TryLock() {
		return common.Hash{}, errChainStopped
	}
	defer bc.chainmu.Unlock()

	// Re-execute the reorged chain in case the head state is missing.
	if !bc.HasState(head.Root()) {
		if latestValidHash, err := bc.recoverAncestors(head, false); err != nil {
			return latestValidHash, err
		}
		log.Info("Recovered head state", "number", head.Number(), "hash", head.Hash())
	}
	// Run the reorg if necessary and set the given block as new head.
	start := time.Now()
	if head.ParentHash() != bc.CurrentBlock().Hash() {
		if err := bc.reorg(bc.CurrentBlock(), head.Header()); err != nil {
			return common.Hash{}, err
		}
	}
	bc.writeHeadBlock(head)

	// Emit events
	logs := bc.collectLogs(head, false)
	bc.chainFeed.Send(ChainEvent{Header: head.Header()})
	if len(logs) > 0 {
		bc.logsFeed.Send(logs)
	}
	bc.chainHeadFeed.Send(ChainHeadEvent{Header: head.Header()})

	context := []interface{}{
		"number", head.Number(),
		"hash", head.Hash(),
		"root", head.Root(),
		"elapsed", time.Since(start),
	}
	if timestamp := time.Unix(int64(head.Time()), 0); time.Since(timestamp) > time.Minute {
		context = append(context, []interface{}{"age", common.PrettyAge(timestamp)}...)
	}
	log.Info("Chain head was updated", context...)
	return head.Hash(), nil
}

// skipBlock returns 'true', if the block being imported can be skipped over, meaning
// that the block does not need to be processed but can be considered already fully 'done'.
func (bc *BlockChain) skipBlock(err error, it *insertIterator) bool {
	// We can only ever bypass processing if the only error returned by the validator
	// is ErrKnownBlock, which means all checks passed, but we already have the block
	// and state.
	if !errors.Is(err, ErrKnownBlock) {
		return false
	}
	// If we're not using snapshots, we can skip this, since we have both block
	// and (trie-) state
	if bc.snaps == nil {
		return true
	}
	var (
		header     = it.current() // header can't be nil
		parentRoot common.Hash
	)
	// If we also have the snapshot-state, we can skip the processing.
	if bc.snaps.Snapshot(header.Root) != nil {
		return true
	}
	// In this case, we have the trie-state but not snapshot-state. If the parent
	// snapshot-state exists, we need to process this in order to not get a gap
	// in the snapshot layers.
	// Resolve parent block
	if parent := it.previous(); parent != nil {
		parentRoot = parent.Root
	} else if parent = bc.GetHeaderByHash(header.ParentHash); parent != nil {
		parentRoot = parent.Root
	}
	if parentRoot == (common.Hash{}) {
		return false // Theoretically impossible case
	}
	// Parent is also missing snapshot: we can skip this. Otherwise process.
	if bc.snaps.Snapshot(parentRoot) == nil {
		return true
	}
	return false
}

// reportBlock logs a bad block error.
func (bc *BlockChain) reportBlock(block *types.Block, res *ProcessResult, err error) {
	var receipts types.Receipts
	if res != nil {
		receipts = res.Receipts
	}
	rawdb.WriteBadBlock(bc.db, block)
	log.Error(summarizeBadBlock(block, receipts, bc.Config(), err))
}

// summarizeBadBlock returns a string summarizing the bad block and other
// relevant information.
func summarizeBadBlock(block *types.Block, receipts []*types.Receipt, config *params.ChainConfig, err error) string {
	var receiptString string
	for i, receipt := range receipts {
		receiptString += fmt.Sprintf("\n  %d: cumulative: %v gas: %v contract: %v status: %v tx: %v logs: %v bloom: %x state: %x",
			i, receipt.CumulativeGasUsed, receipt.GasUsed, receipt.ContractAddress.Hex(),
			receipt.Status, receipt.TxHash.Hex(), receipt.Logs, receipt.Bloom, receipt.PostState)
	}
	version, vcs := version.Info()
	platform := fmt.Sprintf("%s %s %s %s", version, runtime.Version(), runtime.GOARCH, runtime.GOOS)
	if vcs != "" {
		vcs = fmt.Sprintf("\nVCS: %s", vcs)
	}
	return fmt.Sprintf(`
########## BAD BLOCK #########
Block: %v (%#x)
Error: %v
Platform: %v%v
Chain config: %#v
Receipts: %v
##############################
`, block.Number(), block.Hash(), err, platform, vcs, config, receiptString)
}

// InsertHeaderChain attempts to insert the given header chain in to the local
// chain, possibly creating a reorg. If an error is returned, it will return the
// index number of the failing header as well an error describing what went wrong.
func (bc *BlockChain) InsertHeaderChain(chain []*types.Header) (int, error) {
	if len(chain) == 0 {
		return 0, nil
	}
	start := time.Now()
	if i, err := bc.hc.ValidateHeaderChain(chain); err != nil {
		return i, err
	}

	if !bc.chainmu.TryLock() {
		return 0, errChainStopped
	}
	defer bc.chainmu.Unlock()
	_, err := bc.hc.InsertHeaderChain(chain, start)
	return 0, err
}

// SetBlockValidatorAndProcessorForTesting sets the current validator and processor.
// This method can be used to force an invalid blockchain to be verified for tests.
// This method is unsafe and should only be used before block import starts.
func (bc *BlockChain) SetBlockValidatorAndProcessorForTesting(v Validator, p Processor) {
	bc.validator = v
	bc.processor = p
}

// SetTrieFlushInterval configures how often in-memory tries are persisted to disk.
// The interval is in terms of block processing time, not wall clock.
// It is thread-safe and can be called repeatedly without side effects.
func (bc *BlockChain) SetTrieFlushInterval(interval time.Duration) {
	bc.flushInterval.Store(int64(interval))
}

// GetTrieFlushInterval gets the in-memory tries flushAlloc interval
func (bc *BlockChain) GetTrieFlushInterval() time.Duration {
	return time.Duration(bc.flushInterval.Load())
}
<<<<<<< HEAD
// SYSCOIN
func (bc *BlockChain) GetChainConfig() *params.ChainConfig {
	return bc.chainConfig
=======

// HistoryPruningCutoff returns the configured history pruning point.
// Blocks before this might not be available in the database.
func (bc *BlockChain) HistoryPruningCutoff() uint64 {
	return bc.cacheConfig.HistoryPruningCutoff
>>>>>>> 624a5d8b
}<|MERGE_RESOLUTION|>--- conflicted
+++ resolved
@@ -2588,15 +2588,12 @@
 func (bc *BlockChain) GetTrieFlushInterval() time.Duration {
 	return time.Duration(bc.flushInterval.Load())
 }
-<<<<<<< HEAD
 // SYSCOIN
 func (bc *BlockChain) GetChainConfig() *params.ChainConfig {
 	return bc.chainConfig
-=======
-
+}
 // HistoryPruningCutoff returns the configured history pruning point.
 // Blocks before this might not be available in the database.
 func (bc *BlockChain) HistoryPruningCutoff() uint64 {
 	return bc.cacheConfig.HistoryPruningCutoff
->>>>>>> 624a5d8b
 }