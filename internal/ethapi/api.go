--- conflicted
+++ resolved
@@ -657,7 +657,6 @@
 	return header
 }
 
-<<<<<<< HEAD
 // SYSCOIN
 func (context *ChainContext) ReadSYSHash(n uint64) []byte {
 	sysBlockHash, err := context.b.ReadSYSHash(context.ctx, rpc.BlockNumber(n))
@@ -681,14 +680,11 @@
 	return collateralHeight
 }
 
-func doCall(ctx context.Context, b Backend, args TransactionArgs, state *state.StateDB, header *types.Header, overrides *StateOverride, blockOverrides *BlockOverrides, timeout time.Duration, globalGasCap uint64) (*core.ExecutionResult, error) {
-=======
 func (context *ChainContext) Config() *params.ChainConfig {
 	return context.b.ChainConfig()
 }
 
 func doCall(ctx context.Context, b Backend, args TransactionArgs, state *state.StateDB, header *types.Header, overrides *override.StateOverride, blockOverrides *override.BlockOverrides, timeout time.Duration, globalGasCap uint64) (*core.ExecutionResult, error) {
->>>>>>> ebff2f42
 	blockCtx := core.NewEVMBlockContext(header, NewChainContext(ctx, b), nil)
 	if blockOverrides != nil {
 		blockOverrides.Apply(&blockCtx)
