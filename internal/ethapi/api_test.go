// Copyright 2023 The go-ethereum Authors
// This file is part of the go-ethereum library.
//
// The go-ethereum library is free software: you can redistribute it and/or modify
// it under the terms of the GNU Lesser General Public License as published by
// the Free Software Foundation, either version 3 of the License, or
// (at your option) any later version.
//
// The go-ethereum library is distributed in the hope that it will be useful,
// but WITHOUT ANY WARRANTY; without even the implied warranty of
// MERCHANTABILITY or FITNESS FOR A PARTICULAR PURPOSE. See the
// GNU Lesser General Public License for more details.
//
// You should have received a copy of the GNU Lesser General Public License
// along with the go-ethereum library. If not, see <http://www.gnu.org/licenses/>.

package ethapi

import (
	"bytes"
	"context"
	"crypto/ecdsa"
	"crypto/sha256"
	"encoding/json"
	"errors"
	"fmt"
	"math"
	"math/big"
	"os"
	"path/filepath"
	"reflect"
	"slices"
	"strings"
	"testing"
	"time"

	"github.com/ethereum/go-ethereum/accounts/abi"
	"github.com/ethereum/go-ethereum/internal/ethapi/override"

	"github.com/ethereum/go-ethereum"
	"github.com/ethereum/go-ethereum/accounts"
	"github.com/ethereum/go-ethereum/accounts/keystore"
	"github.com/ethereum/go-ethereum/common"
	"github.com/ethereum/go-ethereum/common/hexutil"
	"github.com/ethereum/go-ethereum/consensus"
	"github.com/ethereum/go-ethereum/consensus/beacon"
	"github.com/ethereum/go-ethereum/consensus/ethash"
	"github.com/ethereum/go-ethereum/core"
	"github.com/ethereum/go-ethereum/core/filtermaps"
	"github.com/ethereum/go-ethereum/core/rawdb"
	"github.com/ethereum/go-ethereum/core/state"
	"github.com/ethereum/go-ethereum/core/types"
	"github.com/ethereum/go-ethereum/core/vm"
	"github.com/ethereum/go-ethereum/crypto"
	"github.com/ethereum/go-ethereum/crypto/kzg4844"
	"github.com/ethereum/go-ethereum/ethdb"
	"github.com/ethereum/go-ethereum/event"
	"github.com/ethereum/go-ethereum/internal/blocktest"
	"github.com/ethereum/go-ethereum/params"
	"github.com/ethereum/go-ethereum/rpc"
	"github.com/holiman/uint256"
	"github.com/stretchr/testify/require"
)

func testTransactionMarshal(t *testing.T, tests []txData, config *params.ChainConfig) {
	var (
		signer = types.LatestSigner(config)
		key, _ = crypto.HexToECDSA("b71c71a67e1177ad4e901695e1b4b9ee17ae16c6668d313eac2f96dbcda3f291")
	)

	for i, tt := range tests {
		var tx2 types.Transaction
		tx, err := types.SignNewTx(key, signer, tt.Tx)
		if err != nil {
			t.Fatalf("test %d: signing failed: %v", i, err)
		}
		// Regular transaction
		if data, err := json.Marshal(tx); err != nil {
			t.Fatalf("test %d: marshalling failed; %v", i, err)
		} else if err = tx2.UnmarshalJSON(data); err != nil {
			t.Fatalf("test %d: sunmarshal failed: %v", i, err)
		} else if want, have := tx.Hash(), tx2.Hash(); want != have {
			t.Fatalf("test %d: stx changed, want %x have %x", i, want, have)
		}

		// rpcTransaction
		rpcTx := newRPCTransaction(tx, common.Hash{}, 0, 0, 0, nil, config)
		if data, err := json.Marshal(rpcTx); err != nil {
			t.Fatalf("test %d: marshalling failed; %v", i, err)
		} else if err = tx2.UnmarshalJSON(data); err != nil {
			t.Fatalf("test %d: unmarshal failed: %v", i, err)
		} else if want, have := tx.Hash(), tx2.Hash(); want != have {
			t.Fatalf("test %d: tx changed, want %x have %x", i, want, have)
		} else {
			want, have := tt.Want, string(data)
			require.JSONEqf(t, want, have, "test %d: rpc json not match, want %s have %s", i, want, have)
		}
	}
}

func TestTransaction_RoundTripRpcJSON(t *testing.T) {
	t.Parallel()

	var (
		config = params.AllEthashProtocolChanges
		tests  = allTransactionTypes(common.Address{0xde, 0xad}, config)
	)
	testTransactionMarshal(t, tests, config)
}

func TestTransactionBlobTx(t *testing.T) {
	t.Parallel()

	config := *params.TestChainConfig
	config.ShanghaiTime = new(uint64)
	config.CancunTime = new(uint64)
	tests := allBlobTxs(common.Address{0xde, 0xad}, &config)

	testTransactionMarshal(t, tests, &config)
}

type txData struct {
	Tx   types.TxData
	Want string
}

func allTransactionTypes(addr common.Address, config *params.ChainConfig) []txData {
	return []txData{
		{
			Tx: &types.LegacyTx{
				Nonce:    5,
				GasPrice: big.NewInt(6),
				Gas:      7,
				To:       &addr,
				Value:    big.NewInt(8),
				Data:     []byte{0, 1, 2, 3, 4},
				V:        big.NewInt(9),
				R:        big.NewInt(10),
				S:        big.NewInt(11),
			},
			Want: `{
				"blockHash": null,
				"blockNumber": null,
				"from": "0x71562b71999873db5b286df957af199ec94617f7",
				"gas": "0x7",
				"gasPrice": "0x6",
				"hash": "0x5f3240454cd09a5d8b1c5d651eefae7a339262875bcd2d0e6676f3d989967008",
				"input": "0x0001020304",
				"nonce": "0x5",
				"to": "0xdead000000000000000000000000000000000000",
				"transactionIndex": null,
				"value": "0x8",
				"type": "0x0",
				"chainId": "0x539",
				"v": "0xa96",
				"r": "0xbc85e96592b95f7160825d837abb407f009df9ebe8f1b9158a4b8dd093377f75",
				"s": "0x1b55ea3af5574c536967b039ba6999ef6c89cf22fc04bcb296e0e8b0b9b576f5"
			}`,
		}, {
			Tx: &types.LegacyTx{
				Nonce:    5,
				GasPrice: big.NewInt(6),
				Gas:      7,
				To:       nil,
				Value:    big.NewInt(8),
				Data:     []byte{0, 1, 2, 3, 4},
				V:        big.NewInt(32),
				R:        big.NewInt(10),
				S:        big.NewInt(11),
			},
			Want: `{
				"blockHash": null,
				"blockNumber": null,
				"from": "0x71562b71999873db5b286df957af199ec94617f7",
				"gas": "0x7",
				"gasPrice": "0x6",
				"hash": "0x806e97f9d712b6cb7e781122001380a2837531b0fc1e5f5d78174ad4cb699873",
				"input": "0x0001020304",
				"nonce": "0x5",
				"to": null,
				"transactionIndex": null,
				"value": "0x8",
				"type": "0x0",
				"chainId": "0x539",
				"v": "0xa96",
				"r": "0x9dc28b267b6ad4e4af6fe9289668f9305c2eb7a3241567860699e478af06835a",
				"s": "0xa0b51a071aa9bed2cd70aedea859779dff039e3630ea38497d95202e9b1fec7"
			}`,
		},
		{
			Tx: &types.AccessListTx{
				ChainID:  config.ChainID,
				Nonce:    5,
				GasPrice: big.NewInt(6),
				Gas:      7,
				To:       &addr,
				Value:    big.NewInt(8),
				Data:     []byte{0, 1, 2, 3, 4},
				AccessList: types.AccessList{
					types.AccessTuple{
						Address:     common.Address{0x2},
						StorageKeys: []common.Hash{types.EmptyRootHash},
					},
				},
				V: big.NewInt(32),
				R: big.NewInt(10),
				S: big.NewInt(11),
			},
			Want: `{
				"blockHash": null,
				"blockNumber": null,
				"from": "0x71562b71999873db5b286df957af199ec94617f7",
				"gas": "0x7",
				"gasPrice": "0x6",
				"hash": "0x121347468ee5fe0a29f02b49b4ffd1c8342bc4255146bb686cd07117f79e7129",
				"input": "0x0001020304",
				"nonce": "0x5",
				"to": "0xdead000000000000000000000000000000000000",
				"transactionIndex": null,
				"value": "0x8",
				"type": "0x1",
				"accessList": [
					{
						"address": "0x0200000000000000000000000000000000000000",
						"storageKeys": [
							"0x56e81f171bcc55a6ff8345e692c0f86e5b48e01b996cadc001622fb5e363b421"
						]
					}
				],
				"chainId": "0x539",
				"v": "0x0",
				"r": "0xf372ad499239ae11d91d34c559ffc5dab4daffc0069e03afcabdcdf231a0c16b",
				"s": "0x28573161d1f9472fa0fd4752533609e72f06414f7ab5588699a7141f65d2abf",
				"yParity": "0x0"
			}`,
		}, {
			Tx: &types.AccessListTx{
				ChainID:  config.ChainID,
				Nonce:    5,
				GasPrice: big.NewInt(6),
				Gas:      7,
				To:       nil,
				Value:    big.NewInt(8),
				Data:     []byte{0, 1, 2, 3, 4},
				AccessList: types.AccessList{
					types.AccessTuple{
						Address:     common.Address{0x2},
						StorageKeys: []common.Hash{types.EmptyRootHash},
					},
				},
				V: big.NewInt(32),
				R: big.NewInt(10),
				S: big.NewInt(11),
			},
			Want: `{
				"blockHash": null,
				"blockNumber": null,
				"from": "0x71562b71999873db5b286df957af199ec94617f7",
				"gas": "0x7",
				"gasPrice": "0x6",
				"hash": "0x067c3baebede8027b0f828a9d933be545f7caaec623b00684ac0659726e2055b",
				"input": "0x0001020304",
				"nonce": "0x5",
				"to": null,
				"transactionIndex": null,
				"value": "0x8",
				"type": "0x1",
				"accessList": [
					{
						"address": "0x0200000000000000000000000000000000000000",
						"storageKeys": [
							"0x56e81f171bcc55a6ff8345e692c0f86e5b48e01b996cadc001622fb5e363b421"
						]
					}
				],
				"chainId": "0x539",
				"v": "0x1",
				"r": "0x542981b5130d4613897fbab144796cb36d3cb3d7807d47d9c7f89ca7745b085c",
				"s": "0x7425b9dd6c5deaa42e4ede35d0c4570c4624f68c28d812c10d806ffdf86ce63",
				"yParity": "0x1"
			}`,
		}, {
			Tx: &types.DynamicFeeTx{
				ChainID:   config.ChainID,
				Nonce:     5,
				GasTipCap: big.NewInt(6),
				GasFeeCap: big.NewInt(9),
				Gas:       7,
				To:        &addr,
				Value:     big.NewInt(8),
				Data:      []byte{0, 1, 2, 3, 4},
				AccessList: types.AccessList{
					types.AccessTuple{
						Address:     common.Address{0x2},
						StorageKeys: []common.Hash{types.EmptyRootHash},
					},
				},
				V: big.NewInt(32),
				R: big.NewInt(10),
				S: big.NewInt(11),
			},
			Want: `{
				"blockHash": null,
				"blockNumber": null,
				"from": "0x71562b71999873db5b286df957af199ec94617f7",
				"gas": "0x7",
				"gasPrice": "0x9",
				"maxFeePerGas": "0x9",
				"maxPriorityFeePerGas": "0x6",
				"hash": "0xb63e0b146b34c3e9cb7fbabb5b3c081254a7ded6f1b65324b5898cc0545d79ff",
				"input": "0x0001020304",
				"nonce": "0x5",
				"to": "0xdead000000000000000000000000000000000000",
				"transactionIndex": null,
				"value": "0x8",
				"type": "0x2",
				"accessList": [
					{
						"address": "0x0200000000000000000000000000000000000000",
						"storageKeys": [
							"0x56e81f171bcc55a6ff8345e692c0f86e5b48e01b996cadc001622fb5e363b421"
						]
					}
				],
				"chainId": "0x539",
				"v": "0x1",
				"r": "0x3b167e05418a8932cd53d7578711fe1a76b9b96c48642402bb94978b7a107e80",
				"s": "0x22f98a332d15ea2cc80386c1ebaa31b0afebfa79ebc7d039a1e0074418301fef",
				"yParity": "0x1"
			}`,
		}, {
			Tx: &types.DynamicFeeTx{
				ChainID:    config.ChainID,
				Nonce:      5,
				GasTipCap:  big.NewInt(6),
				GasFeeCap:  big.NewInt(9),
				Gas:        7,
				To:         nil,
				Value:      big.NewInt(8),
				Data:       []byte{0, 1, 2, 3, 4},
				AccessList: types.AccessList{},
				V:          big.NewInt(32),
				R:          big.NewInt(10),
				S:          big.NewInt(11),
			},
			Want: `{
				"blockHash": null,
				"blockNumber": null,
				"from": "0x71562b71999873db5b286df957af199ec94617f7",
				"gas": "0x7",
				"gasPrice": "0x9",
				"maxFeePerGas": "0x9",
				"maxPriorityFeePerGas": "0x6",
				"hash": "0xcbab17ee031a9d5b5a09dff909f0a28aedb9b295ac0635d8710d11c7b806ec68",
				"input": "0x0001020304",
				"nonce": "0x5",
				"to": null,
				"transactionIndex": null,
				"value": "0x8",
				"type": "0x2",
				"accessList": [],
				"chainId": "0x539",
				"v": "0x0",
				"r": "0x6446b8a682db7e619fc6b4f6d1f708f6a17351a41c7fbd63665f469bc78b41b9",
				"s": "0x7626abc15834f391a117c63450047309dbf84c5ce3e8e609b607062641e2de43",
				"yParity": "0x0"
			}`,
		},
	}
}

func allBlobTxs(addr common.Address, config *params.ChainConfig) []txData {
	return []txData{
		{
			Tx: &types.BlobTx{
				Nonce:      6,
				GasTipCap:  uint256.NewInt(1),
				GasFeeCap:  uint256.NewInt(5),
				Gas:        6,
				To:         addr,
				BlobFeeCap: uint256.NewInt(1),
				BlobHashes: []common.Hash{{1}},
				Value:      new(uint256.Int),
				V:          uint256.NewInt(32),
				R:          uint256.NewInt(10),
				S:          uint256.NewInt(11),
			},
			Want: `{
                "blockHash": null,
                "blockNumber": null,
                "from": "0x71562b71999873db5b286df957af199ec94617f7",
                "gas": "0x6",
                "gasPrice": "0x5",
                "maxFeePerGas": "0x5",
                "maxPriorityFeePerGas": "0x1",
                "maxFeePerBlobGas": "0x1",
                "hash": "0x1f2b59a20e61efc615ad0cbe936379d6bbea6f938aafaf35eb1da05d8e7f46a3",
                "input": "0x",
                "nonce": "0x6",
                "to": "0xdead000000000000000000000000000000000000",
                "transactionIndex": null,
                "value": "0x0",
                "type": "0x3",
                "accessList": [],
                "chainId": "0x1",
                "blobVersionedHashes": [
                    "0x0100000000000000000000000000000000000000000000000000000000000000"
                ],
                "v": "0x0",
                "r": "0x618be8908e0e5320f8f3b48042a079fe5a335ebd4ed1422a7d2207cd45d872bc",
                "s": "0x27b2bc6c80e849a8e8b764d4549d8c2efac3441e73cf37054eb0a9b9f8e89b27",
                "yParity": "0x0"
            }`,
		},
	}
}

func newTestAccountManager(t *testing.T) (*accounts.Manager, accounts.Account) {
	var (
		dir        = t.TempDir()
		am         = accounts.NewManager(nil)
		b          = keystore.NewKeyStore(dir, 2, 1)
		testKey, _ = crypto.HexToECDSA("b71c71a67e1177ad4e901695e1b4b9ee17ae16c6668d313eac2f96dbcda3f291")
	)
	acc, err := b.ImportECDSA(testKey, "")
	if err != nil {
		t.Fatalf("failed to create test account: %v", err)
	}
	if err := b.Unlock(acc, ""); err != nil {
		t.Fatalf("failed to unlock account: %v\n", err)
	}
	am.AddBackend(b)
	return am, acc
}

type testBackend struct {
	db      ethdb.Database
	chain   *core.BlockChain
	pending *types.Block
	accman  *accounts.Manager
	acc     accounts.Account
}

func newTestBackend(t *testing.T, n int, gspec *core.Genesis, engine consensus.Engine, generator func(i int, b *core.BlockGen)) *testBackend {
	var (
		cacheConfig = &core.CacheConfig{
			TrieCleanLimit:    256,
			TrieDirtyLimit:    256,
			TrieTimeLimit:     5 * time.Minute,
			SnapshotLimit:     0,
			TrieDirtyDisabled: true, // Archive mode
		}
	)
	accman, acc := newTestAccountManager(t)
	gspec.Alloc[acc.Address] = types.Account{Balance: big.NewInt(params.Ether)}
	// Generate blocks for testing
	db, blocks, _ := core.GenerateChainWithGenesis(gspec, engine, n, generator)
	txlookupLimit := uint64(0)
	chain, err := core.NewBlockChain(db, cacheConfig, gspec, nil, engine, vm.Config{}, &txlookupLimit)
	if err != nil {
		t.Fatalf("failed to create tester chain: %v", err)
	}
	if n, err := chain.InsertChain(blocks); err != nil {
		t.Fatalf("block %d: failed to insert into chain: %v", n, err)
	}

	backend := &testBackend{db: db, chain: chain, accman: accman, acc: acc}
	return backend
}

func (b *testBackend) setPendingBlock(block *types.Block) {
	b.pending = block
}

func (b testBackend) SyncProgress() ethereum.SyncProgress { return ethereum.SyncProgress{} }
func (b testBackend) SuggestGasTipCap(ctx context.Context) (*big.Int, error) {
	return big.NewInt(0), nil
}
func (b testBackend) FeeHistory(ctx context.Context, blockCount uint64, lastBlock rpc.BlockNumber, rewardPercentiles []float64) (*big.Int, [][]*big.Int, []*big.Int, []float64, []*big.Int, []float64, error) {
	return nil, nil, nil, nil, nil, nil, nil
}
func (b testBackend) BlobBaseFee(ctx context.Context) *big.Int { return new(big.Int) }
func (b testBackend) ChainDb() ethdb.Database                  { return b.db }
func (b testBackend) AccountManager() *accounts.Manager        { return b.accman }
func (b testBackend) ExtRPCEnabled() bool                      { return false }
func (b testBackend) RPCGasCap() uint64                        { return 10000000 }
func (b testBackend) RPCEVMTimeout() time.Duration             { return time.Second }
func (b testBackend) RPCTxFeeCap() float64                     { return 0 }
func (b testBackend) UnprotectedAllowed() bool                 { return false }
func (b testBackend) SetHead(number uint64)                    {}
func (b testBackend) HeaderByNumber(ctx context.Context, number rpc.BlockNumber) (*types.Header, error) {
	if number == rpc.LatestBlockNumber {
		return b.chain.CurrentBlock(), nil
	}
	if number == rpc.PendingBlockNumber && b.pending != nil {
		return b.pending.Header(), nil
	}
	return b.chain.GetHeaderByNumber(uint64(number)), nil
}
func (b testBackend) HeaderByHash(ctx context.Context, hash common.Hash) (*types.Header, error) {
	return b.chain.GetHeaderByHash(hash), nil
}
func (b testBackend) HeaderByNumberOrHash(ctx context.Context, blockNrOrHash rpc.BlockNumberOrHash) (*types.Header, error) {
	if blockNr, ok := blockNrOrHash.Number(); ok {
		return b.HeaderByNumber(ctx, blockNr)
	}
	if blockHash, ok := blockNrOrHash.Hash(); ok {
		return b.HeaderByHash(ctx, blockHash)
	}
	panic("unknown type rpc.BlockNumberOrHash")
}

func (b testBackend) CurrentHeader() *types.Header { return b.chain.CurrentHeader() }
func (b testBackend) CurrentBlock() *types.Header  { return b.chain.CurrentBlock() }
func (b testBackend) BlockByNumber(ctx context.Context, number rpc.BlockNumber) (*types.Block, error) {
	if number == rpc.LatestBlockNumber {
		head := b.chain.CurrentBlock()
		return b.chain.GetBlock(head.Hash(), head.Number.Uint64()), nil
	}
	if number == rpc.PendingBlockNumber {
		return b.pending, nil
	}
	return b.chain.GetBlockByNumber(uint64(number)), nil
}
func (b testBackend) BlockByHash(ctx context.Context, hash common.Hash) (*types.Block, error) {
	return b.chain.GetBlockByHash(hash), nil
}
func (b testBackend) BlockByNumberOrHash(ctx context.Context, blockNrOrHash rpc.BlockNumberOrHash) (*types.Block, error) {
	if blockNr, ok := blockNrOrHash.Number(); ok {
		return b.BlockByNumber(ctx, blockNr)
	}
	if blockHash, ok := blockNrOrHash.Hash(); ok {
		return b.BlockByHash(ctx, blockHash)
	}
	panic("unknown type rpc.BlockNumberOrHash")
}
func (b testBackend) GetBody(ctx context.Context, hash common.Hash, number rpc.BlockNumber) (*types.Body, error) {
	return b.chain.GetBlock(hash, uint64(number.Int64())).Body(), nil
}
func (b testBackend) StateAndHeaderByNumber(ctx context.Context, number rpc.BlockNumber) (*state.StateDB, *types.Header, error) {
	if number == rpc.PendingBlockNumber {
		panic("pending state not implemented")
	}
	header, err := b.HeaderByNumber(ctx, number)
	if err != nil {
		return nil, nil, err
	}
	if header == nil {
		return nil, nil, errors.New("header not found")
	}
	stateDb, err := b.chain.StateAt(header.Root)
	return stateDb, header, err
}
func (b testBackend) StateAndHeaderByNumberOrHash(ctx context.Context, blockNrOrHash rpc.BlockNumberOrHash) (*state.StateDB, *types.Header, error) {
	if blockNr, ok := blockNrOrHash.Number(); ok {
		return b.StateAndHeaderByNumber(ctx, blockNr)
	}
	panic("only implemented for number")
}
func (b testBackend) Pending() (*types.Block, types.Receipts, *state.StateDB) { panic("implement me") }
func (b testBackend) GetReceipts(ctx context.Context, hash common.Hash) (types.Receipts, error) {
	header, err := b.HeaderByHash(ctx, hash)
	if header == nil || err != nil {
		return nil, err
	}
	receipts := rawdb.ReadReceipts(b.db, hash, header.Number.Uint64(), header.Time, b.chain.Config())
	return receipts, nil
}
func (b testBackend) GetEVM(ctx context.Context, state *state.StateDB, header *types.Header, vmConfig *vm.Config, blockContext *vm.BlockContext) *vm.EVM {
	if vmConfig == nil {
		vmConfig = b.chain.GetVMConfig()
	}
	context := core.NewEVMBlockContext(header, b.chain, nil)
	if blockContext != nil {
		context = *blockContext
	}
	return vm.NewEVM(context, state, b.chain.Config(), *vmConfig)
}
func (b testBackend) SubscribeChainEvent(ch chan<- core.ChainEvent) event.Subscription {
	panic("implement me")
}
func (b testBackend) SubscribeChainHeadEvent(ch chan<- core.ChainHeadEvent) event.Subscription {
	panic("implement me")
}
func (b testBackend) SendTx(ctx context.Context, signedTx *types.Transaction) error {
	panic("implement me")
}
func (b testBackend) GetTransaction(ctx context.Context, txHash common.Hash) (bool, *types.Transaction, common.Hash, uint64, uint64, error) {
	tx, blockHash, blockNumber, index := rawdb.ReadTransaction(b.db, txHash)
	return true, tx, blockHash, blockNumber, index, nil
}
func (b testBackend) GetPoolTransactions() (types.Transactions, error)         { panic("implement me") }
func (b testBackend) GetPoolTransaction(txHash common.Hash) *types.Transaction { panic("implement me") }
func (b testBackend) GetPoolNonce(ctx context.Context, addr common.Address) (uint64, error) {
	return 0, nil
}
func (b testBackend) Stats() (pending int, queued int) { panic("implement me") }
func (b testBackend) TxPoolContent() (map[common.Address][]*types.Transaction, map[common.Address][]*types.Transaction) {
	panic("implement me")
}
func (b testBackend) TxPoolContentFrom(addr common.Address) ([]*types.Transaction, []*types.Transaction) {
	panic("implement me")
}
func (b testBackend) SubscribeNewTxsEvent(events chan<- core.NewTxsEvent) event.Subscription {
	panic("implement me")
}
func (b testBackend) ChainConfig() *params.ChainConfig { return b.chain.Config() }
func (b testBackend) Engine() consensus.Engine         { return b.chain.Engine() }
func (b testBackend) GetLogs(ctx context.Context, blockHash common.Hash, number uint64) ([][]*types.Log, error) {
	panic("implement me")
}
func (b testBackend) SubscribeRemovedLogsEvent(ch chan<- core.RemovedLogsEvent) event.Subscription {
	panic("implement me")
}
func (b testBackend) SubscribeLogsEvent(ch chan<- []*types.Log) event.Subscription {
	panic("implement me")
}
func (b testBackend) NewMatcherBackend() filtermaps.MatcherBackend {
	panic("implement me")
}
<<<<<<< HEAD
// SYSCOIN
func (b testBackend) ReadSYSHash(ctx context.Context, number rpc.BlockNumber) ([]byte, error) {
	return []byte{}, nil
}
func (b testBackend) ReadDataHash(ctx context.Context, hash common.Hash) ([]byte, error) {
	return []byte{}, nil
}
func (b testBackend) GetNEVMAddress(ctx context.Context, address common.Address) ([]byte, error) {
	return []byte{}, nil
}

=======
>>>>>>> 624a5d8b
func TestEstimateGas(t *testing.T) {
	t.Parallel()
	// Initialize test accounts
	var (
		accounts = newAccounts(4)
		genesis  = &core.Genesis{
			Config: params.MergedTestChainConfig,
			Alloc: types.GenesisAlloc{
				accounts[0].addr: {Balance: big.NewInt(params.Ether)},
				accounts[1].addr: {Balance: big.NewInt(params.Ether)},
				accounts[2].addr: {Balance: big.NewInt(params.Ether), Code: append(types.DelegationPrefix, accounts[3].addr.Bytes()...)},
			},
		}
		genBlocks      = 10
		signer         = types.HomesteadSigner{}
		randomAccounts = newAccounts(2)
	)
	packRevert := func(revertMessage string) []byte {
		var revertSelector = crypto.Keccak256([]byte("Error(string)"))[:4]
		stringType, _ := abi.NewType("string", "", nil)
		args := abi.Arguments{
			{Type: stringType},
		}
		encodedMessage, _ := args.Pack(revertMessage)

		return append(revertSelector, encodedMessage...)
	}

	api := NewBlockChainAPI(newTestBackend(t, genBlocks, genesis, beacon.New(ethash.NewFaker()), func(i int, b *core.BlockGen) {
		// Transfer from account[0] to account[1]
		//    value: 1000 wei
		//    fee:   0 wei
		tx, _ := types.SignTx(types.NewTx(&types.LegacyTx{Nonce: uint64(i), To: &accounts[1].addr, Value: big.NewInt(1000), Gas: params.TxGas, GasPrice: b.BaseFee(), Data: nil}), signer, accounts[0].key)
		b.AddTx(tx)
		b.SetPoS()
	}))

	var testSuite = []struct {
		blockNumber    rpc.BlockNumber
		call           TransactionArgs
		overrides      override.StateOverride
		blockOverrides override.BlockOverrides
		expectErr      error
		want           uint64
	}{
		//simple transfer on latest block
		{
			blockNumber: rpc.LatestBlockNumber,
			call: TransactionArgs{
				From:  &accounts[0].addr,
				To:    &accounts[1].addr,
				Value: (*hexutil.Big)(big.NewInt(1000)),
			},
			expectErr: nil,
			want:      21000,
		},
		// simple transfer with insufficient funds on latest block
		{
			blockNumber: rpc.LatestBlockNumber,
			call: TransactionArgs{
				From:  &randomAccounts[0].addr,
				To:    &accounts[1].addr,
				Value: (*hexutil.Big)(big.NewInt(1000)),
			},
			expectErr: core.ErrInsufficientFunds,
			want:      21000,
		},
		// empty create
		{
			blockNumber: rpc.LatestBlockNumber,
			call:        TransactionArgs{},
			expectErr:   nil,
			want:        53000,
		},
		{
			blockNumber: rpc.LatestBlockNumber,
			call:        TransactionArgs{},
			overrides: override.StateOverride{
				randomAccounts[0].addr: override.OverrideAccount{Balance: newRPCBalance(new(big.Int).Mul(big.NewInt(1), big.NewInt(params.Ether)))},
			},
			expectErr: nil,
			want:      53000,
		},
		{
			blockNumber: rpc.LatestBlockNumber,
			call: TransactionArgs{
				From:  &randomAccounts[0].addr,
				To:    &randomAccounts[1].addr,
				Value: (*hexutil.Big)(big.NewInt(1000)),
			},
			overrides: override.StateOverride{
				randomAccounts[0].addr: override.OverrideAccount{Balance: newRPCBalance(big.NewInt(0))},
			},
			expectErr: core.ErrInsufficientFunds,
		},
		// Test for a bug where the gas price was set to zero but the basefee non-zero
		//
		// contract BasefeeChecker {
		//    constructor() {
		//        require(tx.gasprice >= block.basefee);
		//        if (tx.gasprice > 0) {
		//            require(block.basefee > 0);
		//        }
		//    }
		//}
		{
			blockNumber: rpc.LatestBlockNumber,
			call: TransactionArgs{
				From:     &accounts[0].addr,
				Input:    hex2Bytes("6080604052348015600f57600080fd5b50483a1015601c57600080fd5b60003a111560315760004811603057600080fd5b5b603f80603e6000396000f3fe6080604052600080fdfea264697066735822122060729c2cee02b10748fae5200f1c9da4661963354973d9154c13a8e9ce9dee1564736f6c63430008130033"),
				GasPrice: (*hexutil.Big)(big.NewInt(1_000_000_000)), // Legacy as pricing
			},
			expectErr: nil,
			want:      67617,
		},
		{
			blockNumber: rpc.LatestBlockNumber,
			call: TransactionArgs{
				From:         &accounts[0].addr,
				Input:        hex2Bytes("6080604052348015600f57600080fd5b50483a1015601c57600080fd5b60003a111560315760004811603057600080fd5b5b603f80603e6000396000f3fe6080604052600080fdfea264697066735822122060729c2cee02b10748fae5200f1c9da4661963354973d9154c13a8e9ce9dee1564736f6c63430008130033"),
				MaxFeePerGas: (*hexutil.Big)(big.NewInt(1_000_000_000)), // 1559 gas pricing
			},
			expectErr: nil,
			want:      67617,
		},
		{
			blockNumber: rpc.LatestBlockNumber,
			call: TransactionArgs{
				From:         &accounts[0].addr,
				Input:        hex2Bytes("6080604052348015600f57600080fd5b50483a1015601c57600080fd5b60003a111560315760004811603057600080fd5b5b603f80603e6000396000f3fe6080604052600080fdfea264697066735822122060729c2cee02b10748fae5200f1c9da4661963354973d9154c13a8e9ce9dee1564736f6c63430008130033"),
				GasPrice:     nil, // No legacy gas pricing
				MaxFeePerGas: nil, // No 1559 gas pricing
			},
			expectErr: nil,
			want:      67595,
		},
		// Blobs should have no effect on gas estimate
		{
			blockNumber: rpc.LatestBlockNumber,
			call: TransactionArgs{
				From:       &accounts[0].addr,
				To:         &accounts[1].addr,
				Value:      (*hexutil.Big)(big.NewInt(1)),
				BlobHashes: []common.Hash{{0x01, 0x22}},
				BlobFeeCap: (*hexutil.Big)(big.NewInt(1)),
			},
			want: 21000,
		},
		// // SPDX-License-Identifier: GPL-3.0
		//pragma solidity >=0.8.2 <0.9.0;
		//
		//contract BlockOverridesTest {
		//    function call() public view returns (uint256) {
		//        return block.number;
		//    }
		//
		//    function estimate() public view {
		//        revert(string.concat("block ", uint2str(block.number)));
		//    }
		//
		//    function uint2str(uint256 _i) internal pure returns (string memory str) {
		//        if (_i == 0) {
		//            return "0";
		//        }
		//        uint256 j = _i;
		//        uint256 length;
		//        while (j != 0) {
		//            length++;
		//            j /= 10;
		//        }
		//        bytes memory bstr = new bytes(length);
		//        uint256 k = length;
		//        j = _i;
		//        while (j != 0) {
		//            bstr[--k] = bytes1(uint8(48 + (j % 10)));
		//            j /= 10;
		//        }
		//        str = string(bstr);
		//    }
		//}
		{
			blockNumber: rpc.LatestBlockNumber,
			call: TransactionArgs{
				From: &accounts[0].addr,
				To:   &accounts[1].addr,
				Data: hex2Bytes("0x3592d016"), //estimate
			},
			overrides: override.StateOverride{
				accounts[1].addr: override.OverrideAccount{
					Code: hex2Bytes("608060405234801561000f575f5ffd5b5060043610610034575f3560e01c806328b5e32b146100385780633592d0161461004b575b5f5ffd5b4360405190815260200160405180910390f35b610053610055565b005b61005e4361009d565b60405160200161006e91906101a5565b60408051601f198184030181529082905262461bcd60e51b8252610094916004016101cd565b60405180910390fd5b6060815f036100c35750506040805180820190915260018152600360fc1b602082015290565b815f5b81156100ec57806100d681610216565b91506100e59050600a83610242565b91506100c6565b5f8167ffffffffffffffff81111561010657610106610255565b6040519080825280601f01601f191660200182016040528015610130576020820181803683370190505b508593509050815b831561019c57610149600a85610269565b61015490603061027c565b60f81b8261016183610295565b92508281518110610174576101746102aa565b60200101906001600160f81b03191690815f1a905350610195600a85610242565b9350610138565b50949350505050565b650313637b1b5960d51b81525f82518060208501600685015e5f920160060191825250919050565b602081525f82518060208401528060208501604085015e5f604082850101526040601f19601f83011684010191505092915050565b634e487b7160e01b5f52601160045260245ffd5b5f6001820161022757610227610202565b5060010190565b634e487b7160e01b5f52601260045260245ffd5b5f826102505761025061022e565b500490565b634e487b7160e01b5f52604160045260245ffd5b5f826102775761027761022e565b500690565b8082018082111561028f5761028f610202565b92915050565b5f816102a3576102a3610202565b505f190190565b634e487b7160e01b5f52603260045260245ffdfea2646970667358221220a253cad1e2e3523b8c053c1d0cd1e39d7f3bafcedd73440a244872701f05dab264736f6c634300081c0033"),
				},
			},
			blockOverrides: override.BlockOverrides{Number: (*hexutil.Big)(big.NewInt(11))},
			expectErr:      newRevertError(packRevert("block 11")),
		},
		// Should be able to send to an EIP-7702 delegated account.
		{
			blockNumber: rpc.LatestBlockNumber,
			call: TransactionArgs{
				From:  &accounts[0].addr,
				To:    &accounts[2].addr,
				Value: (*hexutil.Big)(big.NewInt(1)),
			},
			want: 21000,
		},
		// Should be able to send as EIP-7702 delegated account.
		{
			blockNumber: rpc.LatestBlockNumber,
			call: TransactionArgs{
				From:  &accounts[2].addr,
				To:    &accounts[1].addr,
				Value: (*hexutil.Big)(big.NewInt(1)),
			},
			want: 21000,
		},
	}
	for i, tc := range testSuite {
		result, err := api.EstimateGas(context.Background(), tc.call, &rpc.BlockNumberOrHash{BlockNumber: &tc.blockNumber}, &tc.overrides, &tc.blockOverrides)
		if tc.expectErr != nil {
			if err == nil {
				t.Errorf("test %d: want error %v, have nothing", i, tc.expectErr)
				continue
			}
			if !errors.Is(err, tc.expectErr) {
				if !reflect.DeepEqual(err, tc.expectErr) {
					t.Errorf("test %d: error mismatch, want %v, have %v", i, tc.expectErr, err)
				}
			}
			continue
		}
		if err != nil {
			t.Errorf("test %d: want no error, have %v", i, err)
			continue
		}
		if float64(result) > float64(tc.want)*(1+estimateGasErrorRatio) {
			t.Errorf("test %d, result mismatch, have\n%v\n, want\n%v\n", i, uint64(result), tc.want)
		}
	}
}

func TestCall(t *testing.T) {
	t.Parallel()

	// Initialize test accounts
	var (
		accounts = newAccounts(3)
		dad      = common.HexToAddress("0x0000000000000000000000000000000000000dad")
		genesis  = &core.Genesis{
			Config: params.MergedTestChainConfig,
			Alloc: types.GenesisAlloc{
				accounts[0].addr: {Balance: big.NewInt(params.Ether)},
				accounts[1].addr: {Balance: big.NewInt(params.Ether)},
				accounts[2].addr: {Balance: big.NewInt(params.Ether)},
				dad: {
					Balance: big.NewInt(params.Ether),
					Nonce:   1,
					Storage: map[common.Hash]common.Hash{
						common.Hash{}: common.HexToHash("0x0000000000000000000000000000000000000000000000000000000000000001"),
					},
				},
			},
		}
		genBlocks = 10
		signer    = types.HomesteadSigner{}
	)
	api := NewBlockChainAPI(newTestBackend(t, genBlocks, genesis, beacon.New(ethash.NewFaker()), func(i int, b *core.BlockGen) {
		// Transfer from account[0] to account[1]
		//    value: 1000 wei
		//    fee:   0 wei
		tx, _ := types.SignTx(types.NewTx(&types.LegacyTx{Nonce: uint64(i), To: &accounts[1].addr, Value: big.NewInt(1000), Gas: params.TxGas, GasPrice: b.BaseFee(), Data: nil}), signer, accounts[0].key)
		b.AddTx(tx)
		b.SetPoS()
	}))
	randomAccounts := newAccounts(3)
	var testSuite = []struct {
		name           string
		blockNumber    rpc.BlockNumber
		overrides      override.StateOverride
		call           TransactionArgs
		blockOverrides override.BlockOverrides
		expectErr      error
		want           string
	}{
		// transfer on genesis
		{
			name:        "transfer-on-genesis",
			blockNumber: rpc.BlockNumber(0),
			call: TransactionArgs{
				From:  &accounts[0].addr,
				To:    &accounts[1].addr,
				Value: (*hexutil.Big)(big.NewInt(1000)),
			},
			expectErr: nil,
			want:      "0x",
		},
		// transfer on the head
		{
			name:        "transfer-on-the-head",
			blockNumber: rpc.BlockNumber(genBlocks),
			call: TransactionArgs{
				From:  &accounts[0].addr,
				To:    &accounts[1].addr,
				Value: (*hexutil.Big)(big.NewInt(1000)),
			},
			expectErr: nil,
			want:      "0x",
		},
		// transfer on a non-existent block, error expects
		{
			name:        "transfer-non-existent-block",
			blockNumber: rpc.BlockNumber(genBlocks + 1),
			call: TransactionArgs{
				From:  &accounts[0].addr,
				To:    &accounts[1].addr,
				Value: (*hexutil.Big)(big.NewInt(1000)),
			},
			expectErr: errors.New("header not found"),
		},
		// transfer on the latest block
		{
			name:        "transfer-latest-block",
			blockNumber: rpc.LatestBlockNumber,
			call: TransactionArgs{
				From:  &accounts[0].addr,
				To:    &accounts[1].addr,
				Value: (*hexutil.Big)(big.NewInt(1000)),
			},
			expectErr: nil,
			want:      "0x",
		},
		// Call which can only succeed if state is state overridden
		{
			name:        "state-override-success",
			blockNumber: rpc.LatestBlockNumber,
			call: TransactionArgs{
				From:  &randomAccounts[0].addr,
				To:    &randomAccounts[1].addr,
				Value: (*hexutil.Big)(big.NewInt(1000)),
			},
			overrides: override.StateOverride{
				randomAccounts[0].addr: override.OverrideAccount{Balance: newRPCBalance(new(big.Int).Mul(big.NewInt(1), big.NewInt(params.Ether)))},
			},
			want: "0x",
		},
		// Invalid call without state overriding
		{
			name:        "insufficient-funds-simple",
			blockNumber: rpc.LatestBlockNumber,
			call: TransactionArgs{
				From:  &randomAccounts[0].addr,
				To:    &randomAccounts[1].addr,
				Value: (*hexutil.Big)(big.NewInt(1000)),
			},
			expectErr: core.ErrInsufficientFunds,
		},
		// Successful simple contract call
		//
		// // SPDX-License-Identifier: GPL-3.0
		//
		//  pragma solidity >=0.7.0 <0.8.0;
		//
		//  /**
		//   * @title Storage
		//   * @dev Store & retrieve value in a variable
		//   */
		//  contract Storage {
		//      uint256 public number;
		//      constructor() {
		//          number = block.number;
		//      }
		//  }
		{
			name:        "simple-contract-call",
			blockNumber: rpc.LatestBlockNumber,
			call: TransactionArgs{
				From: &randomAccounts[0].addr,
				To:   &randomAccounts[2].addr,
				Data: hex2Bytes("8381f58a"), // call number()
			},
			overrides: override.StateOverride{
				randomAccounts[2].addr: override.OverrideAccount{
					Code:      hex2Bytes("6080604052348015600f57600080fd5b506004361060285760003560e01c80638381f58a14602d575b600080fd5b60336049565b6040518082815260200191505060405180910390f35b6000548156fea2646970667358221220eab35ffa6ab2adfe380772a48b8ba78e82a1b820a18fcb6f59aa4efb20a5f60064736f6c63430007040033"),
					StateDiff: map[common.Hash]common.Hash{{}: common.BigToHash(big.NewInt(123))},
				},
			},
			want: "0x000000000000000000000000000000000000000000000000000000000000007b",
		},
		// // SPDX-License-Identifier: GPL-3.0
		//pragma solidity >=0.8.2 <0.9.0;
		//
		//contract BlockOverridesTest {
		//    function call() public view returns (uint256) {
		//        return block.number;
		//    }
		//
		//    function estimate() public view {
		//        revert(string.concat("block ", uint2str(block.number)));
		//    }
		//
		//    function uint2str(uint256 _i) internal pure returns (string memory str) {
		//        if (_i == 0) {
		//            return "0";
		//        }
		//        uint256 j = _i;
		//        uint256 length;
		//        while (j != 0) {
		//            length++;
		//            j /= 10;
		//        }
		//        bytes memory bstr = new bytes(length);
		//        uint256 k = length;
		//        j = _i;
		//        while (j != 0) {
		//            bstr[--k] = bytes1(uint8(48 + (j % 10)));
		//            j /= 10;
		//        }
		//        str = string(bstr);
		//    }
		//}
		{
			name:        "block-override-with-state-override",
			blockNumber: rpc.LatestBlockNumber,
			call: TransactionArgs{
				From: &accounts[1].addr,
				To:   &accounts[2].addr,
				Data: hex2Bytes("0x28b5e32b"), //call
			},
			overrides: override.StateOverride{
				accounts[2].addr: override.OverrideAccount{
					Code: hex2Bytes("608060405234801561000f575f5ffd5b5060043610610034575f3560e01c806328b5e32b146100385780633592d0161461004b575b5f5ffd5b4360405190815260200160405180910390f35b610053610055565b005b61005e4361009d565b60405160200161006e91906101a5565b60408051601f198184030181529082905262461bcd60e51b8252610094916004016101cd565b60405180910390fd5b6060815f036100c35750506040805180820190915260018152600360fc1b602082015290565b815f5b81156100ec57806100d681610216565b91506100e59050600a83610242565b91506100c6565b5f8167ffffffffffffffff81111561010657610106610255565b6040519080825280601f01601f191660200182016040528015610130576020820181803683370190505b508593509050815b831561019c57610149600a85610269565b61015490603061027c565b60f81b8261016183610295565b92508281518110610174576101746102aa565b60200101906001600160f81b03191690815f1a905350610195600a85610242565b9350610138565b50949350505050565b650313637b1b5960d51b81525f82518060208501600685015e5f920160060191825250919050565b602081525f82518060208401528060208501604085015e5f604082850101526040601f19601f83011684010191505092915050565b634e487b7160e01b5f52601160045260245ffd5b5f6001820161022757610227610202565b5060010190565b634e487b7160e01b5f52601260045260245ffd5b5f826102505761025061022e565b500490565b634e487b7160e01b5f52604160045260245ffd5b5f826102775761027761022e565b500690565b8082018082111561028f5761028f610202565b92915050565b5f816102a3576102a3610202565b505f190190565b634e487b7160e01b5f52603260045260245ffdfea2646970667358221220a253cad1e2e3523b8c053c1d0cd1e39d7f3bafcedd73440a244872701f05dab264736f6c634300081c0033"),
				},
			},
			blockOverrides: override.BlockOverrides{Number: (*hexutil.Big)(big.NewInt(11))},
			want:           "0x000000000000000000000000000000000000000000000000000000000000000b",
		},
		// Clear storage trie
		{
			name:        "clear-storage-trie",
			blockNumber: rpc.LatestBlockNumber,
			call: TransactionArgs{
				From: &accounts[1].addr,
				// Yul:
				// object "Test" {
				//    code {
				//        let dad := 0x0000000000000000000000000000000000000dad
				//        if eq(balance(dad), 0) {
				//            revert(0, 0)
				//        }
				//        let slot := sload(0)
				//        mstore(0, slot)
				//        return(0, 32)
				//    }
				// }
				Input: hex2Bytes("610dad6000813103600f57600080fd5b6000548060005260206000f3"),
			},
			overrides: override.StateOverride{
				dad: override.OverrideAccount{
					State: map[common.Hash]common.Hash{},
				},
			},
			want: "0x0000000000000000000000000000000000000000000000000000000000000000",
		},
		// Invalid blob tx
		{
			name:        "invalid-blob-tx",
			blockNumber: rpc.LatestBlockNumber,
			call: TransactionArgs{
				From:       &accounts[1].addr,
				Input:      &hexutil.Bytes{0x00},
				BlobHashes: []common.Hash{},
			},
			expectErr: core.ErrBlobTxCreate,
		},
		// BLOBHASH opcode
		{
			name:        "blobhash-opcode",
			blockNumber: rpc.LatestBlockNumber,
			call: TransactionArgs{
				From:       &accounts[1].addr,
				To:         &randomAccounts[2].addr,
				BlobHashes: []common.Hash{{0x01, 0x22}},
				BlobFeeCap: (*hexutil.Big)(big.NewInt(1)),
			},
			overrides: override.StateOverride{
				randomAccounts[2].addr: {
					Code: hex2Bytes("60004960005260206000f3"),
				},
			},
			want: "0x0122000000000000000000000000000000000000000000000000000000000000",
		},
		// Clear the entire storage set
		{
			blockNumber: rpc.LatestBlockNumber,
			call: TransactionArgs{
				From: &accounts[1].addr,
				// Yul:
				// object "Test" {
				//    code {
				//        let dad := 0x0000000000000000000000000000000000000dad
				//        if eq(balance(dad), 0) {
				//            revert(0, 0)
				//        }
				//        let slot := sload(0)
				//        mstore(0, slot)
				//        return(0, 32)
				//    }
				// }
				Input: hex2Bytes("610dad6000813103600f57600080fd5b6000548060005260206000f3"),
			},
			overrides: override.StateOverride{
				dad: override.OverrideAccount{
					State: map[common.Hash]common.Hash{},
				},
			},
			want: "0x0000000000000000000000000000000000000000000000000000000000000000",
		},
	}
	for _, tc := range testSuite {
		result, err := api.Call(context.Background(), tc.call, &rpc.BlockNumberOrHash{BlockNumber: &tc.blockNumber}, &tc.overrides, &tc.blockOverrides)
		if tc.expectErr != nil {
			if err == nil {
				t.Errorf("test %s: want error %v, have nothing", tc.name, tc.expectErr)
				continue
			}
			if !errors.Is(err, tc.expectErr) {
				// Second try
				if !reflect.DeepEqual(err, tc.expectErr) {
					t.Errorf("test %s: error mismatch, want %v, have %v", tc.name, tc.expectErr, err)
				}
			}
			continue
		}
		if err != nil {
			t.Errorf("test %s: want no error, have %v", tc.name, err)
			continue
		}
		if !reflect.DeepEqual(result.String(), tc.want) {
			t.Errorf("test %s, result mismatch, have\n%v\n, want\n%v\n", tc.name, result.String(), tc.want)
		}
	}
}

func TestSimulateV1(t *testing.T) {
	t.Parallel()
	// Initialize test accounts
	var (
		accounts     = newAccounts(3)
		fixedAccount = newTestAccount()
		genBlocks    = 10
		signer       = types.HomesteadSigner{}
		cac          = common.HexToAddress("0x0000000000000000000000000000000000000cac")
		bab          = common.HexToAddress("0x0000000000000000000000000000000000000bab")
		coinbase     = "0x000000000000000000000000000000000000ffff"
		genesis      = &core.Genesis{
			Config: params.TestChainConfig,
			Alloc: types.GenesisAlloc{
				accounts[0].addr: {Balance: big.NewInt(params.Ether)},
				accounts[1].addr: {Balance: big.NewInt(params.Ether)},
				accounts[2].addr: {Balance: big.NewInt(params.Ether)},
				// Yul:
				// object "Test" {
				//     code {
				//         let dad := 0x0000000000000000000000000000000000000dad
				//         selfdestruct(dad)
				//     }
				// }
				cac: {Balance: big.NewInt(params.Ether), Code: common.Hex2Bytes("610dad80ff")},
				bab: {
					Balance: big.NewInt(1),
					// object "Test" {
					//    code {
					//        let value1 := sload(1)
					//        let value2 := sload(2)
					//
					//        // Shift value1 by 128 bits to the left by multiplying it with 2^128
					//        value1 := mul(value1, 0x100000000000000000000000000000000)
					//
					//        // Concatenate value1 and value2
					//        let concatenatedValue := add(value1, value2)
					//
					//        // Store the result in memory and return it
					//        mstore(0, concatenatedValue)
					//        return(0, 0x20)
					//    }
					// }
					Code: common.FromHex("0x600154600254700100000000000000000000000000000000820291508082018060005260206000f3"),
					Storage: map[common.Hash]common.Hash{
						common.BigToHash(big.NewInt(1)): common.BigToHash(big.NewInt(10)),
						common.BigToHash(big.NewInt(2)): common.BigToHash(big.NewInt(12)),
					},
				},
			},
		}
		sha256Address = common.BytesToAddress([]byte{0x02})
	)
	api := NewBlockChainAPI(newTestBackend(t, genBlocks, genesis, ethash.NewFaker(), func(i int, b *core.BlockGen) {
		b.SetCoinbase(common.HexToAddress(coinbase))
		// Transfer from account[0] to account[1]
		//    value: 1000 wei
		//    fee:   0 wei
		tx, _ := types.SignTx(types.NewTx(&types.LegacyTx{
			Nonce:    uint64(i),
			To:       &accounts[1].addr,
			Value:    big.NewInt(1000),
			Gas:      params.TxGas,
			GasPrice: b.BaseFee(),
			Data:     nil,
		}), signer, accounts[0].key)
		b.AddTx(tx)
	}))
	var (
		randomAccounts   = newAccounts(4)
		latest           = rpc.BlockNumberOrHashWithNumber(rpc.LatestBlockNumber)
		includeTransfers = true
		validation       = true
	)
	type log struct {
		Address     common.Address `json:"address"`
		Topics      []common.Hash  `json:"topics"`
		Data        hexutil.Bytes  `json:"data"`
		BlockNumber hexutil.Uint64 `json:"blockNumber"`
		// Skip txHash
		//TxHash common.Hash `json:"transactionHash" gencodec:"required"`
		TxIndex hexutil.Uint `json:"transactionIndex"`
		//BlockHash common.Hash  `json:"blockHash"`
		Index hexutil.Uint `json:"logIndex"`
	}
	type callErr struct {
		Message string
		Code    int
	}
	type callRes struct {
		ReturnValue string `json:"returnData"`
		Error       callErr
		Logs        []log
		GasUsed     string
		Status      string
	}
	type blockRes struct {
		Number string
		//Hash   string
		// Ignore timestamp
		GasLimit      string
		GasUsed       string
		Miner         string
		BaseFeePerGas string
		Calls         []callRes
	}
	var testSuite = []struct {
		name             string
		blocks           []simBlock
		tag              rpc.BlockNumberOrHash
		includeTransfers *bool
		validation       *bool
		expectErr        error
		want             []blockRes
	}{
		// State build-up over calls:
		// First value transfer OK after state override.
		// Second one should succeed because of first transfer.
		{
			name: "simple",
			tag:  latest,
			blocks: []simBlock{{
				StateOverrides: &override.StateOverride{
					randomAccounts[0].addr: override.OverrideAccount{Balance: newRPCBalance(big.NewInt(1000))},
				},
				Calls: []TransactionArgs{{
					From:  &randomAccounts[0].addr,
					To:    &randomAccounts[1].addr,
					Value: (*hexutil.Big)(big.NewInt(1000)),
				}, {
					From:  &randomAccounts[1].addr,
					To:    &randomAccounts[2].addr,
					Value: (*hexutil.Big)(big.NewInt(1000)),
				}, {
					To: &randomAccounts[3].addr,
				}},
			}},
			want: []blockRes{{
				Number:        "0xb",
				GasLimit:      "0x47e7c4",
				GasUsed:       "0xf618",
				Miner:         coinbase,
				BaseFeePerGas: "0x0",
				Calls: []callRes{{
					ReturnValue: "0x",
					GasUsed:     "0x5208",
					Logs:        []log{},
					Status:      "0x1",
				}, {
					ReturnValue: "0x",
					GasUsed:     "0x5208",
					Logs:        []log{},
					Status:      "0x1",
				}, {
					ReturnValue: "0x",
					GasUsed:     "0x5208",
					Logs:        []log{},
					Status:      "0x1",
				}},
			}},
		}, {
			// State build-up over blocks.
			name: "simple-multi-block",
			tag:  latest,
			blocks: []simBlock{{
				StateOverrides: &override.StateOverride{
					randomAccounts[0].addr: override.OverrideAccount{Balance: newRPCBalance(big.NewInt(2000))},
				},
				Calls: []TransactionArgs{
					{
						From:  &randomAccounts[0].addr,
						To:    &randomAccounts[1].addr,
						Value: (*hexutil.Big)(big.NewInt(1000)),
					}, {
						From:  &randomAccounts[0].addr,
						To:    &randomAccounts[3].addr,
						Value: (*hexutil.Big)(big.NewInt(1000)),
					},
				},
			}, {
				StateOverrides: &override.StateOverride{
					randomAccounts[3].addr: override.OverrideAccount{Balance: newRPCBalance(big.NewInt(0))},
				},
				Calls: []TransactionArgs{
					{
						From:  &randomAccounts[1].addr,
						To:    &randomAccounts[2].addr,
						Value: (*hexutil.Big)(big.NewInt(1000)),
					},
				},
			}},
			want: []blockRes{{
				Number:        "0xb",
				GasLimit:      "0x47e7c4",
				GasUsed:       "0xa410",
				Miner:         coinbase,
				BaseFeePerGas: "0x0",
				Calls: []callRes{{
					ReturnValue: "0x",
					GasUsed:     "0x5208",
					Logs:        []log{},
					Status:      "0x1",
				}, {
					ReturnValue: "0x",
					GasUsed:     "0x5208",
					Logs:        []log{},
					Status:      "0x1",
				}},
			}, {
				Number:        "0xc",
				GasLimit:      "0x47e7c4",
				GasUsed:       "0x5208",
				Miner:         coinbase,
				BaseFeePerGas: "0x0",
				Calls: []callRes{{
					ReturnValue: "0x",
					GasUsed:     "0x5208",
					Logs:        []log{},
					Status:      "0x1",
				}},
			}},
		}, {
			// insufficient funds
			name: "insufficient-funds",
			tag:  latest,
			blocks: []simBlock{{
				Calls: []TransactionArgs{{
					From:  &randomAccounts[0].addr,
					To:    &randomAccounts[1].addr,
					Value: (*hexutil.Big)(big.NewInt(1000)),
				}},
			}},
			want:      nil,
			expectErr: &invalidTxError{Message: fmt.Sprintf("err: insufficient funds for gas * price + value: address %s have 0 want 1000 (supplied gas 4712388)", randomAccounts[0].addr.String()), Code: errCodeInsufficientFunds},
		}, {
			// EVM error
			name: "evm-error",
			tag:  latest,
			blocks: []simBlock{{
				StateOverrides: &override.StateOverride{
					randomAccounts[2].addr: override.OverrideAccount{Code: hex2Bytes("f3")},
				},
				Calls: []TransactionArgs{{
					From: &randomAccounts[0].addr,
					To:   &randomAccounts[2].addr,
				}},
			}},
			want: []blockRes{{
				Number:        "0xb",
				GasLimit:      "0x47e7c4",
				GasUsed:       "0x47e7c4",
				Miner:         coinbase,
				BaseFeePerGas: "0x0",
				Calls: []callRes{{
					ReturnValue: "0x",
					Error:       callErr{Message: "stack underflow (0 <=> 2)", Code: errCodeVMError},
					GasUsed:     "0x47e7c4",
					Logs:        []log{},
					Status:      "0x0",
				}},
			}},
		}, {
			// Block overrides should work, each call is simulated on a different block number
			name: "block-overrides",
			tag:  latest,
			blocks: []simBlock{{
				BlockOverrides: &override.BlockOverrides{
					Number:       (*hexutil.Big)(big.NewInt(11)),
					FeeRecipient: &cac,
				},
				Calls: []TransactionArgs{
					{
						From: &accounts[0].addr,
						Input: &hexutil.Bytes{
							0x43,             // NUMBER
							0x60, 0x00, 0x52, // MSTORE offset 0
							0x60, 0x20, 0x60, 0x00, 0xf3, // RETURN
						},
					},
				},
			}, {
				BlockOverrides: &override.BlockOverrides{
					Number: (*hexutil.Big)(big.NewInt(12)),
				},
				Calls: []TransactionArgs{{
					From: &accounts[1].addr,
					Input: &hexutil.Bytes{
						0x43,             // NUMBER
						0x60, 0x00, 0x52, // MSTORE offset 0
						0x60, 0x20, 0x60, 0x00, 0xf3,
					},
				}},
			}},
			want: []blockRes{{
				Number:        "0xb",
				GasLimit:      "0x47e7c4",
				GasUsed:       "0xe891",
				Miner:         strings.ToLower(cac.String()),
				BaseFeePerGas: "0x0",
				Calls: []callRes{{
					ReturnValue: "0x000000000000000000000000000000000000000000000000000000000000000b",
					GasUsed:     "0xe891",
					Logs:        []log{},
					Status:      "0x1",
				}},
			}, {
				Number:        "0xc",
				GasLimit:      "0x47e7c4",
				GasUsed:       "0xe891",
				Miner:         strings.ToLower(cac.String()),
				BaseFeePerGas: "0x0",
				Calls: []callRes{{
					ReturnValue: "0x000000000000000000000000000000000000000000000000000000000000000c",
					GasUsed:     "0xe891",
					Logs:        []log{},
					Status:      "0x1",
				}},
			}},
		},
		// Block numbers must be in order.
		{
			name: "block-number-order",
			tag:  latest,
			blocks: []simBlock{{
				BlockOverrides: &override.BlockOverrides{
					Number: (*hexutil.Big)(big.NewInt(12)),
				},
				Calls: []TransactionArgs{{
					From: &accounts[1].addr,
					Input: &hexutil.Bytes{
						0x43,             // NUMBER
						0x60, 0x00, 0x52, // MSTORE offset 0
						0x60, 0x20, 0x60, 0x00, 0xf3, // RETURN
					},
				}},
			}, {
				BlockOverrides: &override.BlockOverrides{
					Number: (*hexutil.Big)(big.NewInt(11)),
				},
				Calls: []TransactionArgs{{
					From: &accounts[0].addr,
					Input: &hexutil.Bytes{
						0x43,             // NUMBER
						0x60, 0x00, 0x52, // MSTORE offset 0
						0x60, 0x20, 0x60, 0x00, 0xf3, // RETURN
					},
				}},
			}},
			want:      []blockRes{},
			expectErr: &invalidBlockNumberError{message: "block numbers must be in order: 11 <= 12"},
		},
		// Test on solidity storage example. Set value in one call, read in next.
		{
			name: "storage-contract",
			tag:  latest,
			blocks: []simBlock{{
				StateOverrides: &override.StateOverride{
					randomAccounts[2].addr: override.OverrideAccount{
						Code: hex2Bytes("608060405234801561001057600080fd5b50600436106100365760003560e01c80632e64cec11461003b5780636057361d14610059575b600080fd5b610043610075565b60405161005091906100d9565b60405180910390f35b610073600480360381019061006e919061009d565b61007e565b005b60008054905090565b8060008190555050565b60008135905061009781610103565b92915050565b6000602082840312156100b3576100b26100fe565b5b60006100c184828501610088565b91505092915050565b6100d3816100f4565b82525050565b60006020820190506100ee60008301846100ca565b92915050565b6000819050919050565b600080fd5b61010c816100f4565b811461011757600080fd5b5056fea2646970667358221220404e37f487a89a932dca5e77faaf6ca2de3b991f93d230604b1b8daaef64766264736f6c63430008070033"),
					},
				},
				Calls: []TransactionArgs{{
					// Set value to 5
					From:  &randomAccounts[0].addr,
					To:    &randomAccounts[2].addr,
					Input: hex2Bytes("6057361d0000000000000000000000000000000000000000000000000000000000000005"),
				}, {
					// Read value
					From:  &randomAccounts[0].addr,
					To:    &randomAccounts[2].addr,
					Input: hex2Bytes("2e64cec1"),
				},
				},
			}},
			want: []blockRes{{
				Number:        "0xb",
				GasLimit:      "0x47e7c4",
				GasUsed:       "0x10683",
				Miner:         coinbase,
				BaseFeePerGas: "0x0",
				Calls: []callRes{{
					ReturnValue: "0x",
					GasUsed:     "0xaacc",
					Logs:        []log{},
					Status:      "0x1",
				}, {
					ReturnValue: "0x0000000000000000000000000000000000000000000000000000000000000005",
					GasUsed:     "0x5bb7",
					Logs:        []log{},
					Status:      "0x1",
				}},
			}},
		},
		// Test logs output.
		{
			name: "logs",
			tag:  latest,
			blocks: []simBlock{{
				StateOverrides: &override.StateOverride{
					randomAccounts[2].addr: override.OverrideAccount{
						// Yul code:
						// object "Test" {
						//    code {
						//        let hash:u256 := 0xffffffffffffffffffffffffffffffffffffffffffffffffffffffffffffffff
						//        log1(0, 0, hash)
						//        return (0, 0)
						//    }
						// }
						Code: hex2Bytes("7fffffffffffffffffffffffffffffffffffffffffffffffffffffffffffffffff80600080a1600080f3"),
					},
				},
				Calls: []TransactionArgs{{
					From: &randomAccounts[0].addr,
					To:   &randomAccounts[2].addr,
				}},
			}},
			want: []blockRes{{
				Number:        "0xb",
				GasLimit:      "0x47e7c4",
				GasUsed:       "0x5508",
				Miner:         coinbase,
				BaseFeePerGas: "0x0",
				Calls: []callRes{{
					ReturnValue: "0x",
					Logs: []log{{
						Address:     randomAccounts[2].addr,
						Topics:      []common.Hash{common.HexToHash("0xffffffffffffffffffffffffffffffffffffffffffffffffffffffffffffffff")},
						BlockNumber: hexutil.Uint64(11),
						Data:        hexutil.Bytes{},
					}},
					GasUsed: "0x5508",
					Status:  "0x1",
				}},
			}},
		},
		// Test ecrecover override
		{
			name: "ecrecover-override",
			tag:  latest,
			blocks: []simBlock{{
				StateOverrides: &override.StateOverride{
					randomAccounts[2].addr: override.OverrideAccount{
						// Yul code that returns ecrecover(0, 0, 0, 0).
						// object "Test" {
						//    code {
						//        // Free memory pointer
						//        let free_ptr := mload(0x40)
						//
						//        // Initialize inputs with zeros
						//        mstore(free_ptr, 0)  // Hash
						//        mstore(add(free_ptr, 0x20), 0)  // v
						//        mstore(add(free_ptr, 0x40), 0)  // r
						//        mstore(add(free_ptr, 0x60), 0)  // s
						//
						//        // Call ecrecover precompile (at address 1) with all 0 inputs
						//        let success := staticcall(gas(), 1, free_ptr, 0x80, free_ptr, 0x20)
						//
						//        // Check if the call was successful
						//        if eq(success, 0) {
						//            revert(0, 0)
						//        }
						//
						//        // Return the recovered address
						//        return(free_ptr, 0x14)
						//    }
						// }
						Code: hex2Bytes("6040516000815260006020820152600060408201526000606082015260208160808360015afa60008103603157600080fd5b601482f3"),
					},
					common.BytesToAddress([]byte{0x01}): override.OverrideAccount{
						// Yul code that returns the address of the caller.
						// object "Test" {
						//    code {
						//        let c := caller()
						//        mstore(0, c)
						//        return(0xc, 0x14)
						//    }
						// }
						Code: hex2Bytes("33806000526014600cf3"),
					},
				},
				Calls: []TransactionArgs{{
					From: &randomAccounts[0].addr,
					To:   &randomAccounts[2].addr,
				}},
			}},
			want: []blockRes{{
				Number:        "0xb",
				GasLimit:      "0x47e7c4",
				GasUsed:       "0x52f6",
				Miner:         coinbase,
				BaseFeePerGas: "0x0",
				Calls: []callRes{{
					// Caller is in this case the contract that invokes ecrecover.
					ReturnValue: strings.ToLower(randomAccounts[2].addr.String()),
					GasUsed:     "0x52f6",
					Logs:        []log{},
					Status:      "0x1",
				}},
			}},
		},
		// Test moving the sha256 precompile.
		{
			name: "precompile-move",
			tag:  latest,
			blocks: []simBlock{{
				StateOverrides: &override.StateOverride{
					sha256Address: override.OverrideAccount{
						// Yul code that returns the calldata.
						// object "Test" {
						//    code {
						//        let size := calldatasize() // Get the size of the calldata
						//
						//        // Allocate memory to store the calldata
						//        let memPtr := msize()
						//
						//        // Copy calldata to memory
						//        calldatacopy(memPtr, 0, size)
						//
						//        // Return the calldata from memory
						//        return(memPtr, size)
						//    }
						// }
						Code:             hex2Bytes("365981600082378181f3"),
						MovePrecompileTo: &randomAccounts[2].addr,
					},
				},
				Calls: []TransactionArgs{{
					From:  &randomAccounts[0].addr,
					To:    &randomAccounts[2].addr,
					Input: hex2Bytes("0000000000000000000000000000000000000000000000000000000000000001"),
				}, {
					From:  &randomAccounts[0].addr,
					To:    &sha256Address,
					Input: hex2Bytes("0000000000000000000000000000000000000000000000000000000000000001"),
				}},
			}},
			want: []blockRes{{
				Number:        "0xb",
				GasLimit:      "0x47e7c4",
				GasUsed:       "0xa58c",
				Miner:         coinbase,
				BaseFeePerGas: "0x0",
				Calls: []callRes{{
					ReturnValue: "0xec4916dd28fc4c10d78e287ca5d9cc51ee1ae73cbfde08c6b37324cbfaac8bc5",
					GasUsed:     "0x52dc",
					Logs:        []log{},
					Status:      "0x1",
				}, {
					ReturnValue: "0x0000000000000000000000000000000000000000000000000000000000000001",
					GasUsed:     "0x52b0",
					Logs:        []log{},
					Status:      "0x1",
				}},
			}},
		},
		// Test ether transfers.
		{
			name: "transfer-logs",
			tag:  latest,
			blocks: []simBlock{{
				StateOverrides: &override.StateOverride{
					randomAccounts[0].addr: override.OverrideAccount{
						Balance: newRPCBalance(big.NewInt(100)),
						// Yul code that transfers 100 wei to address passed in calldata:
						// object "Test" {
						//    code {
						//        let recipient := shr(96, calldataload(0))
						//        let value := 100
						//        let success := call(gas(), recipient, value, 0, 0, 0, 0)
						//        if eq(success, 0) {
						//            revert(0, 0)
						//        }
						//    }
						// }
						Code: hex2Bytes("60003560601c606460008060008084865af160008103601d57600080fd5b505050"),
					},
				},
				Calls: []TransactionArgs{{
					From:  &accounts[0].addr,
					To:    &randomAccounts[0].addr,
					Value: (*hexutil.Big)(big.NewInt(50)),
					Input: hex2Bytes(strings.TrimPrefix(fixedAccount.addr.String(), "0x")),
				}},
			}},
			includeTransfers: &includeTransfers,
			want: []blockRes{{
				Number:        "0xb",
				GasLimit:      "0x47e7c4",
				GasUsed:       "0x77dc",
				Miner:         coinbase,
				BaseFeePerGas: "0x0",
				Calls: []callRes{{
					ReturnValue: "0x",
					GasUsed:     "0x77dc",
					Logs: []log{{
						Address: transferAddress,
						Topics: []common.Hash{
							transferTopic,
							addressToHash(accounts[0].addr),
							addressToHash(randomAccounts[0].addr),
						},
						Data:        hexutil.Bytes(common.BigToHash(big.NewInt(50)).Bytes()),
						BlockNumber: hexutil.Uint64(11),
					}, {
						Address: transferAddress,
						Topics: []common.Hash{
							transferTopic,
							addressToHash(randomAccounts[0].addr),
							addressToHash(fixedAccount.addr),
						},
						Data:        hexutil.Bytes(common.BigToHash(big.NewInt(100)).Bytes()),
						BlockNumber: hexutil.Uint64(11),
						Index:       hexutil.Uint(1),
					}},
					Status: "0x1",
				}},
			}},
		},
		// Tests selfdestructed contract.
		{
			name: "selfdestruct",
			tag:  latest,
			blocks: []simBlock{{
				Calls: []TransactionArgs{{
					From: &accounts[0].addr,
					To:   &cac,
				}, {
					From: &accounts[0].addr,
					// Check that cac is selfdestructed and balance transferred to dad.
					// object "Test" {
					//    code {
					//        let cac := 0x0000000000000000000000000000000000000cac
					//        let dad := 0x0000000000000000000000000000000000000dad
					//        if gt(balance(cac), 0) {
					//            revert(0, 0)
					//        }
					//        if gt(extcodesize(cac), 0) {
					//            revert(0, 0)
					//        }
					//        if eq(balance(dad), 0) {
					//            revert(0, 0)
					//        }
					//    }
					// }
					Input: hex2Bytes("610cac610dad600082311115601357600080fd5b6000823b1115602157600080fd5b6000813103602e57600080fd5b5050"),
				}},
			}, {
				Calls: []TransactionArgs{{
					From:  &accounts[0].addr,
					Input: hex2Bytes("610cac610dad600082311115601357600080fd5b6000823b1115602157600080fd5b6000813103602e57600080fd5b5050"),
				}},
			}},
			want: []blockRes{{
				Number:        "0xb",
				GasLimit:      "0x47e7c4",
				GasUsed:       "0x1b83f",
				Miner:         coinbase,
				BaseFeePerGas: "0x0",
				Calls: []callRes{{
					ReturnValue: "0x",
					GasUsed:     "0xd166",
					Logs:        []log{},
					Status:      "0x1",
				}, {
					ReturnValue: "0x",
					GasUsed:     "0xe6d9",
					Logs:        []log{},
					Status:      "0x1",
				}},
			}, {
				Number:        "0xc",
				GasLimit:      "0x47e7c4",
				GasUsed:       "0xe6d9",
				Miner:         coinbase,
				BaseFeePerGas: "0x0",
				Calls: []callRes{{
					ReturnValue: "0x",
					GasUsed:     "0xe6d9",
					Logs:        []log{},
					Status:      "0x1",
				}},
			}},
		},
		// Enable validation checks.
		{
			name: "validation-checks",
			tag:  latest,
			blocks: []simBlock{{
				Calls: []TransactionArgs{{
					From:  &accounts[2].addr,
					To:    &cac,
					Nonce: newUint64(2),
				}},
			}},
			validation: &validation,
			want:       nil,
			expectErr:  &invalidTxError{Message: fmt.Sprintf("err: nonce too high: address %s, tx: 2 state: 0 (supplied gas 4712388)", accounts[2].addr), Code: errCodeNonceTooHigh},
		},
		// Contract sends tx in validation mode.
		{
			name: "validation-checks-from-contract",
			tag:  latest,
			blocks: []simBlock{{
				StateOverrides: &override.StateOverride{
					randomAccounts[2].addr: override.OverrideAccount{
						Balance: newRPCBalance(big.NewInt(2098640803896784)),
						Code:    hex2Bytes("00"),
						Nonce:   newUint64(1),
					},
				},
				Calls: []TransactionArgs{{
					From:                 &randomAccounts[2].addr,
					To:                   &cac,
					Nonce:                newUint64(1),
					MaxFeePerGas:         newInt(233138868),
					MaxPriorityFeePerGas: newInt(1),
				}},
			}},
			validation: &validation,
			want: []blockRes{{
				Number:        "0xb",
				GasLimit:      "0x47e7c4",
				GasUsed:       "0xd166",
				Miner:         coinbase,
				BaseFeePerGas: "0xde56ab3",
				Calls: []callRes{{
					ReturnValue: "0x",
					GasUsed:     "0xd166",
					Logs:        []log{},
					Status:      "0x1",
				}},
			}},
		},
		// Successful validation
		{
			name: "validation-checks-success",
			tag:  latest,
			blocks: []simBlock{{
				BlockOverrides: &override.BlockOverrides{
					BaseFeePerGas: (*hexutil.Big)(big.NewInt(1)),
				},
				StateOverrides: &override.StateOverride{
					randomAccounts[0].addr: override.OverrideAccount{Balance: newRPCBalance(big.NewInt(10000000))},
				},
				Calls: []TransactionArgs{{
					From:         &randomAccounts[0].addr,
					To:           &randomAccounts[1].addr,
					Value:        (*hexutil.Big)(big.NewInt(1000)),
					MaxFeePerGas: (*hexutil.Big)(big.NewInt(2)),
				}},
			}},
			validation: &validation,
			want: []blockRes{{
				Number:        "0xb",
				GasLimit:      "0x47e7c4",
				GasUsed:       "0x5208",
				Miner:         coinbase,
				BaseFeePerGas: "0x1",
				Calls: []callRes{{
					ReturnValue: "0x",
					GasUsed:     "0x5208",
					Logs:        []log{},
					Status:      "0x1",
				}},
			}},
		},
		// Clear storage.
		{
			name: "clear-storage",
			tag:  latest,
			blocks: []simBlock{{
				StateOverrides: &override.StateOverride{
					randomAccounts[2].addr: {
						Code: newBytes(genesis.Alloc[bab].Code),
						StateDiff: map[common.Hash]common.Hash{
							common.BigToHash(big.NewInt(1)): common.BigToHash(big.NewInt(2)),
							common.BigToHash(big.NewInt(2)): common.BigToHash(big.NewInt(3)),
						},
					},
					bab: {
						State: map[common.Hash]common.Hash{
							common.BigToHash(big.NewInt(1)): common.BigToHash(big.NewInt(1)),
						},
					},
				},
				Calls: []TransactionArgs{{
					From: &accounts[0].addr,
					To:   &randomAccounts[2].addr,
				}, {
					From: &accounts[0].addr,
					To:   &bab,
				}},
			}, {
				StateOverrides: &override.StateOverride{
					randomAccounts[2].addr: {
						State: map[common.Hash]common.Hash{
							common.BigToHash(big.NewInt(1)): common.BigToHash(big.NewInt(5)),
						},
					},
				},
				Calls: []TransactionArgs{{
					From: &accounts[0].addr,
					To:   &randomAccounts[2].addr,
				}},
			}},
			want: []blockRes{{
				Number:        "0xb",
				GasLimit:      "0x47e7c4",
				GasUsed:       "0xc542",
				Miner:         coinbase,
				BaseFeePerGas: "0x0",
				Calls: []callRes{{
					ReturnValue: "0x0000000000000000000000000000000200000000000000000000000000000003",
					GasUsed:     "0x62a1",
					Logs:        []log{},
					Status:      "0x1",
				}, {
					ReturnValue: "0x0000000000000000000000000000000100000000000000000000000000000000",
					GasUsed:     "0x62a1",
					Logs:        []log{},
					Status:      "0x1",
				}},
			}, {
				Number:        "0xc",
				GasLimit:      "0x47e7c4",
				GasUsed:       "0x62a1",
				Miner:         coinbase,
				BaseFeePerGas: "0x0",
				Calls: []callRes{{
					ReturnValue: "0x0000000000000000000000000000000500000000000000000000000000000000",
					GasUsed:     "0x62a1",
					Logs:        []log{},
					Status:      "0x1",
				}},
			}},
		},
		{
			name: "blockhash-opcode",
			tag:  latest,
			blocks: []simBlock{{
				BlockOverrides: &override.BlockOverrides{
					Number: (*hexutil.Big)(big.NewInt(12)),
				},
				StateOverrides: &override.StateOverride{
					randomAccounts[2].addr: {
						Code: hex2Bytes("600035804060008103601057600080fd5b5050"),
					},
				},
				Calls: []TransactionArgs{{
					From: &accounts[0].addr,
					To:   &randomAccounts[2].addr,
					// Phantom block after base.
					Input: uint256ToBytes(uint256.NewInt(11)),
				}, {
					From: &accounts[0].addr,
					To:   &randomAccounts[2].addr,
					// Canonical block.
					Input: uint256ToBytes(uint256.NewInt(8)),
				}, {
					From: &accounts[0].addr,
					To:   &randomAccounts[2].addr,
					// base block.
					Input: uint256ToBytes(uint256.NewInt(10)),
				}},
			}, {
				BlockOverrides: &override.BlockOverrides{
					Number: (*hexutil.Big)(big.NewInt(16)),
				},
				Calls: []TransactionArgs{{
					From: &accounts[0].addr,
					To:   &randomAccounts[2].addr,
					// blocks[0]
					Input: uint256ToBytes(uint256.NewInt(12)),
				}, {
					From: &accounts[0].addr,
					To:   &randomAccounts[2].addr,
					// Phantom after blocks[0]
					Input: uint256ToBytes(uint256.NewInt(13)),
				}},
			}},
			want: []blockRes{{
				Number:        "0xb",
				GasLimit:      "0x47e7c4",
				GasUsed:       "0x0",
				Miner:         coinbase,
				BaseFeePerGas: "0x0",
				Calls:         []callRes{},
			}, {
				Number:        "0xc",
				GasLimit:      "0x47e7c4",
				GasUsed:       "0xf864",
				Miner:         coinbase,
				BaseFeePerGas: "0x0",
				Calls: []callRes{{
					ReturnValue: "0x",
					GasUsed:     "0x52cc",
					Logs:        []log{},
					Status:      "0x1",
				}, {
					ReturnValue: "0x",
					GasUsed:     "0x52cc",
					Logs:        []log{},
					Status:      "0x1",
				}, {

					ReturnValue: "0x",
					GasUsed:     "0x52cc",
					Logs:        []log{},
					Status:      "0x1",
				}},
			}, {
				Number:        "0xd",
				GasLimit:      "0x47e7c4",
				GasUsed:       "0x0",
				Miner:         coinbase,
				BaseFeePerGas: "0x0",
				Calls:         []callRes{},
			}, {
				Number:        "0xe",
				GasLimit:      "0x47e7c4",
				GasUsed:       "0x0",
				Miner:         coinbase,
				BaseFeePerGas: "0x0",
				Calls:         []callRes{},
			}, {
				Number:        "0xf",
				GasLimit:      "0x47e7c4",
				GasUsed:       "0x0",
				Miner:         coinbase,
				BaseFeePerGas: "0x0",
				Calls:         []callRes{},
			}, {
				Number:        "0x10",
				GasLimit:      "0x47e7c4",
				GasUsed:       "0xa598",
				Miner:         coinbase,
				BaseFeePerGas: "0x0",
				Calls: []callRes{{
					ReturnValue: "0x",
					GasUsed:     "0x52cc",
					Logs:        []log{},
					Status:      "0x1",
				}, {

					ReturnValue: "0x",
					GasUsed:     "0x52cc",
					Logs:        []log{},
					Status:      "0x1",
				}},
			}},
		},
		{
			name: "basefee-non-validation",
			tag:  latest,
			blocks: []simBlock{{
				StateOverrides: &override.StateOverride{
					randomAccounts[2].addr: {
						// Yul code:
						// object "Test" {
						//    code {
						//        // Get the gas price from the transaction
						//        let gasPrice := gasprice()
						//
						//        // Get the base fee from the block
						//        let baseFee := basefee()
						//
						//        // Store gasPrice and baseFee in memory
						//        mstore(0x0, gasPrice)
						//        mstore(0x20, baseFee)
						//
						//        // Return the data
						//        return(0x0, 0x40)
						//    }
						// }
						Code: hex2Bytes("3a489060005260205260406000f3"),
					},
				},
				Calls: []TransactionArgs{{
					From: &accounts[0].addr,
					To:   &randomAccounts[2].addr,
					// 0 gas price
				}, {
					From: &accounts[0].addr,
					To:   &randomAccounts[2].addr,
					// non-zero gas price
					MaxPriorityFeePerGas: newInt(1),
					MaxFeePerGas:         newInt(2),
				},
				},
			}, {
				BlockOverrides: &override.BlockOverrides{
					BaseFeePerGas: (*hexutil.Big)(big.NewInt(1)),
				},
				Calls: []TransactionArgs{{
					From: &accounts[0].addr,
					To:   &randomAccounts[2].addr,
					// 0 gas price
				}, {
					From: &accounts[0].addr,
					To:   &randomAccounts[2].addr,
					// non-zero gas price
					MaxPriorityFeePerGas: newInt(1),
					MaxFeePerGas:         newInt(2),
				},
				},
			}, {
				// Base fee should be 0 to zero even if it was set in previous block.
				Calls: []TransactionArgs{{
					From: &accounts[0].addr,
					To:   &randomAccounts[2].addr,
				}},
			}},
			want: []blockRes{{
				Number:        "0xb",
				GasLimit:      "0x47e7c4",
				GasUsed:       "0xa44e",
				Miner:         coinbase,
				BaseFeePerGas: "0x0",
				Calls: []callRes{{
					ReturnValue: "0x00000000000000000000000000000000000000000000000000000000000000000000000000000000000000000000000000000000000000000000000000000000",
					GasUsed:     "0x5227",
					Logs:        []log{},
					Status:      "0x1",
				}, {
					ReturnValue: "0x00000000000000000000000000000000000000000000000000000000000000010000000000000000000000000000000000000000000000000000000000000000",
					GasUsed:     "0x5227",
					Logs:        []log{},
					Status:      "0x1",
				}},
			}, {
				Number:        "0xc",
				GasLimit:      "0x47e7c4",
				GasUsed:       "0xa44e",
				Miner:         coinbase,
				BaseFeePerGas: "0x1",
				Calls: []callRes{{
					ReturnValue: "0x00000000000000000000000000000000000000000000000000000000000000000000000000000000000000000000000000000000000000000000000000000001",
					GasUsed:     "0x5227",
					Logs:        []log{},
					Status:      "0x1",
				}, {
					ReturnValue: "0x00000000000000000000000000000000000000000000000000000000000000020000000000000000000000000000000000000000000000000000000000000001",
					GasUsed:     "0x5227",
					Logs:        []log{},
					Status:      "0x1",
				}},
			}, {
				Number:        "0xd",
				GasLimit:      "0x47e7c4",
				GasUsed:       "0x5227",
				Miner:         coinbase,
				BaseFeePerGas: "0x0",
				Calls: []callRes{{
					ReturnValue: "0x00000000000000000000000000000000000000000000000000000000000000000000000000000000000000000000000000000000000000000000000000000000",
					GasUsed:     "0x5227",
					Logs:        []log{},
					Status:      "0x1",
				}},
			}},
		}, {
			name: "basefee-validation-mode",
			tag:  latest,
			blocks: []simBlock{{
				StateOverrides: &override.StateOverride{
					randomAccounts[2].addr: {
						// Yul code:
						// object "Test" {
						//    code {
						//        // Get the gas price from the transaction
						//        let gasPrice := gasprice()
						//
						//        // Get the base fee from the block
						//        let baseFee := basefee()
						//
						//        // Store gasPrice and baseFee in memory
						//        mstore(0x0, gasPrice)
						//        mstore(0x20, baseFee)
						//
						//        // Return the data
						//        return(0x0, 0x40)
						//    }
						// }
						Code: hex2Bytes("3a489060005260205260406000f3"),
					},
				},
				Calls: []TransactionArgs{{
					From:                 &accounts[0].addr,
					To:                   &randomAccounts[2].addr,
					MaxFeePerGas:         newInt(233138868),
					MaxPriorityFeePerGas: newInt(1),
				}},
			}},
			validation: &validation,
			want: []blockRes{{
				Number:        "0xb",
				GasLimit:      "0x47e7c4",
				GasUsed:       "0x5227",
				Miner:         coinbase,
				BaseFeePerGas: "0xde56ab3",
				Calls: []callRes{{
					ReturnValue: "0x000000000000000000000000000000000000000000000000000000000de56ab4000000000000000000000000000000000000000000000000000000000de56ab3",
					GasUsed:     "0x5227",
					Logs:        []log{},
					Status:      "0x1",
				}},
			}},
		},
	}

	for _, tc := range testSuite {
		t.Run(tc.name, func(t *testing.T) {
			opts := simOpts{BlockStateCalls: tc.blocks}
			if tc.includeTransfers != nil && *tc.includeTransfers {
				opts.TraceTransfers = true
			}
			if tc.validation != nil && *tc.validation {
				opts.Validation = true
			}
			result, err := api.SimulateV1(context.Background(), opts, &tc.tag)
			if tc.expectErr != nil {
				if err == nil {
					t.Fatalf("test %s: want error %v, have nothing", tc.name, tc.expectErr)
				}
				if !errors.Is(err, tc.expectErr) {
					// Second try
					if !reflect.DeepEqual(err, tc.expectErr) {
						t.Errorf("test %s: error mismatch, want %v, have %v", tc.name, tc.expectErr, err)
					}
				}
				return
			}
			if err != nil {
				t.Fatalf("test %s: want no error, have %v", tc.name, err)
			}
			// Turn result into res-struct
			var have []blockRes
			resBytes, _ := json.Marshal(result)
			if err := json.Unmarshal(resBytes, &have); err != nil {
				t.Fatalf("failed to unmarshal result: %v", err)
			}
			if !reflect.DeepEqual(have, tc.want) {
				t.Log(string(resBytes))
				t.Errorf("test %s, result mismatch, have\n%v\n, want\n%v\n", tc.name, have, tc.want)
			}
		})
	}
}

func TestSimulateV1ChainLinkage(t *testing.T) {
	var (
		acc          = newTestAccount()
		sender       = acc.addr
		contractAddr = common.Address{0xaa, 0xaa}
		recipient    = common.Address{0xbb, 0xbb}
		gspec        = &core.Genesis{
			Config: params.MergedTestChainConfig,
			Alloc: types.GenesisAlloc{
				sender:       {Balance: big.NewInt(params.Ether)},
				contractAddr: {Code: common.Hex2Bytes("5f35405f8114600f575f5260205ff35b5f80fd")},
			},
		}
		signer = types.LatestSigner(params.MergedTestChainConfig)
	)
	backend := newTestBackend(t, 1, gspec, beacon.New(ethash.NewFaker()), func(i int, b *core.BlockGen) {
		tx := types.MustSignNewTx(acc.key, signer, &types.LegacyTx{
			Nonce:    uint64(i),
			GasPrice: b.BaseFee(),
			Gas:      params.TxGas,
			To:       &recipient,
			Value:    big.NewInt(500),
		})
		b.AddTx(tx)
	})

	ctx := context.Background()
	stateDB, baseHeader, err := backend.StateAndHeaderByNumberOrHash(ctx, rpc.BlockNumberOrHashWithNumber(rpc.LatestBlockNumber))
	if err != nil {
		t.Fatalf("failed to get state and header: %v", err)
	}

	sim := &simulator{
		b:              backend,
		state:          stateDB,
		base:           baseHeader,
		chainConfig:    backend.ChainConfig(),
		gp:             new(core.GasPool).AddGas(math.MaxUint64),
		traceTransfers: false,
		validate:       false,
		fullTx:         false,
	}

	var (
		call1 = TransactionArgs{
			From:  &sender,
			To:    &recipient,
			Value: (*hexutil.Big)(big.NewInt(1000)),
		}
		call2 = TransactionArgs{
			From:  &sender,
			To:    &recipient,
			Value: (*hexutil.Big)(big.NewInt(2000)),
		}
		call3a = TransactionArgs{
			From:  &sender,
			To:    &contractAddr,
			Input: uint256ToBytes(uint256.NewInt(baseHeader.Number.Uint64() + 1)),
			Gas:   newUint64(1000000),
		}
		call3b = TransactionArgs{
			From:  &sender,
			To:    &contractAddr,
			Input: uint256ToBytes(uint256.NewInt(baseHeader.Number.Uint64() + 2)),
			Gas:   newUint64(1000000),
		}
		blocks = []simBlock{
			{Calls: []TransactionArgs{call1}},
			{Calls: []TransactionArgs{call2}},
			{Calls: []TransactionArgs{call3a, call3b}},
		}
	)

	results, err := sim.execute(ctx, blocks)
	if err != nil {
		t.Fatalf("simulation execution failed: %v", err)
	}
	require.Equal(t, 3, len(results), "expected 3 simulated blocks")

	// Check linkages of simulated blocks:
	// Verify that block2's parent hash equals block1's hash.
	block1 := results[0].Block
	block2 := results[1].Block
	block3 := results[2].Block
	require.Equal(t, block1.ParentHash(), baseHeader.Hash(), "parent hash of block1 should equal hash of base block")
	require.Equal(t, block1.Hash(), block2.Header().ParentHash, "parent hash of block2 should equal hash of block1")
	require.Equal(t, block2.Hash(), block3.Header().ParentHash, "parent hash of block3 should equal hash of block2")

	// In block3, two calls were executed to our contract.
	// The first call in block3 should return the blockhash for block1 (i.e. block1.Hash()),
	// whereas the second call should return the blockhash for block2 (i.e. block2.Hash()).
	require.Equal(t, block1.Hash().Bytes(), []byte(results[2].Calls[0].ReturnValue), "returned blockhash for block1 does not match")
	require.Equal(t, block2.Hash().Bytes(), []byte(results[2].Calls[1].ReturnValue), "returned blockhash for block2 does not match")
}

func TestSignTransaction(t *testing.T) {
	t.Parallel()
	// Initialize test accounts
	var (
		key, _  = crypto.HexToECDSA("8a1f9a8f95be41cd7ccb6168179afb4504aefe388d1e14474d32c45c72ce7b7a")
		to      = crypto.PubkeyToAddress(key.PublicKey)
		genesis = &core.Genesis{
			Config: params.MergedTestChainConfig,
			Alloc:  types.GenesisAlloc{},
		}
	)
	b := newTestBackend(t, 1, genesis, beacon.New(ethash.NewFaker()), func(i int, b *core.BlockGen) {
		b.SetPoS()
	})
	api := NewTransactionAPI(b, nil)
	res, err := api.FillTransaction(context.Background(), TransactionArgs{
		From:  &b.acc.Address,
		To:    &to,
		Value: (*hexutil.Big)(big.NewInt(1)),
	})
	if err != nil {
		t.Fatalf("failed to fill tx defaults: %v\n", err)
	}

	res, err = api.SignTransaction(context.Background(), argsFromTransaction(res.Tx, b.acc.Address))
	if err != nil {
		t.Fatalf("failed to sign tx: %v\n", err)
	}
	tx, err := json.Marshal(res.Tx)
	if err != nil {
		t.Fatal(err)
	}
	expect := `{"type":"0x2","chainId":"0x1","nonce":"0x0","to":"0x703c4b2bd70c169f5717101caee543299fc946c7","gas":"0x5208","gasPrice":null,"maxPriorityFeePerGas":"0x0","maxFeePerGas":"0x684ee180","value":"0x1","input":"0x","accessList":[],"v":"0x0","r":"0x8fabeb142d585dd9247f459f7e6fe77e2520c88d50ba5d220da1533cea8b34e1","s":"0x582dd68b21aef36ba23f34e49607329c20d981d30404daf749077f5606785ce7","yParity":"0x0","hash":"0x93927839207cfbec395da84b8a2bc38b7b65d2cb2819e9fef1f091f5b1d4cc8f"}`
	if !bytes.Equal(tx, []byte(expect)) {
		t.Errorf("result mismatch. Have:\n%s\nWant:\n%s\n", tx, expect)
	}
}

func TestSignBlobTransaction(t *testing.T) {
	t.Parallel()
	// Initialize test accounts
	var (
		key, _  = crypto.HexToECDSA("8a1f9a8f95be41cd7ccb6168179afb4504aefe388d1e14474d32c45c72ce7b7a")
		to      = crypto.PubkeyToAddress(key.PublicKey)
		genesis = &core.Genesis{
			Config: params.MergedTestChainConfig,
			Alloc:  types.GenesisAlloc{},
		}
	)
	b := newTestBackend(t, 1, genesis, beacon.New(ethash.NewFaker()), func(i int, b *core.BlockGen) {
		b.SetPoS()
	})
	api := NewTransactionAPI(b, nil)
	res, err := api.FillTransaction(context.Background(), TransactionArgs{
		From:       &b.acc.Address,
		To:         &to,
		Value:      (*hexutil.Big)(big.NewInt(1)),
		BlobHashes: []common.Hash{{0x01, 0x22}},
	})
	if err != nil {
		t.Fatalf("failed to fill tx defaults: %v\n", err)
	}

	_, err = api.SignTransaction(context.Background(), argsFromTransaction(res.Tx, b.acc.Address))
	if err != nil {
		t.Fatalf("should not fail on blob transaction")
	}
}

func TestSendBlobTransaction(t *testing.T) {
	t.Parallel()
	// Initialize test accounts
	var (
		key, _  = crypto.HexToECDSA("8a1f9a8f95be41cd7ccb6168179afb4504aefe388d1e14474d32c45c72ce7b7a")
		to      = crypto.PubkeyToAddress(key.PublicKey)
		genesis = &core.Genesis{
			Config: params.MergedTestChainConfig,
			Alloc:  types.GenesisAlloc{},
		}
	)
	b := newTestBackend(t, 1, genesis, beacon.New(ethash.NewFaker()), func(i int, b *core.BlockGen) {
		b.SetPoS()
	})
	api := NewTransactionAPI(b, nil)
	res, err := api.FillTransaction(context.Background(), TransactionArgs{
		From:       &b.acc.Address,
		To:         &to,
		Value:      (*hexutil.Big)(big.NewInt(1)),
		BlobHashes: []common.Hash{{0x01, 0x22}},
	})
	if err != nil {
		t.Fatalf("failed to fill tx defaults: %v\n", err)
	}

	_, err = api.SendTransaction(context.Background(), argsFromTransaction(res.Tx, b.acc.Address))
	if err == nil {
		t.Errorf("sending tx should have failed")
	} else if !errors.Is(err, errBlobTxNotSupported) {
		t.Errorf("unexpected error. Have %v, want %v\n", err, errBlobTxNotSupported)
	}
}

func TestFillBlobTransaction(t *testing.T) {
	t.Parallel()
	// Initialize test accounts
	var (
		key, _  = crypto.HexToECDSA("8a1f9a8f95be41cd7ccb6168179afb4504aefe388d1e14474d32c45c72ce7b7a")
		to      = crypto.PubkeyToAddress(key.PublicKey)
		genesis = &core.Genesis{
			Config: params.MergedTestChainConfig,
			Alloc:  types.GenesisAlloc{},
		}
		emptyBlob                      = new(kzg4844.Blob)
		emptyBlobs                     = []kzg4844.Blob{*emptyBlob}
		emptyBlobCommit, _             = kzg4844.BlobToCommitment(emptyBlob)
		emptyBlobProof, _              = kzg4844.ComputeBlobProof(emptyBlob, emptyBlobCommit)
		emptyBlobHash      common.Hash = kzg4844.CalcBlobHashV1(sha256.New(), &emptyBlobCommit)
	)
	b := newTestBackend(t, 1, genesis, beacon.New(ethash.NewFaker()), func(i int, b *core.BlockGen) {
		b.SetPoS()
	})
	api := NewTransactionAPI(b, nil)
	type result struct {
		Hashes  []common.Hash
		Sidecar *types.BlobTxSidecar
	}
	suite := []struct {
		name string
		args TransactionArgs
		err  string
		want *result
	}{
		{
			name: "TestInvalidParamsCombination1",
			args: TransactionArgs{
				From:   &b.acc.Address,
				To:     &to,
				Value:  (*hexutil.Big)(big.NewInt(1)),
				Blobs:  []kzg4844.Blob{{}},
				Proofs: []kzg4844.Proof{{}},
			},
			err: `blob proofs provided while commitments were not`,
		},
		{
			name: "TestInvalidParamsCombination2",
			args: TransactionArgs{
				From:        &b.acc.Address,
				To:          &to,
				Value:       (*hexutil.Big)(big.NewInt(1)),
				Blobs:       []kzg4844.Blob{{}},
				Commitments: []kzg4844.Commitment{{}},
			},
			err: `blob commitments provided while proofs were not`,
		},
		{
			name: "TestInvalidParamsCount1",
			args: TransactionArgs{
				From:        &b.acc.Address,
				To:          &to,
				Value:       (*hexutil.Big)(big.NewInt(1)),
				Blobs:       []kzg4844.Blob{{}},
				Commitments: []kzg4844.Commitment{{}, {}},
				Proofs:      []kzg4844.Proof{{}, {}},
			},
			err: `number of blobs and commitments mismatch (have=2, want=1)`,
		},
		{
			name: "TestInvalidParamsCount2",
			args: TransactionArgs{
				From:        &b.acc.Address,
				To:          &to,
				Value:       (*hexutil.Big)(big.NewInt(1)),
				Blobs:       []kzg4844.Blob{{}, {}},
				Commitments: []kzg4844.Commitment{{}, {}},
				Proofs:      []kzg4844.Proof{{}},
			},
			err: `number of blobs and proofs mismatch (have=1, want=2)`,
		},
		{
			name: "TestInvalidProofVerification",
			args: TransactionArgs{
				From:        &b.acc.Address,
				To:          &to,
				Value:       (*hexutil.Big)(big.NewInt(1)),
				Blobs:       []kzg4844.Blob{{}, {}},
				Commitments: []kzg4844.Commitment{{}, {}},
				Proofs:      []kzg4844.Proof{{}, {}},
			},
			err: `failed to verify blob proof: short buffer`,
		},
		{
			name: "TestGenerateBlobHashes",
			args: TransactionArgs{
				From:        &b.acc.Address,
				To:          &to,
				Value:       (*hexutil.Big)(big.NewInt(1)),
				Blobs:       emptyBlobs,
				Commitments: []kzg4844.Commitment{emptyBlobCommit},
				Proofs:      []kzg4844.Proof{emptyBlobProof},
			},
			want: &result{
				Hashes: []common.Hash{emptyBlobHash},
				Sidecar: &types.BlobTxSidecar{
					Blobs:       emptyBlobs,
					Commitments: []kzg4844.Commitment{emptyBlobCommit},
					Proofs:      []kzg4844.Proof{emptyBlobProof},
				},
			},
		},
		{
			name: "TestValidBlobHashes",
			args: TransactionArgs{
				From:        &b.acc.Address,
				To:          &to,
				Value:       (*hexutil.Big)(big.NewInt(1)),
				BlobHashes:  []common.Hash{emptyBlobHash},
				Blobs:       emptyBlobs,
				Commitments: []kzg4844.Commitment{emptyBlobCommit},
				Proofs:      []kzg4844.Proof{emptyBlobProof},
			},
			want: &result{
				Hashes: []common.Hash{emptyBlobHash},
				Sidecar: &types.BlobTxSidecar{
					Blobs:       emptyBlobs,
					Commitments: []kzg4844.Commitment{emptyBlobCommit},
					Proofs:      []kzg4844.Proof{emptyBlobProof},
				},
			},
		},
		{
			name: "TestInvalidBlobHashes",
			args: TransactionArgs{
				From:        &b.acc.Address,
				To:          &to,
				Value:       (*hexutil.Big)(big.NewInt(1)),
				BlobHashes:  []common.Hash{{0x01, 0x22}},
				Blobs:       emptyBlobs,
				Commitments: []kzg4844.Commitment{emptyBlobCommit},
				Proofs:      []kzg4844.Proof{emptyBlobProof},
			},
			err: fmt.Sprintf("blob hash verification failed (have=%s, want=%s)", common.Hash{0x01, 0x22}, emptyBlobHash),
		},
		{
			name: "TestGenerateBlobProofs",
			args: TransactionArgs{
				From:  &b.acc.Address,
				To:    &to,
				Value: (*hexutil.Big)(big.NewInt(1)),
				Blobs: emptyBlobs,
			},
			want: &result{
				Hashes: []common.Hash{emptyBlobHash},
				Sidecar: &types.BlobTxSidecar{
					Blobs:       emptyBlobs,
					Commitments: []kzg4844.Commitment{emptyBlobCommit},
					Proofs:      []kzg4844.Proof{emptyBlobProof},
				},
			},
		},
	}
	for _, tc := range suite {
		t.Run(tc.name, func(t *testing.T) {
			t.Parallel()

			res, err := api.FillTransaction(context.Background(), tc.args)
			if len(tc.err) > 0 {
				if err == nil {
					t.Fatalf("missing error. want: %s", tc.err)
				} else if err.Error() != tc.err {
					t.Fatalf("error mismatch. want: %s, have: %s", tc.err, err.Error())
				}
				return
			}
			if err != nil && len(tc.err) == 0 {
				t.Fatalf("expected no error. have: %s", err)
			}
			if res == nil {
				t.Fatal("result missing")
			}
			want, err := json.Marshal(tc.want)
			if err != nil {
				t.Fatalf("failed to encode expected: %v", err)
			}
			have, err := json.Marshal(result{Hashes: res.Tx.BlobHashes(), Sidecar: res.Tx.BlobTxSidecar()})
			if err != nil {
				t.Fatalf("failed to encode computed sidecar: %v", err)
			}
			if !bytes.Equal(have, want) {
				t.Errorf("blob sidecar mismatch. Have: %s, want: %s", have, want)
			}
		})
	}
}

func argsFromTransaction(tx *types.Transaction, from common.Address) TransactionArgs {
	var (
		gas        = tx.Gas()
		nonce      = tx.Nonce()
		input      = tx.Data()
		accessList *types.AccessList
	)
	if acl := tx.AccessList(); acl != nil {
		accessList = &acl
	}
	return TransactionArgs{
		From:                 &from,
		To:                   tx.To(),
		Gas:                  (*hexutil.Uint64)(&gas),
		MaxFeePerGas:         (*hexutil.Big)(tx.GasFeeCap()),
		MaxPriorityFeePerGas: (*hexutil.Big)(tx.GasTipCap()),
		Value:                (*hexutil.Big)(tx.Value()),
		Nonce:                (*hexutil.Uint64)(&nonce),
		Input:                (*hexutil.Bytes)(&input),
		ChainID:              (*hexutil.Big)(tx.ChainId()),
		AccessList:           accessList,
		BlobFeeCap:           (*hexutil.Big)(tx.BlobGasFeeCap()),
		BlobHashes:           tx.BlobHashes(),
	}
}

type account struct {
	key  *ecdsa.PrivateKey
	addr common.Address
}

func newAccounts(n int) (accounts []account) {
	for i := 0; i < n; i++ {
		key, _ := crypto.GenerateKey()
		addr := crypto.PubkeyToAddress(key.PublicKey)
		accounts = append(accounts, account{key: key, addr: addr})
	}
	slices.SortFunc(accounts, func(a, b account) int { return a.addr.Cmp(b.addr) })
	return accounts
}

func newTestAccount() account {
	// testKey is a private key to use for funding a tester account.
	key, _ := crypto.HexToECDSA("b71c71a67e1177ad4e901695e1b4b9ee17ae16c6668d313eac2f96dbcda3f291")
	// testAddr is the Ethereum address of the tester account.
	addr := crypto.PubkeyToAddress(key.PublicKey)
	return account{key: key, addr: addr}
}

func newRPCBalance(balance *big.Int) *hexutil.Big {
	rpcBalance := (*hexutil.Big)(balance)
	return rpcBalance
}

func hex2Bytes(str string) *hexutil.Bytes {
	rpcBytes := hexutil.Bytes(common.FromHex(str))
	return &rpcBytes
}

func newUint64(v uint64) *hexutil.Uint64 {
	rpcUint64 := hexutil.Uint64(v)
	return &rpcUint64
}

func newBytes(b []byte) *hexutil.Bytes {
	rpcBytes := hexutil.Bytes(b)
	return &rpcBytes
}

func uint256ToBytes(v *uint256.Int) *hexutil.Bytes {
	b := v.Bytes32()
	r := hexutil.Bytes(b[:])
	return &r
}

func TestRPCMarshalBlock(t *testing.T) {
	t.Parallel()
	var (
		txs []*types.Transaction
		to  = common.BytesToAddress([]byte{0x11})
	)
	for i := uint64(1); i <= 4; i++ {
		var tx *types.Transaction
		if i%2 == 0 {
			tx = types.NewTx(&types.LegacyTx{
				Nonce:    i,
				GasPrice: big.NewInt(11111),
				Gas:      1111,
				To:       &to,
				Value:    big.NewInt(111),
				Data:     []byte{0x11, 0x11, 0x11},
			})
		} else {
			tx = types.NewTx(&types.AccessListTx{
				ChainID:  big.NewInt(1337),
				Nonce:    i,
				GasPrice: big.NewInt(11111),
				Gas:      1111,
				To:       &to,
				Value:    big.NewInt(111),
				Data:     []byte{0x11, 0x11, 0x11},
			})
		}
		txs = append(txs, tx)
	}
	block := types.NewBlock(&types.Header{Number: big.NewInt(100)}, &types.Body{Transactions: txs}, nil, blocktest.NewHasher())

	var testSuite = []struct {
		inclTx bool
		fullTx bool
		want   string
	}{
		// without txs
		{
			inclTx: false,
			fullTx: false,
			want: `{
				"difficulty": "0x0",
				"extraData": "0x",
				"gasLimit": "0x0",
				"gasUsed": "0x0",
				"hash": "0x9b73c83b25d0faf7eab854e3684c7e394336d6e135625aafa5c183f27baa8fee",
				"logsBloom": "0x00000000000000000000000000000000000000000000000000000000000000000000000000000000000000000000000000000000000000000000000000000000000000000000000000000000000000000000000000000000000000000000000000000000000000000000000000000000000000000000000000000000000000000000000000000000000000000000000000000000000000000000000000000000000000000000000000000000000000000000000000000000000000000000000000000000000000000000000000000000000000000000000000000000000000000000000000000000000000000000000000000000000000000000000000000000",
				"miner": "0x0000000000000000000000000000000000000000",
				"mixHash": "0x0000000000000000000000000000000000000000000000000000000000000000",
				"nonce": "0x0000000000000000",
				"number": "0x64",
				"parentHash": "0x0000000000000000000000000000000000000000000000000000000000000000",
				"receiptsRoot": "0x56e81f171bcc55a6ff8345e692c0f86e5b48e01b996cadc001622fb5e363b421",
				"sha3Uncles": "0x1dcc4de8dec75d7aab85b567b6ccd41ad312451b948a7413f0a142fd40d49347",
				"size": "0x296",
				"stateRoot": "0x0000000000000000000000000000000000000000000000000000000000000000",
				"timestamp": "0x0",
				"transactionsRoot": "0x661a9febcfa8f1890af549b874faf9fa274aede26ef489d9db0b25daa569450e",
				"uncles": []
			}`,
		},
		// only tx hashes
		{
			inclTx: true,
			fullTx: false,
			want: `{
				"difficulty": "0x0",
				"extraData": "0x",
				"gasLimit": "0x0",
				"gasUsed": "0x0",
				"hash": "0x9b73c83b25d0faf7eab854e3684c7e394336d6e135625aafa5c183f27baa8fee",
				"logsBloom": "0x00000000000000000000000000000000000000000000000000000000000000000000000000000000000000000000000000000000000000000000000000000000000000000000000000000000000000000000000000000000000000000000000000000000000000000000000000000000000000000000000000000000000000000000000000000000000000000000000000000000000000000000000000000000000000000000000000000000000000000000000000000000000000000000000000000000000000000000000000000000000000000000000000000000000000000000000000000000000000000000000000000000000000000000000000000000",
				"miner": "0x0000000000000000000000000000000000000000",
				"mixHash": "0x0000000000000000000000000000000000000000000000000000000000000000",
				"nonce": "0x0000000000000000",
				"number": "0x64",
				"parentHash": "0x0000000000000000000000000000000000000000000000000000000000000000",
				"receiptsRoot": "0x56e81f171bcc55a6ff8345e692c0f86e5b48e01b996cadc001622fb5e363b421",
				"sha3Uncles": "0x1dcc4de8dec75d7aab85b567b6ccd41ad312451b948a7413f0a142fd40d49347",
				"size": "0x296",
				"stateRoot": "0x0000000000000000000000000000000000000000000000000000000000000000",
				"timestamp": "0x0",
				"transactions": [
					"0x7d39df979e34172322c64983a9ad48302c2b889e55bda35324afecf043a77605",
					"0x9bba4c34e57c875ff57ac8d172805a26ae912006985395dc1bdf8f44140a7bf4",
					"0x98909ea1ff040da6be56bc4231d484de1414b3c1dac372d69293a4beb9032cb5",
					"0x12e1f81207b40c3bdcc13c0ee18f5f86af6d31754d57a0ea1b0d4cfef21abef1"
				],
				"transactionsRoot": "0x661a9febcfa8f1890af549b874faf9fa274aede26ef489d9db0b25daa569450e",
				"uncles": []
			}`,
		},
		// full tx details
		{
			inclTx: true,
			fullTx: true,
			want: `{
				"difficulty": "0x0",
				"extraData": "0x",
				"gasLimit": "0x0",
				"gasUsed": "0x0",
				"hash": "0x9b73c83b25d0faf7eab854e3684c7e394336d6e135625aafa5c183f27baa8fee",
				"logsBloom": "0x00000000000000000000000000000000000000000000000000000000000000000000000000000000000000000000000000000000000000000000000000000000000000000000000000000000000000000000000000000000000000000000000000000000000000000000000000000000000000000000000000000000000000000000000000000000000000000000000000000000000000000000000000000000000000000000000000000000000000000000000000000000000000000000000000000000000000000000000000000000000000000000000000000000000000000000000000000000000000000000000000000000000000000000000000000000",
				"miner": "0x0000000000000000000000000000000000000000",
				"mixHash": "0x0000000000000000000000000000000000000000000000000000000000000000",
				"nonce": "0x0000000000000000",
				"number": "0x64",
				"parentHash": "0x0000000000000000000000000000000000000000000000000000000000000000",
				"receiptsRoot": "0x56e81f171bcc55a6ff8345e692c0f86e5b48e01b996cadc001622fb5e363b421",
				"sha3Uncles": "0x1dcc4de8dec75d7aab85b567b6ccd41ad312451b948a7413f0a142fd40d49347",
				"size": "0x296",
				"stateRoot": "0x0000000000000000000000000000000000000000000000000000000000000000",
				"timestamp": "0x0",
				"transactions": [
					{
						"blockHash": "0x9b73c83b25d0faf7eab854e3684c7e394336d6e135625aafa5c183f27baa8fee",
						"blockNumber": "0x64",
						"from": "0x0000000000000000000000000000000000000000",
						"gas": "0x457",
						"gasPrice": "0x2b67",
						"hash": "0x7d39df979e34172322c64983a9ad48302c2b889e55bda35324afecf043a77605",
						"input": "0x111111",
						"nonce": "0x1",
						"to": "0x0000000000000000000000000000000000000011",
						"transactionIndex": "0x0",
						"value": "0x6f",
						"type": "0x1",
						"accessList": [],
						"chainId": "0x539",
						"v": "0x0",
						"r": "0x0",
						"s": "0x0",
						"yParity": "0x0"
					},
					{
						"blockHash": "0x9b73c83b25d0faf7eab854e3684c7e394336d6e135625aafa5c183f27baa8fee",
						"blockNumber": "0x64",
						"from": "0x0000000000000000000000000000000000000000",
						"gas": "0x457",
						"gasPrice": "0x2b67",
						"hash": "0x9bba4c34e57c875ff57ac8d172805a26ae912006985395dc1bdf8f44140a7bf4",
						"input": "0x111111",
						"nonce": "0x2",
						"to": "0x0000000000000000000000000000000000000011",
						"transactionIndex": "0x1",
						"value": "0x6f",
						"type": "0x0",
						"chainId": "0x7fffffffffffffee",
						"v": "0x0",
						"r": "0x0",
						"s": "0x0"
					},
					{
						"blockHash": "0x9b73c83b25d0faf7eab854e3684c7e394336d6e135625aafa5c183f27baa8fee",
						"blockNumber": "0x64",
						"from": "0x0000000000000000000000000000000000000000",
						"gas": "0x457",
						"gasPrice": "0x2b67",
						"hash": "0x98909ea1ff040da6be56bc4231d484de1414b3c1dac372d69293a4beb9032cb5",
						"input": "0x111111",
						"nonce": "0x3",
						"to": "0x0000000000000000000000000000000000000011",
						"transactionIndex": "0x2",
						"value": "0x6f",
						"type": "0x1",
						"accessList": [],
						"chainId": "0x539",
						"v": "0x0",
						"r": "0x0",
						"s": "0x0",
						"yParity": "0x0"
					},
					{
						"blockHash": "0x9b73c83b25d0faf7eab854e3684c7e394336d6e135625aafa5c183f27baa8fee",
						"blockNumber": "0x64",
						"from": "0x0000000000000000000000000000000000000000",
						"gas": "0x457",
						"gasPrice": "0x2b67",
						"hash": "0x12e1f81207b40c3bdcc13c0ee18f5f86af6d31754d57a0ea1b0d4cfef21abef1",
						"input": "0x111111",
						"nonce": "0x4",
						"to": "0x0000000000000000000000000000000000000011",
						"transactionIndex": "0x3",
						"value": "0x6f",
						"type": "0x0",
						"chainId": "0x7fffffffffffffee",
						"v": "0x0",
						"r": "0x0",
						"s": "0x0"
					}
				],
				"transactionsRoot": "0x661a9febcfa8f1890af549b874faf9fa274aede26ef489d9db0b25daa569450e",
				"uncles": []
			}`,
		},
	}

	for i, tc := range testSuite {
		resp := RPCMarshalBlock(block, tc.inclTx, tc.fullTx, params.MainnetChainConfig)
		out, err := json.Marshal(resp)
		if err != nil {
			t.Errorf("test %d: json marshal error: %v", i, err)
			continue
		}
		require.JSONEqf(t, tc.want, string(out), "test %d", i)
	}
}

func TestRPCGetBlockOrHeader(t *testing.T) {
	t.Parallel()

	// Initialize test accounts
	var (
		acc1Key, _ = crypto.HexToECDSA("8a1f9a8f95be41cd7ccb6168179afb4504aefe388d1e14474d32c45c72ce7b7a")
		acc2Key, _ = crypto.HexToECDSA("49a7b37aa6f6645917e7b807e9d1c00d4fa71f18343b0d4122a4d2df64dd6fee")
		acc1Addr   = crypto.PubkeyToAddress(acc1Key.PublicKey)
		acc2Addr   = crypto.PubkeyToAddress(acc2Key.PublicKey)
		genesis    = &core.Genesis{
			Config: params.TestChainConfig,
			Alloc: types.GenesisAlloc{
				acc1Addr: {Balance: big.NewInt(params.Ether)},
				acc2Addr: {Balance: big.NewInt(params.Ether)},
			},
		}
		genBlocks = 10
		signer    = types.HomesteadSigner{}
		tx        = types.NewTx(&types.LegacyTx{
			Nonce:    11,
			GasPrice: big.NewInt(11111),
			Gas:      1111,
			To:       &acc2Addr,
			Value:    big.NewInt(111),
			Data:     []byte{0x11, 0x11, 0x11},
		})
		withdrawal = &types.Withdrawal{
			Index:     0,
			Validator: 1,
			Address:   common.Address{0x12, 0x34},
			Amount:    10,
		}
		pending = types.NewBlock(&types.Header{Number: big.NewInt(11), Time: 42}, &types.Body{Transactions: types.Transactions{tx}, Withdrawals: types.Withdrawals{withdrawal}}, nil, blocktest.NewHasher())
	)
	backend := newTestBackend(t, genBlocks, genesis, ethash.NewFaker(), func(i int, b *core.BlockGen) {
		// Transfer from account[0] to account[1]
		//    value: 1000 wei
		//    fee:   0 wei
		tx, _ := types.SignTx(types.NewTx(&types.LegacyTx{Nonce: uint64(i), To: &acc2Addr, Value: big.NewInt(1000), Gas: params.TxGas, GasPrice: b.BaseFee(), Data: nil}), signer, acc1Key)
		b.AddTx(tx)
	})
	backend.setPendingBlock(pending)
	api := NewBlockChainAPI(backend)
	blockHashes := make([]common.Hash, genBlocks+1)
	ctx := context.Background()
	for i := 0; i <= genBlocks; i++ {
		header, err := backend.HeaderByNumber(ctx, rpc.BlockNumber(i))
		if err != nil {
			t.Errorf("failed to get block: %d err: %v", i, err)
		}
		blockHashes[i] = header.Hash()
	}
	pendingHash := pending.Hash()

	var testSuite = []struct {
		blockNumber rpc.BlockNumber
		blockHash   *common.Hash
		fullTx      bool
		reqHeader   bool
		file        string
		expectErr   error
	}{
		// 0. latest header
		{
			blockNumber: rpc.LatestBlockNumber,
			reqHeader:   true,
			file:        "tag-latest",
		},
		// 1. genesis header
		{
			blockNumber: rpc.BlockNumber(0),
			reqHeader:   true,
			file:        "number-0",
		},
		// 2. #1 header
		{
			blockNumber: rpc.BlockNumber(1),
			reqHeader:   true,
			file:        "number-1",
		},
		// 3. latest-1 header
		{
			blockNumber: rpc.BlockNumber(9),
			reqHeader:   true,
			file:        "number-latest-1",
		},
		// 4. latest+1 header
		{
			blockNumber: rpc.BlockNumber(11),
			reqHeader:   true,
			file:        "number-latest+1",
		},
		// 5. pending header
		{
			blockNumber: rpc.PendingBlockNumber,
			reqHeader:   true,
			file:        "tag-pending",
		},
		// 6. latest block
		{
			blockNumber: rpc.LatestBlockNumber,
			file:        "tag-latest",
		},
		// 7. genesis block
		{
			blockNumber: rpc.BlockNumber(0),
			file:        "number-0",
		},
		// 8. #1 block
		{
			blockNumber: rpc.BlockNumber(1),
			file:        "number-1",
		},
		// 9. latest-1 block
		{
			blockNumber: rpc.BlockNumber(9),
			fullTx:      true,
			file:        "number-latest-1",
		},
		// 10. latest+1 block
		{
			blockNumber: rpc.BlockNumber(11),
			fullTx:      true,
			file:        "number-latest+1",
		},
		// 11. pending block
		{
			blockNumber: rpc.PendingBlockNumber,
			file:        "tag-pending",
		},
		// 12. pending block + fullTx
		{
			blockNumber: rpc.PendingBlockNumber,
			fullTx:      true,
			file:        "tag-pending-fullTx",
		},
		// 13. latest header by hash
		{
			blockHash: &blockHashes[len(blockHashes)-1],
			reqHeader: true,
			file:      "hash-latest",
		},
		// 14. genesis header by hash
		{
			blockHash: &blockHashes[0],
			reqHeader: true,
			file:      "hash-0",
		},
		// 15. #1 header
		{
			blockHash: &blockHashes[1],
			reqHeader: true,
			file:      "hash-1",
		},
		// 16. latest-1 header
		{
			blockHash: &blockHashes[len(blockHashes)-2],
			reqHeader: true,
			file:      "hash-latest-1",
		},
		// 17. empty hash
		{
			blockHash: &common.Hash{},
			reqHeader: true,
			file:      "hash-empty",
		},
		// 18. pending hash
		{
			blockHash: &pendingHash,
			reqHeader: true,
			file:      `hash-pending`,
		},
		// 19. latest block
		{
			blockHash: &blockHashes[len(blockHashes)-1],
			file:      "hash-latest",
		},
		// 20. genesis block
		{
			blockHash: &blockHashes[0],
			file:      "hash-genesis",
		},
		// 21. #1 block
		{
			blockHash: &blockHashes[1],
			file:      "hash-1",
		},
		// 22. latest-1 block
		{
			blockHash: &blockHashes[len(blockHashes)-2],
			fullTx:    true,
			file:      "hash-latest-1-fullTx",
		},
		// 23. empty hash + body
		{
			blockHash: &common.Hash{},
			fullTx:    true,
			file:      "hash-empty-fullTx",
		},
		// 24. pending block
		{
			blockHash: &pendingHash,
			file:      `hash-pending`,
		},
		// 25. pending block + fullTx
		{
			blockHash: &pendingHash,
			fullTx:    true,
			file:      "hash-pending-fullTx",
		},
	}

	for i, tt := range testSuite {
		var (
			result map[string]interface{}
			err    error
			rpc    string
		)
		if tt.blockHash != nil {
			if tt.reqHeader {
				result = api.GetHeaderByHash(context.Background(), *tt.blockHash)
				rpc = "eth_getHeaderByHash"
			} else {
				result, err = api.GetBlockByHash(context.Background(), *tt.blockHash, tt.fullTx)
				rpc = "eth_getBlockByHash"
			}
		} else {
			if tt.reqHeader {
				result, err = api.GetHeaderByNumber(context.Background(), tt.blockNumber)
				rpc = "eth_getHeaderByNumber"
			} else {
				result, err = api.GetBlockByNumber(context.Background(), tt.blockNumber, tt.fullTx)
				rpc = "eth_getBlockByNumber"
			}
		}
		if tt.expectErr != nil {
			if err == nil {
				t.Errorf("test %d: want error %v, have nothing", i, tt.expectErr)
				continue
			}
			if !errors.Is(err, tt.expectErr) {
				t.Errorf("test %d: error mismatch, want %v, have %v", i, tt.expectErr, err)
			}
			continue
		}
		if err != nil {
			t.Errorf("test %d: want no error, have %v", i, err)
			continue
		}

		testRPCResponseWithFile(t, i, result, rpc, tt.file)
	}
}

func setupReceiptBackend(t *testing.T, genBlocks int) (*testBackend, []common.Hash) {
	config := *params.MergedTestChainConfig
	var (
		acc1Key, _ = crypto.HexToECDSA("8a1f9a8f95be41cd7ccb6168179afb4504aefe388d1e14474d32c45c72ce7b7a")
		acc2Key, _ = crypto.HexToECDSA("49a7b37aa6f6645917e7b807e9d1c00d4fa71f18343b0d4122a4d2df64dd6fee")
		acc1Addr   = crypto.PubkeyToAddress(acc1Key.PublicKey)
		acc2Addr   = crypto.PubkeyToAddress(acc2Key.PublicKey)
		contract   = common.HexToAddress("0000000000000000000000000000000000031ec7")
		genesis    = &core.Genesis{
			Config:        &config,
			ExcessBlobGas: new(uint64),
			BlobGasUsed:   new(uint64),
			Alloc: types.GenesisAlloc{
				acc1Addr: {Balance: big.NewInt(params.Ether)},
				acc2Addr: {Balance: big.NewInt(params.Ether)},
				// // SPDX-License-Identifier: GPL-3.0
				// pragma solidity >=0.7.0 <0.9.0;
				//
				// contract Token {
				//     event Transfer(address indexed from, address indexed to, uint256 value);
				//     function transfer(address to, uint256 value) public returns (bool) {
				//         emit Transfer(msg.sender, to, value);
				//         return true;
				//     }
				// }
				contract: {Balance: big.NewInt(params.Ether), Code: common.FromHex("0x608060405234801561001057600080fd5b506004361061002b5760003560e01c8063a9059cbb14610030575b600080fd5b61004a6004803603810190610045919061016a565b610060565b60405161005791906101c5565b60405180910390f35b60008273ffffffffffffffffffffffffffffffffffffffff163373ffffffffffffffffffffffffffffffffffffffff167fddf252ad1be2c89b69c2b068fc378daa952ba7f163c4a11628f55a4df523b3ef846040516100bf91906101ef565b60405180910390a36001905092915050565b600080fd5b600073ffffffffffffffffffffffffffffffffffffffff82169050919050565b6000610101826100d6565b9050919050565b610111816100f6565b811461011c57600080fd5b50565b60008135905061012e81610108565b92915050565b6000819050919050565b61014781610134565b811461015257600080fd5b50565b6000813590506101648161013e565b92915050565b60008060408385031215610181576101806100d1565b5b600061018f8582860161011f565b92505060206101a085828601610155565b9150509250929050565b60008115159050919050565b6101bf816101aa565b82525050565b60006020820190506101da60008301846101b6565b92915050565b6101e981610134565b82525050565b600060208201905061020460008301846101e0565b9291505056fea2646970667358221220b469033f4b77b9565ee84e0a2f04d496b18160d26034d54f9487e57788fd36d564736f6c63430008120033")},
			},
		}
		signer   = types.LatestSignerForChainID(params.TestChainConfig.ChainID)
		txHashes = make([]common.Hash, genBlocks)
	)

	backend := newTestBackend(t, genBlocks, genesis, beacon.New(ethash.NewFaker()), func(i int, b *core.BlockGen) {
		var (
			tx  *types.Transaction
			err error
		)
		b.SetPoS()
		switch i {
		case 0:
			// transfer 1000wei
			tx, err = types.SignTx(types.NewTx(&types.LegacyTx{Nonce: uint64(i), To: &acc2Addr, Value: big.NewInt(1000), Gas: params.TxGas, GasPrice: b.BaseFee(), Data: nil}), types.HomesteadSigner{}, acc1Key)
		case 1:
			// create contract
			tx, err = types.SignTx(types.NewTx(&types.LegacyTx{Nonce: uint64(i), To: nil, Gas: 53100, GasPrice: b.BaseFee(), Data: common.FromHex("0x60806040")}), signer, acc1Key)
		case 2:
			// with logs
			// transfer(address to, uint256 value)
			data := fmt.Sprintf("0xa9059cbb%s%s", common.HexToHash(common.BigToAddress(big.NewInt(int64(i + 1))).Hex()).String()[2:], common.BytesToHash([]byte{byte(i + 11)}).String()[2:])
			tx, err = types.SignTx(types.NewTx(&types.LegacyTx{Nonce: uint64(i), To: &contract, Gas: 60000, GasPrice: b.BaseFee(), Data: common.FromHex(data)}), signer, acc1Key)
		case 3:
			// dynamic fee with logs
			// transfer(address to, uint256 value)
			data := fmt.Sprintf("0xa9059cbb%s%s", common.HexToHash(common.BigToAddress(big.NewInt(int64(i + 1))).Hex()).String()[2:], common.BytesToHash([]byte{byte(i + 11)}).String()[2:])
			fee := big.NewInt(500)
			fee.Add(fee, b.BaseFee())
			tx, err = types.SignTx(types.NewTx(&types.DynamicFeeTx{Nonce: uint64(i), To: &contract, Gas: 60000, Value: big.NewInt(1), GasTipCap: big.NewInt(500), GasFeeCap: fee, Data: common.FromHex(data)}), signer, acc1Key)
		case 4:
			// access list with contract create
			accessList := types.AccessList{{
				Address:     contract,
				StorageKeys: []common.Hash{{0}},
			}}
			tx, err = types.SignTx(types.NewTx(&types.AccessListTx{Nonce: uint64(i), To: nil, Gas: 58100, GasPrice: b.BaseFee(), Data: common.FromHex("0x60806040"), AccessList: accessList}), signer, acc1Key)
		case 5:
			// blob tx
			fee := big.NewInt(500)
			fee.Add(fee, b.BaseFee())
			tx, err = types.SignTx(types.NewTx(&types.BlobTx{
				Nonce:      uint64(i),
				GasTipCap:  uint256.NewInt(1),
				GasFeeCap:  uint256.MustFromBig(fee),
				Gas:        params.TxGas,
				To:         acc2Addr,
				BlobFeeCap: uint256.NewInt(1),
				BlobHashes: []common.Hash{{1}},
				Value:      new(uint256.Int),
			}), signer, acc1Key)
		}
		if err != nil {
			t.Errorf("failed to sign tx: %v", err)
		}
		if tx != nil {
			b.AddTx(tx)
			txHashes[i] = tx.Hash()
		}
	})
	return backend, txHashes
}

func TestRPCGetTransactionReceipt(t *testing.T) {
	t.Parallel()

	var (
		backend, txHashes = setupReceiptBackend(t, 6)
		api               = NewTransactionAPI(backend, new(AddrLocker))
	)

	var testSuite = []struct {
		txHash common.Hash
		file   string
	}{
		// 0. normal success
		{
			txHash: txHashes[0],
			file:   "normal-transfer-tx",
		},
		// 1. create contract
		{
			txHash: txHashes[1],
			file:   "create-contract-tx",
		},
		// 2. with logs success
		{
			txHash: txHashes[2],
			file:   "with-logs",
		},
		// 3. dynamic tx with logs success
		{
			txHash: txHashes[3],
			file:   `dynamic-tx-with-logs`,
		},
		// 4. access list tx with create contract
		{
			txHash: txHashes[4],
			file:   "create-contract-with-access-list",
		},
		// 5. txhash empty
		{
			txHash: common.Hash{},
			file:   "txhash-empty",
		},
		// 6. txhash not found
		{
			txHash: common.HexToHash("deadbeef"),
			file:   "txhash-notfound",
		},
		// 7. blob tx
		{
			txHash: txHashes[5],
			file:   "blob-tx",
		},
	}

	for i, tt := range testSuite {
		var (
			result interface{}
			err    error
		)
		result, err = api.GetTransactionReceipt(context.Background(), tt.txHash)
		if err != nil {
			t.Errorf("test %d: want no error, have %v", i, err)
			continue
		}
		testRPCResponseWithFile(t, i, result, "eth_getTransactionReceipt", tt.file)
	}
}

func TestRPCGetBlockReceipts(t *testing.T) {
	t.Parallel()

	var (
		genBlocks  = 6
		backend, _ = setupReceiptBackend(t, genBlocks)
		api        = NewBlockChainAPI(backend)
	)
	blockHashes := make([]common.Hash, genBlocks+1)
	ctx := context.Background()
	for i := 0; i <= genBlocks; i++ {
		header, err := backend.HeaderByNumber(ctx, rpc.BlockNumber(i))
		if err != nil {
			t.Errorf("failed to get block: %d err: %v", i, err)
		}
		blockHashes[i] = header.Hash()
	}

	var testSuite = []struct {
		test rpc.BlockNumberOrHash
		file string
	}{
		// 0. block without any txs(hash)
		{
			test: rpc.BlockNumberOrHashWithHash(blockHashes[0], false),
			file: "number-0",
		},
		// 1. block without any txs(number)
		{
			test: rpc.BlockNumberOrHashWithNumber(0),
			file: "number-1",
		},
		// 2. earliest tag
		{
			test: rpc.BlockNumberOrHashWithNumber(rpc.EarliestBlockNumber),
			file: "tag-earliest",
		},
		// 3. latest tag
		{
			test: rpc.BlockNumberOrHashWithNumber(rpc.LatestBlockNumber),
			file: "tag-latest",
		},
		// 4. block with legacy transfer tx(hash)
		{
			test: rpc.BlockNumberOrHashWithHash(blockHashes[1], false),
			file: "block-with-legacy-transfer-tx",
		},
		// 5. block with contract create tx(number)
		{
			test: rpc.BlockNumberOrHashWithNumber(rpc.BlockNumber(2)),
			file: "block-with-contract-create-tx",
		},
		// 6. block with legacy contract call tx(hash)
		{
			test: rpc.BlockNumberOrHashWithHash(blockHashes[3], false),
			file: "block-with-legacy-contract-call-tx",
		},
		// 7. block with dynamic fee tx(number)
		{
			test: rpc.BlockNumberOrHashWithNumber(rpc.BlockNumber(4)),
			file: "block-with-dynamic-fee-tx",
		},
		// 8. block is empty
		{
			test: rpc.BlockNumberOrHashWithHash(common.Hash{}, false),
			file: "hash-empty",
		},
		// 9. block is not found
		{
			test: rpc.BlockNumberOrHashWithHash(common.HexToHash("deadbeef"), false),
			file: "hash-notfound",
		},
		// 10. block is not found
		{
			test: rpc.BlockNumberOrHashWithNumber(rpc.BlockNumber(genBlocks + 1)),
			file: "block-notfound",
		},
		// 11. block with blob tx
		{
			test: rpc.BlockNumberOrHashWithNumber(rpc.BlockNumber(6)),
			file: "block-with-blob-tx",
		},
	}

	for i, tt := range testSuite {
		var (
			result interface{}
			err    error
		)
		result, err = api.GetBlockReceipts(context.Background(), tt.test)
		if err != nil {
			t.Errorf("test %d: want no error, have %v", i, err)
			continue
		}
		testRPCResponseWithFile(t, i, result, "eth_getBlockReceipts", tt.file)
	}
}

type precompileContract struct{}

func (p *precompileContract) RequiredGas(input []byte) uint64 { return 0 }
// SYSCOIN
func (p *precompileContract) Run(input []byte, interpreter* vm.EVMInterpreter) ([]byte, error) { return nil, nil }

func testRPCResponseWithFile(t *testing.T, testid int, result interface{}, rpc string, file string) {
	data, err := json.MarshalIndent(result, "", "  ")
	if err != nil {
		t.Errorf("test %d: json marshal error", testid)
		return
	}
	outputFile := filepath.Join("testdata", fmt.Sprintf("%s-%s.json", rpc, file))
	if os.Getenv("WRITE_TEST_FILES") != "" {
		os.WriteFile(outputFile, data, 0644)
	}
	want, err := os.ReadFile(outputFile)
	if err != nil {
		t.Fatalf("error reading expected test file: %s output: %v", outputFile, err)
	}
	require.JSONEqf(t, string(want), string(data), "test %d: json not match, want: %s, have: %s", testid, string(want), string(data))
}

func addressToHash(a common.Address) common.Hash {
	return common.BytesToHash(a.Bytes())
}<|MERGE_RESOLUTION|>--- conflicted
+++ resolved
@@ -618,7 +618,6 @@
 func (b testBackend) NewMatcherBackend() filtermaps.MatcherBackend {
 	panic("implement me")
 }
-<<<<<<< HEAD
 // SYSCOIN
 func (b testBackend) ReadSYSHash(ctx context.Context, number rpc.BlockNumber) ([]byte, error) {
 	return []byte{}, nil
@@ -630,8 +629,6 @@
 	return []byte{}, nil
 }
 
-=======
->>>>>>> 624a5d8b
 func TestEstimateGas(t *testing.T) {
 	t.Parallel()
 	// Initialize test accounts
