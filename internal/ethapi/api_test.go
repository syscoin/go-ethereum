// Copyright 2023 The go-ethereum Authors
// This file is part of the go-ethereum library.
//
// The go-ethereum library is free software: you can redistribute it and/or modify
// it under the terms of the GNU Lesser General Public License as published by
// the Free Software Foundation, either version 3 of the License, or
// (at your option) any later version.
//
// The go-ethereum library is distributed in the hope that it will be useful,
// but WITHOUT ANY WARRANTY; without even the implied warranty of
// MERCHANTABILITY or FITNESS FOR A PARTICULAR PURPOSE. See the
// GNU Lesser General Public License for more details.
//
// You should have received a copy of the GNU Lesser General Public License
// along with the go-ethereum library. If not, see <http://www.gnu.org/licenses/>.

package ethapi

import (
	"bytes"
	"context"
	"crypto/ecdsa"
	"crypto/sha256"
	"encoding/json"
	"errors"
	"fmt"
	"math"
	"math/big"
	"os"
	"path/filepath"
	"reflect"
	"slices"
	"strings"
	"testing"
	"time"

	"github.com/ethereum/go-ethereum/accounts/abi"
	"github.com/ethereum/go-ethereum/internal/ethapi/override"

	"github.com/ethereum/go-ethereum"
	"github.com/ethereum/go-ethereum/accounts"
	"github.com/ethereum/go-ethereum/accounts/keystore"
	"github.com/ethereum/go-ethereum/common"
	"github.com/ethereum/go-ethereum/common/hexutil"
	"github.com/ethereum/go-ethereum/consensus"
	"github.com/ethereum/go-ethereum/consensus/beacon"
	"github.com/ethereum/go-ethereum/consensus/ethash"
	"github.com/ethereum/go-ethereum/core"
	"github.com/ethereum/go-ethereum/core/filtermaps"
	"github.com/ethereum/go-ethereum/core/rawdb"
	"github.com/ethereum/go-ethereum/core/state"
	"github.com/ethereum/go-ethereum/core/types"
	"github.com/ethereum/go-ethereum/core/vm"
	"github.com/ethereum/go-ethereum/crypto"
	"github.com/ethereum/go-ethereum/crypto/kzg4844"
	"github.com/ethereum/go-ethereum/ethdb"
	"github.com/ethereum/go-ethereum/event"
	"github.com/ethereum/go-ethereum/internal/blocktest"
	"github.com/ethereum/go-ethereum/params"
	"github.com/ethereum/go-ethereum/rpc"
	"github.com/holiman/uint256"
	"github.com/stretchr/testify/require"
)

func testTransactionMarshal(t *testing.T, tests []txData, config *params.ChainConfig) {
	var (
		signer = types.LatestSigner(config)
		key, _ = crypto.HexToECDSA("b71c71a67e1177ad4e901695e1b4b9ee17ae16c6668d313eac2f96dbcda3f291")
	)

	for i, tt := range tests {
		var tx2 types.Transaction
		tx, err := types.SignNewTx(key, signer, tt.Tx)
		if err != nil {
			t.Fatalf("test %d: signing failed: %v", i, err)
		}
		// Regular transaction
		if data, err := json.Marshal(tx); err != nil {
			t.Fatalf("test %d: marshalling failed; %v", i, err)
		} else if err = tx2.UnmarshalJSON(data); err != nil {
			t.Fatalf("test %d: sunmarshal failed: %v", i, err)
		} else if want, have := tx.Hash(), tx2.Hash(); want != have {
			t.Fatalf("test %d: stx changed, want %x have %x", i, want, have)
		}

		// rpcTransaction
		rpcTx := newRPCTransaction(tx, common.Hash{}, 0, 0, 0, nil, config)
		if data, err := json.Marshal(rpcTx); err != nil {
			t.Fatalf("test %d: marshalling failed; %v", i, err)
		} else if err = tx2.UnmarshalJSON(data); err != nil {
			t.Fatalf("test %d: unmarshal failed: %v", i, err)
		} else if want, have := tx.Hash(), tx2.Hash(); want != have {
			t.Fatalf("test %d: tx changed, want %x have %x", i, want, have)
		} else {
			want, have := tt.Want, string(data)
			require.JSONEqf(t, want, have, "test %d: rpc json not match, want %s have %s", i, want, have)
		}
	}
}

func TestTransaction_RoundTripRpcJSON(t *testing.T) {
	t.Parallel()

	var (
		config = params.AllEthashProtocolChanges
		tests  = allTransactionTypes(common.Address{0xde, 0xad}, config)
	)
	testTransactionMarshal(t, tests, config)
}

func TestTransactionBlobTx(t *testing.T) {
	t.Parallel()

	config := *params.TestChainConfig
	config.ShanghaiTime = new(uint64)
	config.CancunTime = new(uint64)
	tests := allBlobTxs(common.Address{0xde, 0xad}, &config)

	testTransactionMarshal(t, tests, &config)
}

type txData struct {
	Tx   types.TxData
	Want string
}

func allTransactionTypes(addr common.Address, config *params.ChainConfig) []txData {
	return []txData{
		{
			Tx: &types.LegacyTx{
				Nonce:    5,
				GasPrice: big.NewInt(6),
				Gas:      7,
				To:       &addr,
				Value:    big.NewInt(8),
				Data:     []byte{0, 1, 2, 3, 4},
				V:        big.NewInt(9),
				R:        big.NewInt(10),
				S:        big.NewInt(11),
			},
			Want: `{
				"blockHash": null,
				"blockNumber": null,
				"from": "0x71562b71999873db5b286df957af199ec94617f7",
				"gas": "0x7",
				"gasPrice": "0x6",
				"hash": "0x5f3240454cd09a5d8b1c5d651eefae7a339262875bcd2d0e6676f3d989967008",
				"input": "0x0001020304",
				"nonce": "0x5",
				"to": "0xdead000000000000000000000000000000000000",
				"transactionIndex": null,
				"value": "0x8",
				"type": "0x0",
				"chainId": "0x539",
				"v": "0xa96",
				"r": "0xbc85e96592b95f7160825d837abb407f009df9ebe8f1b9158a4b8dd093377f75",
				"s": "0x1b55ea3af5574c536967b039ba6999ef6c89cf22fc04bcb296e0e8b0b9b576f5"
			}`,
		}, {
			Tx: &types.LegacyTx{
				Nonce:    5,
				GasPrice: big.NewInt(6),
				Gas:      7,
				To:       nil,
				Value:    big.NewInt(8),
				Data:     []byte{0, 1, 2, 3, 4},
				V:        big.NewInt(32),
				R:        big.NewInt(10),
				S:        big.NewInt(11),
			},
			Want: `{
				"blockHash": null,
				"blockNumber": null,
				"from": "0x71562b71999873db5b286df957af199ec94617f7",
				"gas": "0x7",
				"gasPrice": "0x6",
				"hash": "0x806e97f9d712b6cb7e781122001380a2837531b0fc1e5f5d78174ad4cb699873",
				"input": "0x0001020304",
				"nonce": "0x5",
				"to": null,
				"transactionIndex": null,
				"value": "0x8",
				"type": "0x0",
				"chainId": "0x539",
				"v": "0xa96",
				"r": "0x9dc28b267b6ad4e4af6fe9289668f9305c2eb7a3241567860699e478af06835a",
				"s": "0xa0b51a071aa9bed2cd70aedea859779dff039e3630ea38497d95202e9b1fec7"
			}`,
		},
		{
			Tx: &types.AccessListTx{
				ChainID:  config.ChainID,
				Nonce:    5,
				GasPrice: big.NewInt(6),
				Gas:      7,
				To:       &addr,
				Value:    big.NewInt(8),
				Data:     []byte{0, 1, 2, 3, 4},
				AccessList: types.AccessList{
					types.AccessTuple{
						Address:     common.Address{0x2},
						StorageKeys: []common.Hash{types.EmptyRootHash},
					},
				},
				V: big.NewInt(32),
				R: big.NewInt(10),
				S: big.NewInt(11),
			},
			Want: `{
				"blockHash": null,
				"blockNumber": null,
				"from": "0x71562b71999873db5b286df957af199ec94617f7",
				"gas": "0x7",
				"gasPrice": "0x6",
				"hash": "0x121347468ee5fe0a29f02b49b4ffd1c8342bc4255146bb686cd07117f79e7129",
				"input": "0x0001020304",
				"nonce": "0x5",
				"to": "0xdead000000000000000000000000000000000000",
				"transactionIndex": null,
				"value": "0x8",
				"type": "0x1",
				"accessList": [
					{
						"address": "0x0200000000000000000000000000000000000000",
						"storageKeys": [
							"0x56e81f171bcc55a6ff8345e692c0f86e5b48e01b996cadc001622fb5e363b421"
						]
					}
				],
				"chainId": "0x539",
				"v": "0x0",
				"r": "0xf372ad499239ae11d91d34c559ffc5dab4daffc0069e03afcabdcdf231a0c16b",
				"s": "0x28573161d1f9472fa0fd4752533609e72f06414f7ab5588699a7141f65d2abf",
				"yParity": "0x0"
			}`,
		}, {
			Tx: &types.AccessListTx{
				ChainID:  config.ChainID,
				Nonce:    5,
				GasPrice: big.NewInt(6),
				Gas:      7,
				To:       nil,
				Value:    big.NewInt(8),
				Data:     []byte{0, 1, 2, 3, 4},
				AccessList: types.AccessList{
					types.AccessTuple{
						Address:     common.Address{0x2},
						StorageKeys: []common.Hash{types.EmptyRootHash},
					},
				},
				V: big.NewInt(32),
				R: big.NewInt(10),
				S: big.NewInt(11),
			},
			Want: `{
				"blockHash": null,
				"blockNumber": null,
				"from": "0x71562b71999873db5b286df957af199ec94617f7",
				"gas": "0x7",
				"gasPrice": "0x6",
				"hash": "0x067c3baebede8027b0f828a9d933be545f7caaec623b00684ac0659726e2055b",
				"input": "0x0001020304",
				"nonce": "0x5",
				"to": null,
				"transactionIndex": null,
				"value": "0x8",
				"type": "0x1",
				"accessList": [
					{
						"address": "0x0200000000000000000000000000000000000000",
						"storageKeys": [
							"0x56e81f171bcc55a6ff8345e692c0f86e5b48e01b996cadc001622fb5e363b421"
						]
					}
				],
				"chainId": "0x539",
				"v": "0x1",
				"r": "0x542981b5130d4613897fbab144796cb36d3cb3d7807d47d9c7f89ca7745b085c",
				"s": "0x7425b9dd6c5deaa42e4ede35d0c4570c4624f68c28d812c10d806ffdf86ce63",
				"yParity": "0x1"
			}`,
		}, {
			Tx: &types.DynamicFeeTx{
				ChainID:   config.ChainID,
				Nonce:     5,
				GasTipCap: big.NewInt(6),
				GasFeeCap: big.NewInt(9),
				Gas:       7,
				To:        &addr,
				Value:     big.NewInt(8),
				Data:      []byte{0, 1, 2, 3, 4},
				AccessList: types.AccessList{
					types.AccessTuple{
						Address:     common.Address{0x2},
						StorageKeys: []common.Hash{types.EmptyRootHash},
					},
				},
				V: big.NewInt(32),
				R: big.NewInt(10),
				S: big.NewInt(11),
			},
			Want: `{
				"blockHash": null,
				"blockNumber": null,
				"from": "0x71562b71999873db5b286df957af199ec94617f7",
				"gas": "0x7",
				"gasPrice": "0x9",
				"maxFeePerGas": "0x9",
				"maxPriorityFeePerGas": "0x6",
				"hash": "0xb63e0b146b34c3e9cb7fbabb5b3c081254a7ded6f1b65324b5898cc0545d79ff",
				"input": "0x0001020304",
				"nonce": "0x5",
				"to": "0xdead000000000000000000000000000000000000",
				"transactionIndex": null,
				"value": "0x8",
				"type": "0x2",
				"accessList": [
					{
						"address": "0x0200000000000000000000000000000000000000",
						"storageKeys": [
							"0x56e81f171bcc55a6ff8345e692c0f86e5b48e01b996cadc001622fb5e363b421"
						]
					}
				],
				"chainId": "0x539",
				"v": "0x1",
				"r": "0x3b167e05418a8932cd53d7578711fe1a76b9b96c48642402bb94978b7a107e80",
				"s": "0x22f98a332d15ea2cc80386c1ebaa31b0afebfa79ebc7d039a1e0074418301fef",
				"yParity": "0x1"
			}`,
		}, {
			Tx: &types.DynamicFeeTx{
				ChainID:    config.ChainID,
				Nonce:      5,
				GasTipCap:  big.NewInt(6),
				GasFeeCap:  big.NewInt(9),
				Gas:        7,
				To:         nil,
				Value:      big.NewInt(8),
				Data:       []byte{0, 1, 2, 3, 4},
				AccessList: types.AccessList{},
				V:          big.NewInt(32),
				R:          big.NewInt(10),
				S:          big.NewInt(11),
			},
			Want: `{
				"blockHash": null,
				"blockNumber": null,
				"from": "0x71562b71999873db5b286df957af199ec94617f7",
				"gas": "0x7",
				"gasPrice": "0x9",
				"maxFeePerGas": "0x9",
				"maxPriorityFeePerGas": "0x6",
				"hash": "0xcbab17ee031a9d5b5a09dff909f0a28aedb9b295ac0635d8710d11c7b806ec68",
				"input": "0x0001020304",
				"nonce": "0x5",
				"to": null,
				"transactionIndex": null,
				"value": "0x8",
				"type": "0x2",
				"accessList": [],
				"chainId": "0x539",
				"v": "0x0",
				"r": "0x6446b8a682db7e619fc6b4f6d1f708f6a17351a41c7fbd63665f469bc78b41b9",
				"s": "0x7626abc15834f391a117c63450047309dbf84c5ce3e8e609b607062641e2de43",
				"yParity": "0x0"
			}`,
		},
	}
}

func allBlobTxs(addr common.Address, config *params.ChainConfig) []txData {
	return []txData{
		{
			Tx: &types.BlobTx{
				Nonce:      6,
				GasTipCap:  uint256.NewInt(1),
				GasFeeCap:  uint256.NewInt(5),
				Gas:        6,
				To:         addr,
				BlobFeeCap: uint256.NewInt(1),
				BlobHashes: []common.Hash{{1}},
				Value:      new(uint256.Int),
				V:          uint256.NewInt(32),
				R:          uint256.NewInt(10),
				S:          uint256.NewInt(11),
			},
			Want: `{
                "blockHash": null,
                "blockNumber": null,
                "from": "0x71562b71999873db5b286df957af199ec94617f7",
                "gas": "0x6",
                "gasPrice": "0x5",
                "maxFeePerGas": "0x5",
                "maxPriorityFeePerGas": "0x1",
                "maxFeePerBlobGas": "0x1",
                "hash": "0x1f2b59a20e61efc615ad0cbe936379d6bbea6f938aafaf35eb1da05d8e7f46a3",
                "input": "0x",
                "nonce": "0x6",
                "to": "0xdead000000000000000000000000000000000000",
                "transactionIndex": null,
                "value": "0x0",
                "type": "0x3",
                "accessList": [],
                "chainId": "0x1",
                "blobVersionedHashes": [
                    "0x0100000000000000000000000000000000000000000000000000000000000000"
                ],
                "v": "0x0",
                "r": "0x618be8908e0e5320f8f3b48042a079fe5a335ebd4ed1422a7d2207cd45d872bc",
                "s": "0x27b2bc6c80e849a8e8b764d4549d8c2efac3441e73cf37054eb0a9b9f8e89b27",
                "yParity": "0x0"
            }`,
		},
	}
}

func newTestAccountManager(t *testing.T) (*accounts.Manager, accounts.Account) {
	var (
		dir        = t.TempDir()
		am         = accounts.NewManager(nil)
		b          = keystore.NewKeyStore(dir, 2, 1)
		testKey, _ = crypto.HexToECDSA("b71c71a67e1177ad4e901695e1b4b9ee17ae16c6668d313eac2f96dbcda3f291")
	)
	acc, err := b.ImportECDSA(testKey, "")
	if err != nil {
		t.Fatalf("failed to create test account: %v", err)
	}
	if err := b.Unlock(acc, ""); err != nil {
		t.Fatalf("failed to unlock account: %v\n", err)
	}
	am.AddBackend(b)
	return am, acc
}

type testBackend struct {
	db      ethdb.Database
	chain   *core.BlockChain
	pending *types.Block
	accman  *accounts.Manager
	acc     accounts.Account
}

func newTestBackend(t *testing.T, n int, gspec *core.Genesis, engine consensus.Engine, generator func(i int, b *core.BlockGen)) *testBackend {
	var (
		cacheConfig = &core.CacheConfig{
			TrieCleanLimit:    256,
			TrieDirtyLimit:    256,
			TrieTimeLimit:     5 * time.Minute,
			SnapshotLimit:     0,
			TrieDirtyDisabled: true, // Archive mode
		}
	)
	accman, acc := newTestAccountManager(t)
	gspec.Alloc[acc.Address] = types.Account{Balance: big.NewInt(params.Ether)}
	// Generate blocks for testing
	db, blocks, _ := core.GenerateChainWithGenesis(gspec, engine, n, generator)
	txlookupLimit := uint64(0)
	chain, err := core.NewBlockChain(db, cacheConfig, gspec, nil, engine, vm.Config{}, &txlookupLimit)
	if err != nil {
		t.Fatalf("failed to create tester chain: %v", err)
	}
	if n, err := chain.InsertChain(blocks); err != nil {
		t.Fatalf("block %d: failed to insert into chain: %v", n, err)
	}

	backend := &testBackend{db: db, chain: chain, accman: accman, acc: acc}
	return backend
}

func (b *testBackend) setPendingBlock(block *types.Block) {
	b.pending = block
}

func (b testBackend) SyncProgress() ethereum.SyncProgress { return ethereum.SyncProgress{} }
func (b testBackend) SuggestGasTipCap(ctx context.Context) (*big.Int, error) {
	return big.NewInt(0), nil
}
func (b testBackend) FeeHistory(ctx context.Context, blockCount uint64, lastBlock rpc.BlockNumber, rewardPercentiles []float64) (*big.Int, [][]*big.Int, []*big.Int, []float64, []*big.Int, []float64, error) {
	return nil, nil, nil, nil, nil, nil, nil
}
func (b testBackend) BlobBaseFee(ctx context.Context) *big.Int { return new(big.Int) }
func (b testBackend) ChainDb() ethdb.Database                  { return b.db }
func (b testBackend) AccountManager() *accounts.Manager        { return b.accman }
func (b testBackend) ExtRPCEnabled() bool                      { return false }
func (b testBackend) RPCGasCap() uint64                        { return 10000000 }
func (b testBackend) RPCEVMTimeout() time.Duration             { return time.Second }
func (b testBackend) RPCTxFeeCap() float64                     { return 0 }
func (b testBackend) UnprotectedAllowed() bool                 { return false }
func (b testBackend) SetHead(number uint64)                    {}
func (b testBackend) HeaderByNumber(ctx context.Context, number rpc.BlockNumber) (*types.Header, error) {
	if number == rpc.LatestBlockNumber {
		return b.chain.CurrentBlock(), nil
	}
	if number == rpc.PendingBlockNumber && b.pending != nil {
		return b.pending.Header(), nil
	}
	return b.chain.GetHeaderByNumber(uint64(number)), nil
}
func (b testBackend) HeaderByHash(ctx context.Context, hash common.Hash) (*types.Header, error) {
	return b.chain.GetHeaderByHash(hash), nil
}
func (b testBackend) HeaderByNumberOrHash(ctx context.Context, blockNrOrHash rpc.BlockNumberOrHash) (*types.Header, error) {
	if blockNr, ok := blockNrOrHash.Number(); ok {
		return b.HeaderByNumber(ctx, blockNr)
	}
	if blockHash, ok := blockNrOrHash.Hash(); ok {
		return b.HeaderByHash(ctx, blockHash)
	}
	panic("unknown type rpc.BlockNumberOrHash")
}

func (b testBackend) CurrentHeader() *types.Header { return b.chain.CurrentHeader() }
func (b testBackend) CurrentBlock() *types.Header  { return b.chain.CurrentBlock() }
func (b testBackend) BlockByNumber(ctx context.Context, number rpc.BlockNumber) (*types.Block, error) {
	if number == rpc.LatestBlockNumber {
		head := b.chain.CurrentBlock()
		return b.chain.GetBlock(head.Hash(), head.Number.Uint64()), nil
	}
	if number == rpc.PendingBlockNumber {
		return b.pending, nil
	}
	if number == rpc.EarliestBlockNumber {
		number = 0
	}
	return b.chain.GetBlockByNumber(uint64(number)), nil
}

func (b testBackend) BlockByHash(ctx context.Context, hash common.Hash) (*types.Block, error) {
	return b.chain.GetBlockByHash(hash), nil
}
func (b testBackend) BlockByNumberOrHash(ctx context.Context, blockNrOrHash rpc.BlockNumberOrHash) (*types.Block, error) {
	if blockNr, ok := blockNrOrHash.Number(); ok {
		return b.BlockByNumber(ctx, blockNr)
	}
	if blockHash, ok := blockNrOrHash.Hash(); ok {
		return b.BlockByHash(ctx, blockHash)
	}
	panic("unknown type rpc.BlockNumberOrHash")
}
func (b testBackend) GetBody(ctx context.Context, hash common.Hash, number rpc.BlockNumber) (*types.Body, error) {
	return b.chain.GetBlock(hash, uint64(number.Int64())).Body(), nil
}
func (b testBackend) StateAndHeaderByNumber(ctx context.Context, number rpc.BlockNumber) (*state.StateDB, *types.Header, error) {
	if number == rpc.PendingBlockNumber {
		panic("pending state not implemented")
	}
	header, err := b.HeaderByNumber(ctx, number)
	if err != nil {
		return nil, nil, err
	}
	if header == nil {
		return nil, nil, errors.New("header not found")
	}
	stateDb, err := b.chain.StateAt(header.Root)
	return stateDb, header, err
}
func (b testBackend) StateAndHeaderByNumberOrHash(ctx context.Context, blockNrOrHash rpc.BlockNumberOrHash) (*state.StateDB, *types.Header, error) {
	if blockNr, ok := blockNrOrHash.Number(); ok {
		return b.StateAndHeaderByNumber(ctx, blockNr)
	}
	panic("only implemented for number")
}
func (b testBackend) Pending() (*types.Block, types.Receipts, *state.StateDB) { panic("implement me") }
func (b testBackend) GetReceipts(ctx context.Context, hash common.Hash) (types.Receipts, error) {
	header, err := b.HeaderByHash(ctx, hash)
	if header == nil || err != nil {
		return nil, err
	}
	receipts := rawdb.ReadReceipts(b.db, hash, header.Number.Uint64(), header.Time, b.chain.Config())
	return receipts, nil
}
func (b testBackend) GetEVM(ctx context.Context, state *state.StateDB, header *types.Header, vmConfig *vm.Config, blockContext *vm.BlockContext) *vm.EVM {
	if vmConfig == nil {
		vmConfig = b.chain.GetVMConfig()
	}
	context := core.NewEVMBlockContext(header, b.chain, nil)
	if blockContext != nil {
		context = *blockContext
	}
	return vm.NewEVM(context, state, b.chain.Config(), *vmConfig)
}
func (b testBackend) SubscribeChainEvent(ch chan<- core.ChainEvent) event.Subscription {
	panic("implement me")
}
func (b testBackend) SubscribeChainHeadEvent(ch chan<- core.ChainHeadEvent) event.Subscription {
	panic("implement me")
}
func (b testBackend) SendTx(ctx context.Context, signedTx *types.Transaction) error {
	panic("implement me")
}
func (b testBackend) GetTransaction(ctx context.Context, txHash common.Hash) (bool, *types.Transaction, common.Hash, uint64, uint64, error) {
	tx, blockHash, blockNumber, index := rawdb.ReadTransaction(b.db, txHash)
	return true, tx, blockHash, blockNumber, index, nil
}
func (b testBackend) GetPoolTransactions() (types.Transactions, error)         { panic("implement me") }
func (b testBackend) GetPoolTransaction(txHash common.Hash) *types.Transaction { panic("implement me") }
func (b testBackend) GetPoolNonce(ctx context.Context, addr common.Address) (uint64, error) {
	return 0, nil
}
func (b testBackend) Stats() (pending int, queued int) { panic("implement me") }
func (b testBackend) TxPoolContent() (map[common.Address][]*types.Transaction, map[common.Address][]*types.Transaction) {
	panic("implement me")
}
func (b testBackend) TxPoolContentFrom(addr common.Address) ([]*types.Transaction, []*types.Transaction) {
	panic("implement me")
}
func (b testBackend) SubscribeNewTxsEvent(events chan<- core.NewTxsEvent) event.Subscription {
	panic("implement me")
}
func (b testBackend) ChainConfig() *params.ChainConfig { return b.chain.Config() }
func (b testBackend) Engine() consensus.Engine         { return b.chain.Engine() }
func (b testBackend) GetLogs(ctx context.Context, blockHash common.Hash, number uint64) ([][]*types.Log, error) {
	panic("implement me")
}
func (b testBackend) SubscribeRemovedLogsEvent(ch chan<- core.RemovedLogsEvent) event.Subscription {
	panic("implement me")
}
func (b testBackend) SubscribeLogsEvent(ch chan<- []*types.Log) event.Subscription {
	panic("implement me")
}
func (b testBackend) NewMatcherBackend() filtermaps.MatcherBackend {
	panic("implement me")
}
<<<<<<< HEAD
// SYSCOIN
func (b testBackend) ReadSYSHash(ctx context.Context, number rpc.BlockNumber) ([]byte, error) {
	return []byte{}, nil
}
func (b testBackend) ReadDataHash(ctx context.Context, hash common.Hash) ([]byte, error) {
	return []byte{}, nil
}
func (b testBackend) GetNEVMAddress(ctx context.Context, address common.Address) ([]byte, error) {
	return []byte{}, nil
=======

func (b testBackend) HistoryPruningCutoff() uint64 {
	bn, _ := b.chain.HistoryPruningCutoff()
	return bn
>>>>>>> 77dc1aca
}

func TestEstimateGas(t *testing.T) {
	t.Parallel()
	// Initialize test accounts
	var (
		accounts = newAccounts(4)
		genesis  = &core.Genesis{
			Config: params.MergedTestChainConfig,
			Alloc: types.GenesisAlloc{
				accounts[0].addr: {Balance: big.NewInt(params.Ether)},
				accounts[1].addr: {Balance: big.NewInt(params.Ether)},
				accounts[2].addr: {Balance: big.NewInt(params.Ether), Code: append(types.DelegationPrefix, accounts[3].addr.Bytes()...)},
			},
		}
		genBlocks      = 10
		signer         = types.HomesteadSigner{}
		randomAccounts = newAccounts(2)
	)
	packRevert := func(revertMessage string) []byte {
		var revertSelector = crypto.Keccak256([]byte("Error(string)"))[:4]
		stringType, _ := abi.NewType("string", "", nil)
		args := abi.Arguments{
			{Type: stringType},
		}
		encodedMessage, _ := args.Pack(revertMessage)

		return append(revertSelector, encodedMessage...)
	}

	api := NewBlockChainAPI(newTestBackend(t, genBlocks, genesis, beacon.New(ethash.NewFaker()), func(i int, b *core.BlockGen) {
		// Transfer from account[0] to account[1]
		//    value: 1000 wei
		//    fee:   0 wei
		tx, _ := types.SignTx(types.NewTx(&types.LegacyTx{Nonce: uint64(i), To: &accounts[1].addr, Value: big.NewInt(1000), Gas: params.TxGas, GasPrice: b.BaseFee(), Data: nil}), signer, accounts[0].key)
		b.AddTx(tx)
		b.SetPoS()
	}))

	var testSuite = []struct {
		blockNumber    rpc.BlockNumber
		call           TransactionArgs
		overrides      override.StateOverride
		blockOverrides override.BlockOverrides
		expectErr      error
		want           uint64
	}{
		//simple transfer on latest block
		{
			blockNumber: rpc.LatestBlockNumber,
			call: TransactionArgs{
				From:  &accounts[0].addr,
				To:    &accounts[1].addr,
				Value: (*hexutil.Big)(big.NewInt(1000)),
			},
			expectErr: nil,
			want:      21000,
		},
		// simple transfer with insufficient funds on latest block
		{
			blockNumber: rpc.LatestBlockNumber,
			call: TransactionArgs{
				From:  &randomAccounts[0].addr,
				To:    &accounts[1].addr,
				Value: (*hexutil.Big)(big.NewInt(1000)),
			},
			expectErr: core.ErrInsufficientFunds,
			want:      21000,
		},
		// empty create
		{
			blockNumber: rpc.LatestBlockNumber,
			call:        TransactionArgs{},
			expectErr:   nil,
			want:        53000,
		},
		{
			blockNumber: rpc.LatestBlockNumber,
			call:        TransactionArgs{},
			overrides: override.StateOverride{
				randomAccounts[0].addr: override.OverrideAccount{Balance: newRPCBalance(new(big.Int).Mul(big.NewInt(1), big.NewInt(params.Ether)))},
			},
			expectErr: nil,
			want:      53000,
		},
		{
			blockNumber: rpc.LatestBlockNumber,
			call: TransactionArgs{
				From:  &randomAccounts[0].addr,
				To:    &randomAccounts[1].addr,
				Value: (*hexutil.Big)(big.NewInt(1000)),
			},
			overrides: override.StateOverride{
				randomAccounts[0].addr: override.OverrideAccount{Balance: newRPCBalance(big.NewInt(0))},
			},
			expectErr: core.ErrInsufficientFunds,
		},
		// Test for a bug where the gas price was set to zero but the basefee non-zero
		//
		// contract BasefeeChecker {
		//    constructor() {
		//        require(tx.gasprice >= block.basefee);
		//        if (tx.gasprice > 0) {
		//            require(block.basefee > 0);
		//        }
		//    }
		//}
		{
			blockNumber: rpc.LatestBlockNumber,
			call: TransactionArgs{
				From:     &accounts[0].addr,
				Input:    hex2Bytes("6080604052348015600f57600080fd5b50483a1015601c57600080fd5b60003a111560315760004811603057600080fd5b5b603f80603e6000396000f3fe6080604052600080fdfea264697066735822122060729c2cee02b10748fae5200f1c9da4661963354973d9154c13a8e9ce9dee1564736f6c63430008130033"),
				GasPrice: (*hexutil.Big)(big.NewInt(1_000_000_000)), // Legacy as pricing
			},
			expectErr: nil,
			want:      67617,
		},
		{
			blockNumber: rpc.LatestBlockNumber,
			call: TransactionArgs{
				From:         &accounts[0].addr,
				Input:        hex2Bytes("6080604052348015600f57600080fd5b50483a1015601c57600080fd5b60003a111560315760004811603057600080fd5b5b603f80603e6000396000f3fe6080604052600080fdfea264697066735822122060729c2cee02b10748fae5200f1c9da4661963354973d9154c13a8e9ce9dee1564736f6c63430008130033"),
				MaxFeePerGas: (*hexutil.Big)(big.NewInt(1_000_000_000)), // 1559 gas pricing
			},
			expectErr: nil,
			want:      67617,
		},
		{
			blockNumber: rpc.LatestBlockNumber,
			call: TransactionArgs{
				From:         &accounts[0].addr,
				Input:        hex2Bytes("6080604052348015600f57600080fd5b50483a1015601c57600080fd5b60003a111560315760004811603057600080fd5b5b603f80603e6000396000f3fe6080604052600080fdfea264697066735822122060729c2cee02b10748fae5200f1c9da4661963354973d9154c13a8e9ce9dee1564736f6c63430008130033"),
				GasPrice:     nil, // No legacy gas pricing
				MaxFeePerGas: nil, // No 1559 gas pricing
			},
			expectErr: nil,
			want:      67595,
		},
		// Blobs should have no effect on gas estimate
		{
			blockNumber: rpc.LatestBlockNumber,
			call: TransactionArgs{
				From:       &accounts[0].addr,
				To:         &accounts[1].addr,
				Value:      (*hexutil.Big)(big.NewInt(1)),
				BlobHashes: []common.Hash{{0x01, 0x22}},
				BlobFeeCap: (*hexutil.Big)(big.NewInt(1)),
			},
			want: 21000,
		},
		// // SPDX-License-Identifier: GPL-3.0
		//pragma solidity >=0.8.2 <0.9.0;
		//
		//contract BlockOverridesTest {
		//    function call() public view returns (uint256) {
		//        return block.number;
		//    }
		//
		//    function estimate() public view {
		//        revert(string.concat("block ", uint2str(block.number)));
		//    }
		//
		//    function uint2str(uint256 _i) internal pure returns (string memory str) {
		//        if (_i == 0) {
		//            return "0";
		//        }
		//        uint256 j = _i;
		//        uint256 length;
		//        while (j != 0) {
		//            length++;
		//            j /= 10;
		//        }
		//        bytes memory bstr = new bytes(length);
		//        uint256 k = length;
		//        j = _i;
		//        while (j != 0) {
		//            bstr[--k] = bytes1(uint8(48 + (j % 10)));
		//            j /= 10;
		//        }
		//        str = string(bstr);
		//    }
		//}
		{
			blockNumber: rpc.LatestBlockNumber,
			call: TransactionArgs{
				From: &accounts[0].addr,
				To:   &accounts[1].addr,
				Data: hex2Bytes("0x3592d016"), //estimate
			},
			overrides: override.StateOverride{
				accounts[1].addr: override.OverrideAccount{
					Code: hex2Bytes("608060405234801561000f575f5ffd5b5060043610610034575f3560e01c806328b5e32b146100385780633592d0161461004b575b5f5ffd5b4360405190815260200160405180910390f35b610053610055565b005b61005e4361009d565b60405160200161006e91906101a5565b60408051601f198184030181529082905262461bcd60e51b8252610094916004016101cd565b60405180910390fd5b6060815f036100c35750506040805180820190915260018152600360fc1b602082015290565b815f5b81156100ec57806100d681610216565b91506100e59050600a83610242565b91506100c6565b5f8167ffffffffffffffff81111561010657610106610255565b6040519080825280601f01601f191660200182016040528015610130576020820181803683370190505b508593509050815b831561019c57610149600a85610269565b61015490603061027c565b60f81b8261016183610295565b92508281518110610174576101746102aa565b60200101906001600160f81b03191690815f1a905350610195600a85610242565b9350610138565b50949350505050565b650313637b1b5960d51b81525f82518060208501600685015e5f920160060191825250919050565b602081525f82518060208401528060208501604085015e5f604082850101526040601f19601f83011684010191505092915050565b634e487b7160e01b5f52601160045260245ffd5b5f6001820161022757610227610202565b5060010190565b634e487b7160e01b5f52601260045260245ffd5b5f826102505761025061022e565b500490565b634e487b7160e01b5f52604160045260245ffd5b5f826102775761027761022e565b500690565b8082018082111561028f5761028f610202565b92915050565b5f816102a3576102a3610202565b505f190190565b634e487b7160e01b5f52603260045260245ffdfea2646970667358221220a253cad1e2e3523b8c053c1d0cd1e39d7f3bafcedd73440a244872701f05dab264736f6c634300081c0033"),
				},
			},
			blockOverrides: override.BlockOverrides{Number: (*hexutil.Big)(big.NewInt(11))},
			expectErr:      newRevertError(packRevert("block 11")),
		},
		// Should be able to send to an EIP-7702 delegated account.
		{
			blockNumber: rpc.LatestBlockNumber,
			call: TransactionArgs{
				From:  &accounts[0].addr,
				To:    &accounts[2].addr,
				Value: (*hexutil.Big)(big.NewInt(1)),
			},
			want: 21000,
		},
		// Should be able to send as EIP-7702 delegated account.
		{
			blockNumber: rpc.LatestBlockNumber,
			call: TransactionArgs{
				From:  &accounts[2].addr,
				To:    &accounts[1].addr,
				Value: (*hexutil.Big)(big.NewInt(1)),
			},
			want: 21000,
		},
	}
	for i, tc := range testSuite {
		result, err := api.EstimateGas(context.Background(), tc.call, &rpc.BlockNumberOrHash{BlockNumber: &tc.blockNumber}, &tc.overrides, &tc.blockOverrides)
		if tc.expectErr != nil {
			if err == nil {
				t.Errorf("test %d: want error %v, have nothing", i, tc.expectErr)
				continue
			}
			if !errors.Is(err, tc.expectErr) {
				if !reflect.DeepEqual(err, tc.expectErr) {
					t.Errorf("test %d: error mismatch, want %v, have %v", i, tc.expectErr, err)
				}
			}
			continue
		}
		if err != nil {
			t.Errorf("test %d: want no error, have %v", i, err)
			continue
		}
		if float64(result) > float64(tc.want)*(1+estimateGasErrorRatio) {
			t.Errorf("test %d, result mismatch, have\n%v\n, want\n%v\n", i, uint64(result), tc.want)
		}
	}
}

func TestCall(t *testing.T) {
	t.Parallel()

	// Initialize test accounts
	var (
		accounts = newAccounts(3)
		dad      = common.HexToAddress("0x0000000000000000000000000000000000000dad")
		genesis  = &core.Genesis{
			Config: params.MergedTestChainConfig,
			Alloc: types.GenesisAlloc{
				accounts[0].addr: {Balance: big.NewInt(params.Ether)},
				accounts[1].addr: {Balance: big.NewInt(params.Ether)},
				accounts[2].addr: {Balance: big.NewInt(params.Ether)},
				dad: {
					Balance: big.NewInt(params.Ether),
					Nonce:   1,
					Storage: map[common.Hash]common.Hash{
						common.Hash{}: common.HexToHash("0x0000000000000000000000000000000000000000000000000000000000000001"),
					},
				},
			},
		}
		genBlocks = 10
		signer    = types.HomesteadSigner{}
	)
	api := NewBlockChainAPI(newTestBackend(t, genBlocks, genesis, beacon.New(ethash.NewFaker()), func(i int, b *core.BlockGen) {
		// Transfer from account[0] to account[1]
		//    value: 1000 wei
		//    fee:   0 wei
		tx, _ := types.SignTx(types.NewTx(&types.LegacyTx{Nonce: uint64(i), To: &accounts[1].addr, Value: big.NewInt(1000), Gas: params.TxGas, GasPrice: b.BaseFee(), Data: nil}), signer, accounts[0].key)
		b.AddTx(tx)
		b.SetPoS()
	}))
	randomAccounts := newAccounts(3)
	var testSuite = []struct {
		name           string
		blockNumber    rpc.BlockNumber
		overrides      override.StateOverride
		call           TransactionArgs
		blockOverrides override.BlockOverrides
		expectErr      error
		want           string
	}{
		// transfer on genesis
		{
			name:        "transfer-on-genesis",
			blockNumber: rpc.BlockNumber(0),
			call: TransactionArgs{
				From:  &accounts[0].addr,
				To:    &accounts[1].addr,
				Value: (*hexutil.Big)(big.NewInt(1000)),
			},
			expectErr: nil,
			want:      "0x",
		},
		// transfer on the head
		{
			name:        "transfer-on-the-head",
			blockNumber: rpc.BlockNumber(genBlocks),
			call: TransactionArgs{
				From:  &accounts[0].addr,
				To:    &accounts[1].addr,
				Value: (*hexutil.Big)(big.NewInt(1000)),
			},
			expectErr: nil,
			want:      "0x",
		},
		// transfer on a non-existent block, error expects
		{
			name:        "transfer-non-existent-block",
			blockNumber: rpc.BlockNumber(genBlocks + 1),
			call: TransactionArgs{
				From:  &accounts[0].addr,
				To:    &accounts[1].addr,
				Value: (*hexutil.Big)(big.NewInt(1000)),
			},
			expectErr: errors.New("header not found"),
		},
		// transfer on the latest block
		{
			name:        "transfer-latest-block",
			blockNumber: rpc.LatestBlockNumber,
			call: TransactionArgs{
				From:  &accounts[0].addr,
				To:    &accounts[1].addr,
				Value: (*hexutil.Big)(big.NewInt(1000)),
			},
			expectErr: nil,
			want:      "0x",
		},
		// Call which can only succeed if state is state overridden
		{
			name:        "state-override-success",
			blockNumber: rpc.LatestBlockNumber,
			call: TransactionArgs{
				From:  &randomAccounts[0].addr,
				To:    &randomAccounts[1].addr,
				Value: (*hexutil.Big)(big.NewInt(1000)),
			},
			overrides: override.StateOverride{
				randomAccounts[0].addr: override.OverrideAccount{Balance: newRPCBalance(new(big.Int).Mul(big.NewInt(1), big.NewInt(params.Ether)))},
			},
			want: "0x",
		},
		// Invalid call without state overriding
		{
			name:        "insufficient-funds-simple",
			blockNumber: rpc.LatestBlockNumber,
			call: TransactionArgs{
				From:  &randomAccounts[0].addr,
				To:    &randomAccounts[1].addr,
				Value: (*hexutil.Big)(big.NewInt(1000)),
			},
			expectErr: core.ErrInsufficientFunds,
		},
		// Successful simple contract call
		//
		// // SPDX-License-Identifier: GPL-3.0
		//
		//  pragma solidity >=0.7.0 <0.8.0;
		//
		//  /**
		//   * @title Storage
		//   * @dev Store & retrieve value in a variable
		//   */
		//  contract Storage {
		//      uint256 public number;
		//      constructor() {
		//          number = block.number;
		//      }
		//  }
		{
			name:        "simple-contract-call",
			blockNumber: rpc.LatestBlockNumber,
			call: TransactionArgs{
				From: &randomAccounts[0].addr,
				To:   &randomAccounts[2].addr,
				Data: hex2Bytes("8381f58a"), // call number()
			},
			overrides: override.StateOverride{
				randomAccounts[2].addr: override.OverrideAccount{
					Code:      hex2Bytes("6080604052348015600f57600080fd5b506004361060285760003560e01c80638381f58a14602d575b600080fd5b60336049565b6040518082815260200191505060405180910390f35b6000548156fea2646970667358221220eab35ffa6ab2adfe380772a48b8ba78e82a1b820a18fcb6f59aa4efb20a5f60064736f6c63430007040033"),
					StateDiff: map[common.Hash]common.Hash{{}: common.BigToHash(big.NewInt(123))},
				},
			},
			want: "0x000000000000000000000000000000000000000000000000000000000000007b",
		},
		// // SPDX-License-Identifier: GPL-3.0
		//pragma solidity >=0.8.2 <0.9.0;
		//
		//contract BlockOverridesTest {
		//    function call() public view returns (uint256) {
		//        return block.number;
		//    }
		//
		//    function estimate() public view {
		//        revert(string.concat("block ", uint2str(block.number)));
		//    }
		//
		//    function uint2str(uint256 _i) internal pure returns (string memory str) {
		//        if (_i == 0) {
		//            return "0";
		//        }
		//        uint256 j = _i;
		//        uint256 length;
		//        while (j != 0) {
		//            length++;
		//            j /= 10;
		//        }
		//        bytes memory bstr = new bytes(length);
		//        uint256 k = length;
		//        j = _i;
		//        while (j != 0) {
		//            bstr[--k] = bytes1(uint8(48 + (j % 10)));
		//            j /= 10;
		//        }
		//        str = string(bstr);
		//    }
		//}
		{
			name:        "block-override-with-state-override",
			blockNumber: rpc.LatestBlockNumber,
			call: TransactionArgs{
				From: &accounts[1].addr,
				To:   &accounts[2].addr,
				Data: hex2Bytes("0x28b5e32b"), //call
			},
			overrides: override.StateOverride{
				accounts[2].addr: override.OverrideAccount{
					Code: hex2Bytes("608060405234801561000f575f5ffd5b5060043610610034575f3560e01c806328b5e32b146100385780633592d0161461004b575b5f5ffd5b4360405190815260200160405180910390f35b610053610055565b005b61005e4361009d565b60405160200161006e91906101a5565b60408051601f198184030181529082905262461bcd60e51b8252610094916004016101cd565b60405180910390fd5b6060815f036100c35750506040805180820190915260018152600360fc1b602082015290565b815f5b81156100ec57806100d681610216565b91506100e59050600a83610242565b91506100c6565b5f8167ffffffffffffffff81111561010657610106610255565b6040519080825280601f01601f191660200182016040528015610130576020820181803683370190505b508593509050815b831561019c57610149600a85610269565b61015490603061027c565b60f81b8261016183610295565b92508281518110610174576101746102aa565b60200101906001600160f81b03191690815f1a905350610195600a85610242565b9350610138565b50949350505050565b650313637b1b5960d51b81525f82518060208501600685015e5f920160060191825250919050565b602081525f82518060208401528060208501604085015e5f604082850101526040601f19601f83011684010191505092915050565b634e487b7160e01b5f52601160045260245ffd5b5f6001820161022757610227610202565b5060010190565b634e487b7160e01b5f52601260045260245ffd5b5f826102505761025061022e565b500490565b634e487b7160e01b5f52604160045260245ffd5b5f826102775761027761022e565b500690565b8082018082111561028f5761028f610202565b92915050565b5f816102a3576102a3610202565b505f190190565b634e487b7160e01b5f52603260045260245ffdfea2646970667358221220a253cad1e2e3523b8c053c1d0cd1e39d7f3bafcedd73440a244872701f05dab264736f6c634300081c0033"),
				},
			},
			blockOverrides: override.BlockOverrides{Number: (*hexutil.Big)(big.NewInt(11))},
			want:           "0x000000000000000000000000000000000000000000000000000000000000000b",
		},
		// Clear storage trie
		{
			name:        "clear-storage-trie",
			blockNumber: rpc.LatestBlockNumber,
			call: TransactionArgs{
				From: &accounts[1].addr,
				// Yul:
				// object "Test" {
				//    code {
				//        let dad := 0x0000000000000000000000000000000000000dad
				//        if eq(balance(dad), 0) {
				//            revert(0, 0)
				//        }
				//        let slot := sload(0)
				//        mstore(0, slot)
				//        return(0, 32)
				//    }
				// }
				Input: hex2Bytes("610dad6000813103600f57600080fd5b6000548060005260206000f3"),
			},
			overrides: override.StateOverride{
				dad: override.OverrideAccount{
					State: map[common.Hash]common.Hash{},
				},
			},
			want: "0x0000000000000000000000000000000000000000000000000000000000000000",
		},
		// Invalid blob tx
		{
			name:        "invalid-blob-tx",
			blockNumber: rpc.LatestBlockNumber,
			call: TransactionArgs{
				From:       &accounts[1].addr,
				Input:      &hexutil.Bytes{0x00},
				BlobHashes: []common.Hash{},
			},
			expectErr: core.ErrBlobTxCreate,
		},
		// BLOBHASH opcode
		{
			name:        "blobhash-opcode",
			blockNumber: rpc.LatestBlockNumber,
			call: TransactionArgs{
				From:       &accounts[1].addr,
				To:         &randomAccounts[2].addr,
				BlobHashes: []common.Hash{{0x01, 0x22}},
				BlobFeeCap: (*hexutil.Big)(big.NewInt(1)),
			},
			overrides: override.StateOverride{
				randomAccounts[2].addr: {
					Code: hex2Bytes("60004960005260206000f3"),
				},
			},
			want: "0x0122000000000000000000000000000000000000000000000000000000000000",
		},
		// Clear the entire storage set
		{
			blockNumber: rpc.LatestBlockNumber,
			call: TransactionArgs{
				From: &accounts[1].addr,
				// Yul:
				// object "Test" {
				//    code {
				//        let dad := 0x0000000000000000000000000000000000000dad
				//        if eq(balance(dad), 0) {
				//            revert(0, 0)
				//        }
				//        let slot := sload(0)
				//        mstore(0, slot)
				//        return(0, 32)
				//    }
				// }
				Input: hex2Bytes("610dad6000813103600f57600080fd5b6000548060005260206000f3"),
			},
			overrides: override.StateOverride{
				dad: override.OverrideAccount{
					State: map[common.Hash]common.Hash{},
				},
			},
			want: "0x0000000000000000000000000000000000000000000000000000000000000000",
		},
		{
			name:        "unsupported block override beaconRoot",
			blockNumber: rpc.LatestBlockNumber,
			call:        TransactionArgs{},
			blockOverrides: override.BlockOverrides{
				BeaconRoot: &common.Hash{0, 1, 2},
			},
			expectErr: errors.New(`block override "beaconRoot" is not supported for this RPC method`),
		},
		{
			name:        "unsupported block override withdrawals",
			blockNumber: rpc.LatestBlockNumber,
			call:        TransactionArgs{},
			blockOverrides: override.BlockOverrides{
				Withdrawals: &types.Withdrawals{},
			},
			expectErr: errors.New(`block override "withdrawals" is not supported for this RPC method`),
		},
	}
	for _, tc := range testSuite {
		result, err := api.Call(context.Background(), tc.call, &rpc.BlockNumberOrHash{BlockNumber: &tc.blockNumber}, &tc.overrides, &tc.blockOverrides)
		if tc.expectErr != nil {
			if err == nil {
				t.Errorf("test %s: want error %v, have nothing", tc.name, tc.expectErr)
				continue
			}
			if !errors.Is(err, tc.expectErr) {
				// Second try
				if !reflect.DeepEqual(err, tc.expectErr) {
					t.Errorf("test %s: error mismatch, want %v, have %v", tc.name, tc.expectErr, err)
				}
			}
			continue
		}
		if err != nil {
			t.Errorf("test %s: want no error, have %v", tc.name, err)
			continue
		}
		if !reflect.DeepEqual(result.String(), tc.want) {
			t.Errorf("test %s, result mismatch, have\n%v\n, want\n%v\n", tc.name, result.String(), tc.want)
		}
	}
}

func TestSimulateV1(t *testing.T) {
	t.Parallel()
	// Initialize test accounts
	var (
		accounts     = newAccounts(3)
		fixedAccount = newTestAccount()
		genBlocks    = 10
		signer       = types.HomesteadSigner{}
		cac          = common.HexToAddress("0x0000000000000000000000000000000000000cac")
		bab          = common.HexToAddress("0x0000000000000000000000000000000000000bab")
		coinbase     = "0x000000000000000000000000000000000000ffff"
		genesis      = &core.Genesis{
			Config: params.TestChainConfig,
			Alloc: types.GenesisAlloc{
				accounts[0].addr: {Balance: big.NewInt(params.Ether)},
				accounts[1].addr: {Balance: big.NewInt(params.Ether)},
				accounts[2].addr: {Balance: big.NewInt(params.Ether)},
				// Yul:
				// object "Test" {
				//     code {
				//         let dad := 0x0000000000000000000000000000000000000dad
				//         selfdestruct(dad)
				//     }
				// }
				cac: {Balance: big.NewInt(params.Ether), Code: common.Hex2Bytes("610dad80ff")},
				bab: {
					Balance: big.NewInt(1),
					// object "Test" {
					//    code {
					//        let value1 := sload(1)
					//        let value2 := sload(2)
					//
					//        // Shift value1 by 128 bits to the left by multiplying it with 2^128
					//        value1 := mul(value1, 0x100000000000000000000000000000000)
					//
					//        // Concatenate value1 and value2
					//        let concatenatedValue := add(value1, value2)
					//
					//        // Store the result in memory and return it
					//        mstore(0, concatenatedValue)
					//        return(0, 0x20)
					//    }
					// }
					Code: common.FromHex("0x600154600254700100000000000000000000000000000000820291508082018060005260206000f3"),
					Storage: map[common.Hash]common.Hash{
						common.BigToHash(big.NewInt(1)): common.BigToHash(big.NewInt(10)),
						common.BigToHash(big.NewInt(2)): common.BigToHash(big.NewInt(12)),
					},
				},
			},
		}
		sha256Address = common.BytesToAddress([]byte{0x02})
	)
	api := NewBlockChainAPI(newTestBackend(t, genBlocks, genesis, ethash.NewFaker(), func(i int, b *core.BlockGen) {
		b.SetCoinbase(common.HexToAddress(coinbase))
		// Transfer from account[0] to account[1]
		//    value: 1000 wei
		//    fee:   0 wei
		tx, _ := types.SignTx(types.NewTx(&types.LegacyTx{
			Nonce:    uint64(i),
			To:       &accounts[1].addr,
			Value:    big.NewInt(1000),
			Gas:      params.TxGas,
			GasPrice: b.BaseFee(),
			Data:     nil,
		}), signer, accounts[0].key)
		b.AddTx(tx)
	}))
	var (
		randomAccounts   = newAccounts(4)
		latest           = rpc.BlockNumberOrHashWithNumber(rpc.LatestBlockNumber)
		includeTransfers = true
		validation       = true
	)
	type log struct {
		Address     common.Address `json:"address"`
		Topics      []common.Hash  `json:"topics"`
		Data        hexutil.Bytes  `json:"data"`
		BlockNumber hexutil.Uint64 `json:"blockNumber"`
		// Skip txHash
		//TxHash common.Hash `json:"transactionHash" gencodec:"required"`
		TxIndex hexutil.Uint `json:"transactionIndex"`
		//BlockHash common.Hash  `json:"blockHash"`
		Index hexutil.Uint `json:"logIndex"`
	}
	type callErr struct {
		Message string
		Code    int
	}
	type callRes struct {
		ReturnValue string `json:"returnData"`
		Error       callErr
		Logs        []log
		GasUsed     string
		Status      string
	}
	type blockRes struct {
		Number string
		//Hash   string
		// Ignore timestamp
		GasLimit      string
		GasUsed       string
		Miner         string
		BaseFeePerGas string
		Calls         []callRes
	}
	var testSuite = []struct {
		name             string
		blocks           []simBlock
		tag              rpc.BlockNumberOrHash
		includeTransfers *bool
		validation       *bool
		expectErr        error
		want             []blockRes
	}{
		// State build-up over calls:
		// First value transfer OK after state override.
		// Second one should succeed because of first transfer.
		{
			name: "simple",
			tag:  latest,
			blocks: []simBlock{{
				StateOverrides: &override.StateOverride{
					randomAccounts[0].addr: override.OverrideAccount{Balance: newRPCBalance(big.NewInt(1000))},
				},
				Calls: []TransactionArgs{{
					From:  &randomAccounts[0].addr,
					To:    &randomAccounts[1].addr,
					Value: (*hexutil.Big)(big.NewInt(1000)),
				}, {
					From:  &randomAccounts[1].addr,
					To:    &randomAccounts[2].addr,
					Value: (*hexutil.Big)(big.NewInt(1000)),
				}, {
					To: &randomAccounts[3].addr,
				}},
			}},
			want: []blockRes{{
				Number:        "0xb",
				GasLimit:      "0x47e7c4",
				GasUsed:       "0xf618",
				Miner:         coinbase,
				BaseFeePerGas: "0x0",
				Calls: []callRes{{
					ReturnValue: "0x",
					GasUsed:     "0x5208",
					Logs:        []log{},
					Status:      "0x1",
				}, {
					ReturnValue: "0x",
					GasUsed:     "0x5208",
					Logs:        []log{},
					Status:      "0x1",
				}, {
					ReturnValue: "0x",
					GasUsed:     "0x5208",
					Logs:        []log{},
					Status:      "0x1",
				}},
			}},
		}, {
			// State build-up over blocks.
			name: "simple-multi-block",
			tag:  latest,
			blocks: []simBlock{{
				StateOverrides: &override.StateOverride{
					randomAccounts[0].addr: override.OverrideAccount{Balance: newRPCBalance(big.NewInt(2000))},
				},
				Calls: []TransactionArgs{
					{
						From:  &randomAccounts[0].addr,
						To:    &randomAccounts[1].addr,
						Value: (*hexutil.Big)(big.NewInt(1000)),
					}, {
						From:  &randomAccounts[0].addr,
						To:    &randomAccounts[3].addr,
						Value: (*hexutil.Big)(big.NewInt(1000)),
					},
				},
			}, {
				StateOverrides: &override.StateOverride{
					randomAccounts[3].addr: override.OverrideAccount{Balance: newRPCBalance(big.NewInt(0))},
				},
				Calls: []TransactionArgs{
					{
						From:  &randomAccounts[1].addr,
						To:    &randomAccounts[2].addr,
						Value: (*hexutil.Big)(big.NewInt(1000)),
					},
				},
			}},
			want: []blockRes{{
				Number:        "0xb",
				GasLimit:      "0x47e7c4",
				GasUsed:       "0xa410",
				Miner:         coinbase,
				BaseFeePerGas: "0x0",
				Calls: []callRes{{
					ReturnValue: "0x",
					GasUsed:     "0x5208",
					Logs:        []log{},
					Status:      "0x1",
				}, {
					ReturnValue: "0x",
					GasUsed:     "0x5208",
					Logs:        []log{},
					Status:      "0x1",
				}},
			}, {
				Number:        "0xc",
				GasLimit:      "0x47e7c4",
				GasUsed:       "0x5208",
				Miner:         coinbase,
				BaseFeePerGas: "0x0",
				Calls: []callRes{{
					ReturnValue: "0x",
					GasUsed:     "0x5208",
					Logs:        []log{},
					Status:      "0x1",
				}},
			}},
		}, {
			// insufficient funds
			name: "insufficient-funds",
			tag:  latest,
			blocks: []simBlock{{
				Calls: []TransactionArgs{{
					From:  &randomAccounts[0].addr,
					To:    &randomAccounts[1].addr,
					Value: (*hexutil.Big)(big.NewInt(1000)),
				}},
			}},
			want:      nil,
			expectErr: &invalidTxError{Message: fmt.Sprintf("err: insufficient funds for gas * price + value: address %s have 0 want 1000 (supplied gas 4712388)", randomAccounts[0].addr.String()), Code: errCodeInsufficientFunds},
		}, {
			// EVM error
			name: "evm-error",
			tag:  latest,
			blocks: []simBlock{{
				StateOverrides: &override.StateOverride{
					randomAccounts[2].addr: override.OverrideAccount{Code: hex2Bytes("f3")},
				},
				Calls: []TransactionArgs{{
					From: &randomAccounts[0].addr,
					To:   &randomAccounts[2].addr,
				}},
			}},
			want: []blockRes{{
				Number:        "0xb",
				GasLimit:      "0x47e7c4",
				GasUsed:       "0x47e7c4",
				Miner:         coinbase,
				BaseFeePerGas: "0x0",
				Calls: []callRes{{
					ReturnValue: "0x",
					Error:       callErr{Message: "stack underflow (0 <=> 2)", Code: errCodeVMError},
					GasUsed:     "0x47e7c4",
					Logs:        []log{},
					Status:      "0x0",
				}},
			}},
		}, {
			// Block overrides should work, each call is simulated on a different block number
			name: "block-overrides",
			tag:  latest,
			blocks: []simBlock{{
				BlockOverrides: &override.BlockOverrides{
					Number:       (*hexutil.Big)(big.NewInt(11)),
					FeeRecipient: &cac,
				},
				Calls: []TransactionArgs{
					{
						From: &accounts[0].addr,
						Input: &hexutil.Bytes{
							0x43,             // NUMBER
							0x60, 0x00, 0x52, // MSTORE offset 0
							0x60, 0x20, 0x60, 0x00, 0xf3, // RETURN
						},
					},
				},
			}, {
				BlockOverrides: &override.BlockOverrides{
					Number: (*hexutil.Big)(big.NewInt(12)),
				},
				Calls: []TransactionArgs{{
					From: &accounts[1].addr,
					Input: &hexutil.Bytes{
						0x43,             // NUMBER
						0x60, 0x00, 0x52, // MSTORE offset 0
						0x60, 0x20, 0x60, 0x00, 0xf3,
					},
				}},
			}},
			want: []blockRes{{
				Number:        "0xb",
				GasLimit:      "0x47e7c4",
				GasUsed:       "0xe891",
				Miner:         strings.ToLower(cac.String()),
				BaseFeePerGas: "0x0",
				Calls: []callRes{{
					ReturnValue: "0x000000000000000000000000000000000000000000000000000000000000000b",
					GasUsed:     "0xe891",
					Logs:        []log{},
					Status:      "0x1",
				}},
			}, {
				Number:        "0xc",
				GasLimit:      "0x47e7c4",
				GasUsed:       "0xe891",
				Miner:         strings.ToLower(cac.String()),
				BaseFeePerGas: "0x0",
				Calls: []callRes{{
					ReturnValue: "0x000000000000000000000000000000000000000000000000000000000000000c",
					GasUsed:     "0xe891",
					Logs:        []log{},
					Status:      "0x1",
				}},
			}},
		},
		// Block numbers must be in order.
		{
			name: "block-number-order",
			tag:  latest,
			blocks: []simBlock{{
				BlockOverrides: &override.BlockOverrides{
					Number: (*hexutil.Big)(big.NewInt(12)),
				},
				Calls: []TransactionArgs{{
					From: &accounts[1].addr,
					Input: &hexutil.Bytes{
						0x43,             // NUMBER
						0x60, 0x00, 0x52, // MSTORE offset 0
						0x60, 0x20, 0x60, 0x00, 0xf3, // RETURN
					},
				}},
			}, {
				BlockOverrides: &override.BlockOverrides{
					Number: (*hexutil.Big)(big.NewInt(11)),
				},
				Calls: []TransactionArgs{{
					From: &accounts[0].addr,
					Input: &hexutil.Bytes{
						0x43,             // NUMBER
						0x60, 0x00, 0x52, // MSTORE offset 0
						0x60, 0x20, 0x60, 0x00, 0xf3, // RETURN
					},
				}},
			}},
			want:      []blockRes{},
			expectErr: &invalidBlockNumberError{message: "block numbers must be in order: 11 <= 12"},
		},
		// Test on solidity storage example. Set value in one call, read in next.
		{
			name: "storage-contract",
			tag:  latest,
			blocks: []simBlock{{
				StateOverrides: &override.StateOverride{
					randomAccounts[2].addr: override.OverrideAccount{
						Code: hex2Bytes("608060405234801561001057600080fd5b50600436106100365760003560e01c80632e64cec11461003b5780636057361d14610059575b600080fd5b610043610075565b60405161005091906100d9565b60405180910390f35b610073600480360381019061006e919061009d565b61007e565b005b60008054905090565b8060008190555050565b60008135905061009781610103565b92915050565b6000602082840312156100b3576100b26100fe565b5b60006100c184828501610088565b91505092915050565b6100d3816100f4565b82525050565b60006020820190506100ee60008301846100ca565b92915050565b6000819050919050565b600080fd5b61010c816100f4565b811461011757600080fd5b5056fea2646970667358221220404e37f487a89a932dca5e77faaf6ca2de3b991f93d230604b1b8daaef64766264736f6c63430008070033"),
					},
				},
				Calls: []TransactionArgs{{
					// Set value to 5
					From:  &randomAccounts[0].addr,
					To:    &randomAccounts[2].addr,
					Input: hex2Bytes("6057361d0000000000000000000000000000000000000000000000000000000000000005"),
				}, {
					// Read value
					From:  &randomAccounts[0].addr,
					To:    &randomAccounts[2].addr,
					Input: hex2Bytes("2e64cec1"),
				},
				},
			}},
			want: []blockRes{{
				Number:        "0xb",
				GasLimit:      "0x47e7c4",
				GasUsed:       "0x10683",
				Miner:         coinbase,
				BaseFeePerGas: "0x0",
				Calls: []callRes{{
					ReturnValue: "0x",
					GasUsed:     "0xaacc",
					Logs:        []log{},
					Status:      "0x1",
				}, {
					ReturnValue: "0x0000000000000000000000000000000000000000000000000000000000000005",
					GasUsed:     "0x5bb7",
					Logs:        []log{},
					Status:      "0x1",
				}},
			}},
		},
		// Test logs output.
		{
			name: "logs",
			tag:  latest,
			blocks: []simBlock{{
				StateOverrides: &override.StateOverride{
					randomAccounts[2].addr: override.OverrideAccount{
						// Yul code:
						// object "Test" {
						//    code {
						//        let hash:u256 := 0xffffffffffffffffffffffffffffffffffffffffffffffffffffffffffffffff
						//        log1(0, 0, hash)
						//        return (0, 0)
						//    }
						// }
						Code: hex2Bytes("7fffffffffffffffffffffffffffffffffffffffffffffffffffffffffffffffff80600080a1600080f3"),
					},
				},
				Calls: []TransactionArgs{{
					From: &randomAccounts[0].addr,
					To:   &randomAccounts[2].addr,
				}},
			}},
			want: []blockRes{{
				Number:        "0xb",
				GasLimit:      "0x47e7c4",
				GasUsed:       "0x5508",
				Miner:         coinbase,
				BaseFeePerGas: "0x0",
				Calls: []callRes{{
					ReturnValue: "0x",
					Logs: []log{{
						Address:     randomAccounts[2].addr,
						Topics:      []common.Hash{common.HexToHash("0xffffffffffffffffffffffffffffffffffffffffffffffffffffffffffffffff")},
						BlockNumber: hexutil.Uint64(11),
						Data:        hexutil.Bytes{},
					}},
					GasUsed: "0x5508",
					Status:  "0x1",
				}},
			}},
		},
		// Test ecrecover override
		{
			name: "ecrecover-override",
			tag:  latest,
			blocks: []simBlock{{
				StateOverrides: &override.StateOverride{
					randomAccounts[2].addr: override.OverrideAccount{
						// Yul code that returns ecrecover(0, 0, 0, 0).
						// object "Test" {
						//    code {
						//        // Free memory pointer
						//        let free_ptr := mload(0x40)
						//
						//        // Initialize inputs with zeros
						//        mstore(free_ptr, 0)  // Hash
						//        mstore(add(free_ptr, 0x20), 0)  // v
						//        mstore(add(free_ptr, 0x40), 0)  // r
						//        mstore(add(free_ptr, 0x60), 0)  // s
						//
						//        // Call ecrecover precompile (at address 1) with all 0 inputs
						//        let success := staticcall(gas(), 1, free_ptr, 0x80, free_ptr, 0x20)
						//
						//        // Check if the call was successful
						//        if eq(success, 0) {
						//            revert(0, 0)
						//        }
						//
						//        // Return the recovered address
						//        return(free_ptr, 0x14)
						//    }
						// }
						Code: hex2Bytes("6040516000815260006020820152600060408201526000606082015260208160808360015afa60008103603157600080fd5b601482f3"),
					},
					common.BytesToAddress([]byte{0x01}): override.OverrideAccount{
						// Yul code that returns the address of the caller.
						// object "Test" {
						//    code {
						//        let c := caller()
						//        mstore(0, c)
						//        return(0xc, 0x14)
						//    }
						// }
						Code: hex2Bytes("33806000526014600cf3"),
					},
				},
				Calls: []TransactionArgs{{
					From: &randomAccounts[0].addr,
					To:   &randomAccounts[2].addr,
				}},
			}},
			want: []blockRes{{
				Number:        "0xb",
				GasLimit:      "0x47e7c4",
				GasUsed:       "0x52f6",
				Miner:         coinbase,
				BaseFeePerGas: "0x0",
				Calls: []callRes{{
					// Caller is in this case the contract that invokes ecrecover.
					ReturnValue: strings.ToLower(randomAccounts[2].addr.String()),
					GasUsed:     "0x52f6",
					Logs:        []log{},
					Status:      "0x1",
				}},
			}},
		},
		// Test moving the sha256 precompile.
		{
			name: "precompile-move",
			tag:  latest,
			blocks: []simBlock{{
				StateOverrides: &override.StateOverride{
					sha256Address: override.OverrideAccount{
						// Yul code that returns the calldata.
						// object "Test" {
						//    code {
						//        let size := calldatasize() // Get the size of the calldata
						//
						//        // Allocate memory to store the calldata
						//        let memPtr := msize()
						//
						//        // Copy calldata to memory
						//        calldatacopy(memPtr, 0, size)
						//
						//        // Return the calldata from memory
						//        return(memPtr, size)
						//    }
						// }
						Code:             hex2Bytes("365981600082378181f3"),
						MovePrecompileTo: &randomAccounts[2].addr,
					},
				},
				Calls: []TransactionArgs{{
					From:  &randomAccounts[0].addr,
					To:    &randomAccounts[2].addr,
					Input: hex2Bytes("0000000000000000000000000000000000000000000000000000000000000001"),
				}, {
					From:  &randomAccounts[0].addr,
					To:    &sha256Address,
					Input: hex2Bytes("0000000000000000000000000000000000000000000000000000000000000001"),
				}},
			}},
			want: []blockRes{{
				Number:        "0xb",
				GasLimit:      "0x47e7c4",
				GasUsed:       "0xa58c",
				Miner:         coinbase,
				BaseFeePerGas: "0x0",
				Calls: []callRes{{
					ReturnValue: "0xec4916dd28fc4c10d78e287ca5d9cc51ee1ae73cbfde08c6b37324cbfaac8bc5",
					GasUsed:     "0x52dc",
					Logs:        []log{},
					Status:      "0x1",
				}, {
					ReturnValue: "0x0000000000000000000000000000000000000000000000000000000000000001",
					GasUsed:     "0x52b0",
					Logs:        []log{},
					Status:      "0x1",
				}},
			}},
		},
		// Test ether transfers.
		{
			name: "transfer-logs",
			tag:  latest,
			blocks: []simBlock{{
				StateOverrides: &override.StateOverride{
					randomAccounts[0].addr: override.OverrideAccount{
						Balance: newRPCBalance(big.NewInt(100)),
						// Yul code that transfers 100 wei to address passed in calldata:
						// object "Test" {
						//    code {
						//        let recipient := shr(96, calldataload(0))
						//        let value := 100
						//        let success := call(gas(), recipient, value, 0, 0, 0, 0)
						//        if eq(success, 0) {
						//            revert(0, 0)
						//        }
						//    }
						// }
						Code: hex2Bytes("60003560601c606460008060008084865af160008103601d57600080fd5b505050"),
					},
				},
				Calls: []TransactionArgs{{
					From:  &accounts[0].addr,
					To:    &randomAccounts[0].addr,
					Value: (*hexutil.Big)(big.NewInt(50)),
					Input: hex2Bytes(strings.TrimPrefix(fixedAccount.addr.String(), "0x")),
				}},
			}},
			includeTransfers: &includeTransfers,
			want: []blockRes{{
				Number:        "0xb",
				GasLimit:      "0x47e7c4",
				GasUsed:       "0x77dc",
				Miner:         coinbase,
				BaseFeePerGas: "0x0",
				Calls: []callRes{{
					ReturnValue: "0x",
					GasUsed:     "0x77dc",
					Logs: []log{{
						Address: transferAddress,
						Topics: []common.Hash{
							transferTopic,
							addressToHash(accounts[0].addr),
							addressToHash(randomAccounts[0].addr),
						},
						Data:        hexutil.Bytes(common.BigToHash(big.NewInt(50)).Bytes()),
						BlockNumber: hexutil.Uint64(11),
					}, {
						Address: transferAddress,
						Topics: []common.Hash{
							transferTopic,
							addressToHash(randomAccounts[0].addr),
							addressToHash(fixedAccount.addr),
						},
						Data:        hexutil.Bytes(common.BigToHash(big.NewInt(100)).Bytes()),
						BlockNumber: hexutil.Uint64(11),
						Index:       hexutil.Uint(1),
					}},
					Status: "0x1",
				}},
			}},
		},
		// Tests selfdestructed contract.
		{
			name: "selfdestruct",
			tag:  latest,
			blocks: []simBlock{{
				Calls: []TransactionArgs{{
					From: &accounts[0].addr,
					To:   &cac,
				}, {
					From: &accounts[0].addr,
					// Check that cac is selfdestructed and balance transferred to dad.
					// object "Test" {
					//    code {
					//        let cac := 0x0000000000000000000000000000000000000cac
					//        let dad := 0x0000000000000000000000000000000000000dad
					//        if gt(balance(cac), 0) {
					//            revert(0, 0)
					//        }
					//        if gt(extcodesize(cac), 0) {
					//            revert(0, 0)
					//        }
					//        if eq(balance(dad), 0) {
					//            revert(0, 0)
					//        }
					//    }
					// }
					Input: hex2Bytes("610cac610dad600082311115601357600080fd5b6000823b1115602157600080fd5b6000813103602e57600080fd5b5050"),
				}},
			}, {
				Calls: []TransactionArgs{{
					From:  &accounts[0].addr,
					Input: hex2Bytes("610cac610dad600082311115601357600080fd5b6000823b1115602157600080fd5b6000813103602e57600080fd5b5050"),
				}},
			}},
			want: []blockRes{{
				Number:        "0xb",
				GasLimit:      "0x47e7c4",
				GasUsed:       "0x1b83f",
				Miner:         coinbase,
				BaseFeePerGas: "0x0",
				Calls: []callRes{{
					ReturnValue: "0x",
					GasUsed:     "0xd166",
					Logs:        []log{},
					Status:      "0x1",
				}, {
					ReturnValue: "0x",
					GasUsed:     "0xe6d9",
					Logs:        []log{},
					Status:      "0x1",
				}},
			}, {
				Number:        "0xc",
				GasLimit:      "0x47e7c4",
				GasUsed:       "0xe6d9",
				Miner:         coinbase,
				BaseFeePerGas: "0x0",
				Calls: []callRes{{
					ReturnValue: "0x",
					GasUsed:     "0xe6d9",
					Logs:        []log{},
					Status:      "0x1",
				}},
			}},
		},
		// Enable validation checks.
		{
			name: "validation-checks",
			tag:  latest,
			blocks: []simBlock{{
				Calls: []TransactionArgs{{
					From:  &accounts[2].addr,
					To:    &cac,
					Nonce: newUint64(2),
				}},
			}},
			validation: &validation,
			want:       nil,
			expectErr:  &invalidTxError{Message: fmt.Sprintf("err: nonce too high: address %s, tx: 2 state: 0 (supplied gas 4712388)", accounts[2].addr), Code: errCodeNonceTooHigh},
		},
		// Contract sends tx in validation mode.
		{
			name: "validation-checks-from-contract",
			tag:  latest,
			blocks: []simBlock{{
				StateOverrides: &override.StateOverride{
					randomAccounts[2].addr: override.OverrideAccount{
						Balance: newRPCBalance(big.NewInt(2098640803896784)),
						Code:    hex2Bytes("00"),
						Nonce:   newUint64(1),
					},
				},
				Calls: []TransactionArgs{{
					From:                 &randomAccounts[2].addr,
					To:                   &cac,
					Nonce:                newUint64(1),
					MaxFeePerGas:         newInt(233138868),
					MaxPriorityFeePerGas: newInt(1),
				}},
			}},
			validation: &validation,
			want: []blockRes{{
				Number:        "0xb",
				GasLimit:      "0x47e7c4",
				GasUsed:       "0xd166",
				Miner:         coinbase,
				BaseFeePerGas: "0xde56ab3",
				Calls: []callRes{{
					ReturnValue: "0x",
					GasUsed:     "0xd166",
					Logs:        []log{},
					Status:      "0x1",
				}},
			}},
		},
		// Successful validation
		{
			name: "validation-checks-success",
			tag:  latest,
			blocks: []simBlock{{
				BlockOverrides: &override.BlockOverrides{
					BaseFeePerGas: (*hexutil.Big)(big.NewInt(1)),
				},
				StateOverrides: &override.StateOverride{
					randomAccounts[0].addr: override.OverrideAccount{Balance: newRPCBalance(big.NewInt(10000000))},
				},
				Calls: []TransactionArgs{{
					From:         &randomAccounts[0].addr,
					To:           &randomAccounts[1].addr,
					Value:        (*hexutil.Big)(big.NewInt(1000)),
					MaxFeePerGas: (*hexutil.Big)(big.NewInt(2)),
				}},
			}},
			validation: &validation,
			want: []blockRes{{
				Number:        "0xb",
				GasLimit:      "0x47e7c4",
				GasUsed:       "0x5208",
				Miner:         coinbase,
				BaseFeePerGas: "0x1",
				Calls: []callRes{{
					ReturnValue: "0x",
					GasUsed:     "0x5208",
					Logs:        []log{},
					Status:      "0x1",
				}},
			}},
		},
		// Clear storage.
		{
			name: "clear-storage",
			tag:  latest,
			blocks: []simBlock{{
				StateOverrides: &override.StateOverride{
					randomAccounts[2].addr: {
						Code: newBytes(genesis.Alloc[bab].Code),
						StateDiff: map[common.Hash]common.Hash{
							common.BigToHash(big.NewInt(1)): common.BigToHash(big.NewInt(2)),
							common.BigToHash(big.NewInt(2)): common.BigToHash(big.NewInt(3)),
						},
					},
					bab: {
						State: map[common.Hash]common.Hash{
							common.BigToHash(big.NewInt(1)): common.BigToHash(big.NewInt(1)),
						},
					},
				},
				Calls: []TransactionArgs{{
					From: &accounts[0].addr,
					To:   &randomAccounts[2].addr,
				}, {
					From: &accounts[0].addr,
					To:   &bab,
				}},
			}, {
				StateOverrides: &override.StateOverride{
					randomAccounts[2].addr: {
						State: map[common.Hash]common.Hash{
							common.BigToHash(big.NewInt(1)): common.BigToHash(big.NewInt(5)),
						},
					},
				},
				Calls: []TransactionArgs{{
					From: &accounts[0].addr,
					To:   &randomAccounts[2].addr,
				}},
			}},
			want: []blockRes{{
				Number:        "0xb",
				GasLimit:      "0x47e7c4",
				GasUsed:       "0xc542",
				Miner:         coinbase,
				BaseFeePerGas: "0x0",
				Calls: []callRes{{
					ReturnValue: "0x0000000000000000000000000000000200000000000000000000000000000003",
					GasUsed:     "0x62a1",
					Logs:        []log{},
					Status:      "0x1",
				}, {
					ReturnValue: "0x0000000000000000000000000000000100000000000000000000000000000000",
					GasUsed:     "0x62a1",
					Logs:        []log{},
					Status:      "0x1",
				}},
			}, {
				Number:        "0xc",
				GasLimit:      "0x47e7c4",
				GasUsed:       "0x62a1",
				Miner:         coinbase,
				BaseFeePerGas: "0x0",
				Calls: []callRes{{
					ReturnValue: "0x0000000000000000000000000000000500000000000000000000000000000000",
					GasUsed:     "0x62a1",
					Logs:        []log{},
					Status:      "0x1",
				}},
			}},
		},
		{
			name: "blockhash-opcode",
			tag:  latest,
			blocks: []simBlock{{
				BlockOverrides: &override.BlockOverrides{
					Number: (*hexutil.Big)(big.NewInt(12)),
				},
				StateOverrides: &override.StateOverride{
					randomAccounts[2].addr: {
						Code: hex2Bytes("600035804060008103601057600080fd5b5050"),
					},
				},
				Calls: []TransactionArgs{{
					From: &accounts[0].addr,
					To:   &randomAccounts[2].addr,
					// Phantom block after base.
					Input: uint256ToBytes(uint256.NewInt(11)),
				}, {
					From: &accounts[0].addr,
					To:   &randomAccounts[2].addr,
					// Canonical block.
					Input: uint256ToBytes(uint256.NewInt(8)),
				}, {
					From: &accounts[0].addr,
					To:   &randomAccounts[2].addr,
					// base block.
					Input: uint256ToBytes(uint256.NewInt(10)),
				}},
			}, {
				BlockOverrides: &override.BlockOverrides{
					Number: (*hexutil.Big)(big.NewInt(16)),
				},
				Calls: []TransactionArgs{{
					From: &accounts[0].addr,
					To:   &randomAccounts[2].addr,
					// blocks[0]
					Input: uint256ToBytes(uint256.NewInt(12)),
				}, {
					From: &accounts[0].addr,
					To:   &randomAccounts[2].addr,
					// Phantom after blocks[0]
					Input: uint256ToBytes(uint256.NewInt(13)),
				}},
			}},
			want: []blockRes{{
				Number:        "0xb",
				GasLimit:      "0x47e7c4",
				GasUsed:       "0x0",
				Miner:         coinbase,
				BaseFeePerGas: "0x0",
				Calls:         []callRes{},
			}, {
				Number:        "0xc",
				GasLimit:      "0x47e7c4",
				GasUsed:       "0xf864",
				Miner:         coinbase,
				BaseFeePerGas: "0x0",
				Calls: []callRes{{
					ReturnValue: "0x",
					GasUsed:     "0x52cc",
					Logs:        []log{},
					Status:      "0x1",
				}, {
					ReturnValue: "0x",
					GasUsed:     "0x52cc",
					Logs:        []log{},
					Status:      "0x1",
				}, {

					ReturnValue: "0x",
					GasUsed:     "0x52cc",
					Logs:        []log{},
					Status:      "0x1",
				}},
			}, {
				Number:        "0xd",
				GasLimit:      "0x47e7c4",
				GasUsed:       "0x0",
				Miner:         coinbase,
				BaseFeePerGas: "0x0",
				Calls:         []callRes{},
			}, {
				Number:        "0xe",
				GasLimit:      "0x47e7c4",
				GasUsed:       "0x0",
				Miner:         coinbase,
				BaseFeePerGas: "0x0",
				Calls:         []callRes{},
			}, {
				Number:        "0xf",
				GasLimit:      "0x47e7c4",
				GasUsed:       "0x0",
				Miner:         coinbase,
				BaseFeePerGas: "0x0",
				Calls:         []callRes{},
			}, {
				Number:        "0x10",
				GasLimit:      "0x47e7c4",
				GasUsed:       "0xa598",
				Miner:         coinbase,
				BaseFeePerGas: "0x0",
				Calls: []callRes{{
					ReturnValue: "0x",
					GasUsed:     "0x52cc",
					Logs:        []log{},
					Status:      "0x1",
				}, {

					ReturnValue: "0x",
					GasUsed:     "0x52cc",
					Logs:        []log{},
					Status:      "0x1",
				}},
			}},
		},
		{
			name: "basefee-non-validation",
			tag:  latest,
			blocks: []simBlock{{
				StateOverrides: &override.StateOverride{
					randomAccounts[2].addr: {
						// Yul code:
						// object "Test" {
						//    code {
						//        // Get the gas price from the transaction
						//        let gasPrice := gasprice()
						//
						//        // Get the base fee from the block
						//        let baseFee := basefee()
						//
						//        // Store gasPrice and baseFee in memory
						//        mstore(0x0, gasPrice)
						//        mstore(0x20, baseFee)
						//
						//        // Return the data
						//        return(0x0, 0x40)
						//    }
						// }
						Code: hex2Bytes("3a489060005260205260406000f3"),
					},
				},
				Calls: []TransactionArgs{{
					From: &accounts[0].addr,
					To:   &randomAccounts[2].addr,
					// 0 gas price
				}, {
					From: &accounts[0].addr,
					To:   &randomAccounts[2].addr,
					// non-zero gas price
					MaxPriorityFeePerGas: newInt(1),
					MaxFeePerGas:         newInt(2),
				},
				},
			}, {
				BlockOverrides: &override.BlockOverrides{
					BaseFeePerGas: (*hexutil.Big)(big.NewInt(1)),
				},
				Calls: []TransactionArgs{{
					From: &accounts[0].addr,
					To:   &randomAccounts[2].addr,
					// 0 gas price
				}, {
					From: &accounts[0].addr,
					To:   &randomAccounts[2].addr,
					// non-zero gas price
					MaxPriorityFeePerGas: newInt(1),
					MaxFeePerGas:         newInt(2),
				},
				},
			}, {
				// Base fee should be 0 to zero even if it was set in previous block.
				Calls: []TransactionArgs{{
					From: &accounts[0].addr,
					To:   &randomAccounts[2].addr,
				}},
			}},
			want: []blockRes{{
				Number:        "0xb",
				GasLimit:      "0x47e7c4",
				GasUsed:       "0xa44e",
				Miner:         coinbase,
				BaseFeePerGas: "0x0",
				Calls: []callRes{{
					ReturnValue: "0x00000000000000000000000000000000000000000000000000000000000000000000000000000000000000000000000000000000000000000000000000000000",
					GasUsed:     "0x5227",
					Logs:        []log{},
					Status:      "0x1",
				}, {
					ReturnValue: "0x00000000000000000000000000000000000000000000000000000000000000010000000000000000000000000000000000000000000000000000000000000000",
					GasUsed:     "0x5227",
					Logs:        []log{},
					Status:      "0x1",
				}},
			}, {
				Number:        "0xc",
				GasLimit:      "0x47e7c4",
				GasUsed:       "0xa44e",
				Miner:         coinbase,
				BaseFeePerGas: "0x1",
				Calls: []callRes{{
					ReturnValue: "0x00000000000000000000000000000000000000000000000000000000000000000000000000000000000000000000000000000000000000000000000000000001",
					GasUsed:     "0x5227",
					Logs:        []log{},
					Status:      "0x1",
				}, {
					ReturnValue: "0x00000000000000000000000000000000000000000000000000000000000000020000000000000000000000000000000000000000000000000000000000000001",
					GasUsed:     "0x5227",
					Logs:        []log{},
					Status:      "0x1",
				}},
			}, {
				Number:        "0xd",
				GasLimit:      "0x47e7c4",
				GasUsed:       "0x5227",
				Miner:         coinbase,
				BaseFeePerGas: "0x0",
				Calls: []callRes{{
					ReturnValue: "0x00000000000000000000000000000000000000000000000000000000000000000000000000000000000000000000000000000000000000000000000000000000",
					GasUsed:     "0x5227",
					Logs:        []log{},
					Status:      "0x1",
				}},
			}},
		}, {
			name: "basefee-validation-mode",
			tag:  latest,
			blocks: []simBlock{{
				StateOverrides: &override.StateOverride{
					randomAccounts[2].addr: {
						// Yul code:
						// object "Test" {
						//    code {
						//        // Get the gas price from the transaction
						//        let gasPrice := gasprice()
						//
						//        // Get the base fee from the block
						//        let baseFee := basefee()
						//
						//        // Store gasPrice and baseFee in memory
						//        mstore(0x0, gasPrice)
						//        mstore(0x20, baseFee)
						//
						//        // Return the data
						//        return(0x0, 0x40)
						//    }
						// }
						Code: hex2Bytes("3a489060005260205260406000f3"),
					},
				},
				Calls: []TransactionArgs{{
					From:                 &accounts[0].addr,
					To:                   &randomAccounts[2].addr,
					MaxFeePerGas:         newInt(233138868),
					MaxPriorityFeePerGas: newInt(1),
				}},
			}},
			validation: &validation,
			want: []blockRes{{
				Number:        "0xb",
				GasLimit:      "0x47e7c4",
				GasUsed:       "0x5227",
				Miner:         coinbase,
				BaseFeePerGas: "0xde56ab3",
				Calls: []callRes{{
					ReturnValue: "0x000000000000000000000000000000000000000000000000000000000de56ab4000000000000000000000000000000000000000000000000000000000de56ab3",
					GasUsed:     "0x5227",
					Logs:        []log{},
					Status:      "0x1",
				}},
			}},
		},
	}

	for _, tc := range testSuite {
		t.Run(tc.name, func(t *testing.T) {
			opts := simOpts{BlockStateCalls: tc.blocks}
			if tc.includeTransfers != nil && *tc.includeTransfers {
				opts.TraceTransfers = true
			}
			if tc.validation != nil && *tc.validation {
				opts.Validation = true
			}
			result, err := api.SimulateV1(context.Background(), opts, &tc.tag)
			if tc.expectErr != nil {
				if err == nil {
					t.Fatalf("test %s: want error %v, have nothing", tc.name, tc.expectErr)
				}
				if !errors.Is(err, tc.expectErr) {
					// Second try
					if !reflect.DeepEqual(err, tc.expectErr) {
						t.Errorf("test %s: error mismatch, want %v, have %v", tc.name, tc.expectErr, err)
					}
				}
				return
			}
			if err != nil {
				t.Fatalf("test %s: want no error, have %v", tc.name, err)
			}
			// Turn result into res-struct
			var have []blockRes
			resBytes, _ := json.Marshal(result)
			if err := json.Unmarshal(resBytes, &have); err != nil {
				t.Fatalf("failed to unmarshal result: %v", err)
			}
			if !reflect.DeepEqual(have, tc.want) {
				t.Log(string(resBytes))
				t.Errorf("test %s, result mismatch, have\n%v\n, want\n%v\n", tc.name, have, tc.want)
			}
		})
	}
}

func TestSimulateV1ChainLinkage(t *testing.T) {
	var (
		acc          = newTestAccount()
		sender       = acc.addr
		contractAddr = common.Address{0xaa, 0xaa}
		recipient    = common.Address{0xbb, 0xbb}
		gspec        = &core.Genesis{
			Config: params.MergedTestChainConfig,
			Alloc: types.GenesisAlloc{
				sender:       {Balance: big.NewInt(params.Ether)},
				contractAddr: {Code: common.Hex2Bytes("5f35405f8114600f575f5260205ff35b5f80fd")},
			},
		}
		signer = types.LatestSigner(params.MergedTestChainConfig)
	)
	backend := newTestBackend(t, 1, gspec, beacon.New(ethash.NewFaker()), func(i int, b *core.BlockGen) {
		tx := types.MustSignNewTx(acc.key, signer, &types.LegacyTx{
			Nonce:    uint64(i),
			GasPrice: b.BaseFee(),
			Gas:      params.TxGas,
			To:       &recipient,
			Value:    big.NewInt(500),
		})
		b.AddTx(tx)
	})

	ctx := context.Background()
	stateDB, baseHeader, err := backend.StateAndHeaderByNumberOrHash(ctx, rpc.BlockNumberOrHashWithNumber(rpc.LatestBlockNumber))
	if err != nil {
		t.Fatalf("failed to get state and header: %v", err)
	}

	sim := &simulator{
		b:              backend,
		state:          stateDB,
		base:           baseHeader,
		chainConfig:    backend.ChainConfig(),
		gp:             new(core.GasPool).AddGas(math.MaxUint64),
		traceTransfers: false,
		validate:       false,
		fullTx:         false,
	}

	var (
		call1 = TransactionArgs{
			From:  &sender,
			To:    &recipient,
			Value: (*hexutil.Big)(big.NewInt(1000)),
		}
		call2 = TransactionArgs{
			From:  &sender,
			To:    &recipient,
			Value: (*hexutil.Big)(big.NewInt(2000)),
		}
		call3a = TransactionArgs{
			From:  &sender,
			To:    &contractAddr,
			Input: uint256ToBytes(uint256.NewInt(baseHeader.Number.Uint64() + 1)),
			Gas:   newUint64(1000000),
		}
		call3b = TransactionArgs{
			From:  &sender,
			To:    &contractAddr,
			Input: uint256ToBytes(uint256.NewInt(baseHeader.Number.Uint64() + 2)),
			Gas:   newUint64(1000000),
		}
		blocks = []simBlock{
			{Calls: []TransactionArgs{call1}},
			{Calls: []TransactionArgs{call2}},
			{Calls: []TransactionArgs{call3a, call3b}},
		}
	)

	results, err := sim.execute(ctx, blocks)
	if err != nil {
		t.Fatalf("simulation execution failed: %v", err)
	}
	require.Equal(t, 3, len(results), "expected 3 simulated blocks")

	// Check linkages of simulated blocks:
	// Verify that block2's parent hash equals block1's hash.
	block1 := results[0].Block
	block2 := results[1].Block
	block3 := results[2].Block
	require.Equal(t, block1.ParentHash(), baseHeader.Hash(), "parent hash of block1 should equal hash of base block")
	require.Equal(t, block1.Hash(), block2.Header().ParentHash, "parent hash of block2 should equal hash of block1")
	require.Equal(t, block2.Hash(), block3.Header().ParentHash, "parent hash of block3 should equal hash of block2")

	// In block3, two calls were executed to our contract.
	// The first call in block3 should return the blockhash for block1 (i.e. block1.Hash()),
	// whereas the second call should return the blockhash for block2 (i.e. block2.Hash()).
	require.Equal(t, block1.Hash().Bytes(), []byte(results[2].Calls[0].ReturnValue), "returned blockhash for block1 does not match")
	require.Equal(t, block2.Hash().Bytes(), []byte(results[2].Calls[1].ReturnValue), "returned blockhash for block2 does not match")
}

func TestSignTransaction(t *testing.T) {
	t.Parallel()
	// Initialize test accounts
	var (
		key, _  = crypto.HexToECDSA("8a1f9a8f95be41cd7ccb6168179afb4504aefe388d1e14474d32c45c72ce7b7a")
		to      = crypto.PubkeyToAddress(key.PublicKey)
		genesis = &core.Genesis{
			Config: params.MergedTestChainConfig,
			Alloc:  types.GenesisAlloc{},
		}
	)
	b := newTestBackend(t, 1, genesis, beacon.New(ethash.NewFaker()), func(i int, b *core.BlockGen) {
		b.SetPoS()
	})
	api := NewTransactionAPI(b, nil)
	res, err := api.FillTransaction(context.Background(), TransactionArgs{
		From:  &b.acc.Address,
		To:    &to,
		Value: (*hexutil.Big)(big.NewInt(1)),
	})
	if err != nil {
		t.Fatalf("failed to fill tx defaults: %v\n", err)
	}

	res, err = api.SignTransaction(context.Background(), argsFromTransaction(res.Tx, b.acc.Address))
	if err != nil {
		t.Fatalf("failed to sign tx: %v\n", err)
	}
	tx, err := json.Marshal(res.Tx)
	if err != nil {
		t.Fatal(err)
	}
	expect := `{"type":"0x2","chainId":"0x1","nonce":"0x0","to":"0x703c4b2bd70c169f5717101caee543299fc946c7","gas":"0x5208","gasPrice":null,"maxPriorityFeePerGas":"0x0","maxFeePerGas":"0x684ee180","value":"0x1","input":"0x","accessList":[],"v":"0x0","r":"0x8fabeb142d585dd9247f459f7e6fe77e2520c88d50ba5d220da1533cea8b34e1","s":"0x582dd68b21aef36ba23f34e49607329c20d981d30404daf749077f5606785ce7","yParity":"0x0","hash":"0x93927839207cfbec395da84b8a2bc38b7b65d2cb2819e9fef1f091f5b1d4cc8f"}`
	if !bytes.Equal(tx, []byte(expect)) {
		t.Errorf("result mismatch. Have:\n%s\nWant:\n%s\n", tx, expect)
	}
}

func TestSignBlobTransaction(t *testing.T) {
	t.Parallel()
	// Initialize test accounts
	var (
		key, _  = crypto.HexToECDSA("8a1f9a8f95be41cd7ccb6168179afb4504aefe388d1e14474d32c45c72ce7b7a")
		to      = crypto.PubkeyToAddress(key.PublicKey)
		genesis = &core.Genesis{
			Config: params.MergedTestChainConfig,
			Alloc:  types.GenesisAlloc{},
		}
	)
	b := newTestBackend(t, 1, genesis, beacon.New(ethash.NewFaker()), func(i int, b *core.BlockGen) {
		b.SetPoS()
	})
	api := NewTransactionAPI(b, nil)
	res, err := api.FillTransaction(context.Background(), TransactionArgs{
		From:       &b.acc.Address,
		To:         &to,
		Value:      (*hexutil.Big)(big.NewInt(1)),
		BlobHashes: []common.Hash{{0x01, 0x22}},
	})
	if err != nil {
		t.Fatalf("failed to fill tx defaults: %v\n", err)
	}

	_, err = api.SignTransaction(context.Background(), argsFromTransaction(res.Tx, b.acc.Address))
	if err != nil {
		t.Fatalf("should not fail on blob transaction")
	}
}

func TestSendBlobTransaction(t *testing.T) {
	t.Parallel()
	// Initialize test accounts
	var (
		key, _  = crypto.HexToECDSA("8a1f9a8f95be41cd7ccb6168179afb4504aefe388d1e14474d32c45c72ce7b7a")
		to      = crypto.PubkeyToAddress(key.PublicKey)
		genesis = &core.Genesis{
			Config: params.MergedTestChainConfig,
			Alloc:  types.GenesisAlloc{},
		}
	)
	b := newTestBackend(t, 1, genesis, beacon.New(ethash.NewFaker()), func(i int, b *core.BlockGen) {
		b.SetPoS()
	})
	api := NewTransactionAPI(b, nil)
	res, err := api.FillTransaction(context.Background(), TransactionArgs{
		From:       &b.acc.Address,
		To:         &to,
		Value:      (*hexutil.Big)(big.NewInt(1)),
		BlobHashes: []common.Hash{{0x01, 0x22}},
	})
	if err != nil {
		t.Fatalf("failed to fill tx defaults: %v\n", err)
	}

	_, err = api.SendTransaction(context.Background(), argsFromTransaction(res.Tx, b.acc.Address))
	if err == nil {
		t.Errorf("sending tx should have failed")
	} else if !errors.Is(err, errBlobTxNotSupported) {
		t.Errorf("unexpected error. Have %v, want %v\n", err, errBlobTxNotSupported)
	}
}

func TestFillBlobTransaction(t *testing.T) {
	t.Parallel()
	// Initialize test accounts
	var (
		key, _  = crypto.HexToECDSA("8a1f9a8f95be41cd7ccb6168179afb4504aefe388d1e14474d32c45c72ce7b7a")
		to      = crypto.PubkeyToAddress(key.PublicKey)
		genesis = &core.Genesis{
			Config: params.MergedTestChainConfig,
			Alloc:  types.GenesisAlloc{},
		}
		emptyBlob                      = new(kzg4844.Blob)
		emptyBlobs                     = []kzg4844.Blob{*emptyBlob}
		emptyBlobCommit, _             = kzg4844.BlobToCommitment(emptyBlob)
		emptyBlobProof, _              = kzg4844.ComputeBlobProof(emptyBlob, emptyBlobCommit)
		emptyBlobHash      common.Hash = kzg4844.CalcBlobHashV1(sha256.New(), &emptyBlobCommit)
	)
	b := newTestBackend(t, 1, genesis, beacon.New(ethash.NewFaker()), func(i int, b *core.BlockGen) {
		b.SetPoS()
	})
	api := NewTransactionAPI(b, nil)
	type result struct {
		Hashes  []common.Hash
		Sidecar *types.BlobTxSidecar
	}
	suite := []struct {
		name string
		args TransactionArgs
		err  string
		want *result
	}{
		{
			name: "TestInvalidParamsCombination1",
			args: TransactionArgs{
				From:   &b.acc.Address,
				To:     &to,
				Value:  (*hexutil.Big)(big.NewInt(1)),
				Blobs:  []kzg4844.Blob{{}},
				Proofs: []kzg4844.Proof{{}},
			},
			err: `blob proofs provided while commitments were not`,
		},
		{
			name: "TestInvalidParamsCombination2",
			args: TransactionArgs{
				From:        &b.acc.Address,
				To:          &to,
				Value:       (*hexutil.Big)(big.NewInt(1)),
				Blobs:       []kzg4844.Blob{{}},
				Commitments: []kzg4844.Commitment{{}},
			},
			err: `blob commitments provided while proofs were not`,
		},
		{
			name: "TestInvalidParamsCount1",
			args: TransactionArgs{
				From:        &b.acc.Address,
				To:          &to,
				Value:       (*hexutil.Big)(big.NewInt(1)),
				Blobs:       []kzg4844.Blob{{}},
				Commitments: []kzg4844.Commitment{{}, {}},
				Proofs:      []kzg4844.Proof{{}, {}},
			},
			err: `number of blobs and commitments mismatch (have=2, want=1)`,
		},
		{
			name: "TestInvalidParamsCount2",
			args: TransactionArgs{
				From:        &b.acc.Address,
				To:          &to,
				Value:       (*hexutil.Big)(big.NewInt(1)),
				Blobs:       []kzg4844.Blob{{}, {}},
				Commitments: []kzg4844.Commitment{{}, {}},
				Proofs:      []kzg4844.Proof{{}},
			},
			err: `number of blobs and proofs mismatch (have=1, want=2)`,
		},
		{
			name: "TestInvalidProofVerification",
			args: TransactionArgs{
				From:        &b.acc.Address,
				To:          &to,
				Value:       (*hexutil.Big)(big.NewInt(1)),
				Blobs:       []kzg4844.Blob{{}, {}},
				Commitments: []kzg4844.Commitment{{}, {}},
				Proofs:      []kzg4844.Proof{{}, {}},
			},
			err: `failed to verify blob proof: short buffer`,
		},
		{
			name: "TestGenerateBlobHashes",
			args: TransactionArgs{
				From:        &b.acc.Address,
				To:          &to,
				Value:       (*hexutil.Big)(big.NewInt(1)),
				Blobs:       emptyBlobs,
				Commitments: []kzg4844.Commitment{emptyBlobCommit},
				Proofs:      []kzg4844.Proof{emptyBlobProof},
			},
			want: &result{
				Hashes: []common.Hash{emptyBlobHash},
				Sidecar: &types.BlobTxSidecar{
					Blobs:       emptyBlobs,
					Commitments: []kzg4844.Commitment{emptyBlobCommit},
					Proofs:      []kzg4844.Proof{emptyBlobProof},
				},
			},
		},
		{
			name: "TestValidBlobHashes",
			args: TransactionArgs{
				From:        &b.acc.Address,
				To:          &to,
				Value:       (*hexutil.Big)(big.NewInt(1)),
				BlobHashes:  []common.Hash{emptyBlobHash},
				Blobs:       emptyBlobs,
				Commitments: []kzg4844.Commitment{emptyBlobCommit},
				Proofs:      []kzg4844.Proof{emptyBlobProof},
			},
			want: &result{
				Hashes: []common.Hash{emptyBlobHash},
				Sidecar: &types.BlobTxSidecar{
					Blobs:       emptyBlobs,
					Commitments: []kzg4844.Commitment{emptyBlobCommit},
					Proofs:      []kzg4844.Proof{emptyBlobProof},
				},
			},
		},
		{
			name: "TestInvalidBlobHashes",
			args: TransactionArgs{
				From:        &b.acc.Address,
				To:          &to,
				Value:       (*hexutil.Big)(big.NewInt(1)),
				BlobHashes:  []common.Hash{{0x01, 0x22}},
				Blobs:       emptyBlobs,
				Commitments: []kzg4844.Commitment{emptyBlobCommit},
				Proofs:      []kzg4844.Proof{emptyBlobProof},
			},
			err: fmt.Sprintf("blob hash verification failed (have=%s, want=%s)", common.Hash{0x01, 0x22}, emptyBlobHash),
		},
		{
			name: "TestGenerateBlobProofs",
			args: TransactionArgs{
				From:  &b.acc.Address,
				To:    &to,
				Value: (*hexutil.Big)(big.NewInt(1)),
				Blobs: emptyBlobs,
			},
			want: &result{
				Hashes: []common.Hash{emptyBlobHash},
				Sidecar: &types.BlobTxSidecar{
					Blobs:       emptyBlobs,
					Commitments: []kzg4844.Commitment{emptyBlobCommit},
					Proofs:      []kzg4844.Proof{emptyBlobProof},
				},
			},
		},
	}
	for _, tc := range suite {
		t.Run(tc.name, func(t *testing.T) {
			t.Parallel()

			res, err := api.FillTransaction(context.Background(), tc.args)
			if len(tc.err) > 0 {
				if err == nil {
					t.Fatalf("missing error. want: %s", tc.err)
				} else if err.Error() != tc.err {
					t.Fatalf("error mismatch. want: %s, have: %s", tc.err, err.Error())
				}
				return
			}
			if err != nil && len(tc.err) == 0 {
				t.Fatalf("expected no error. have: %s", err)
			}
			if res == nil {
				t.Fatal("result missing")
			}
			want, err := json.Marshal(tc.want)
			if err != nil {
				t.Fatalf("failed to encode expected: %v", err)
			}
			have, err := json.Marshal(result{Hashes: res.Tx.BlobHashes(), Sidecar: res.Tx.BlobTxSidecar()})
			if err != nil {
				t.Fatalf("failed to encode computed sidecar: %v", err)
			}
			if !bytes.Equal(have, want) {
				t.Errorf("blob sidecar mismatch. Have: %s, want: %s", have, want)
			}
		})
	}
}

func argsFromTransaction(tx *types.Transaction, from common.Address) TransactionArgs {
	var (
		gas        = tx.Gas()
		nonce      = tx.Nonce()
		input      = tx.Data()
		accessList *types.AccessList
	)
	if acl := tx.AccessList(); acl != nil {
		accessList = &acl
	}
	return TransactionArgs{
		From:                 &from,
		To:                   tx.To(),
		Gas:                  (*hexutil.Uint64)(&gas),
		MaxFeePerGas:         (*hexutil.Big)(tx.GasFeeCap()),
		MaxPriorityFeePerGas: (*hexutil.Big)(tx.GasTipCap()),
		Value:                (*hexutil.Big)(tx.Value()),
		Nonce:                (*hexutil.Uint64)(&nonce),
		Input:                (*hexutil.Bytes)(&input),
		ChainID:              (*hexutil.Big)(tx.ChainId()),
		AccessList:           accessList,
		BlobFeeCap:           (*hexutil.Big)(tx.BlobGasFeeCap()),
		BlobHashes:           tx.BlobHashes(),
	}
}

type account struct {
	key  *ecdsa.PrivateKey
	addr common.Address
}

func newAccounts(n int) (accounts []account) {
	for i := 0; i < n; i++ {
		key, _ := crypto.GenerateKey()
		addr := crypto.PubkeyToAddress(key.PublicKey)
		accounts = append(accounts, account{key: key, addr: addr})
	}
	slices.SortFunc(accounts, func(a, b account) int { return a.addr.Cmp(b.addr) })
	return accounts
}

func newTestAccount() account {
	// testKey is a private key to use for funding a tester account.
	key, _ := crypto.HexToECDSA("b71c71a67e1177ad4e901695e1b4b9ee17ae16c6668d313eac2f96dbcda3f291")
	// testAddr is the Ethereum address of the tester account.
	addr := crypto.PubkeyToAddress(key.PublicKey)
	return account{key: key, addr: addr}
}

func newRPCBalance(balance *big.Int) *hexutil.Big {
	rpcBalance := (*hexutil.Big)(balance)
	return rpcBalance
}

func hex2Bytes(str string) *hexutil.Bytes {
	rpcBytes := hexutil.Bytes(common.FromHex(str))
	return &rpcBytes
}

func newUint64(v uint64) *hexutil.Uint64 {
	rpcUint64 := hexutil.Uint64(v)
	return &rpcUint64
}

func newBytes(b []byte) *hexutil.Bytes {
	rpcBytes := hexutil.Bytes(b)
	return &rpcBytes
}

func uint256ToBytes(v *uint256.Int) *hexutil.Bytes {
	b := v.Bytes32()
	r := hexutil.Bytes(b[:])
	return &r
}

func TestRPCMarshalBlock(t *testing.T) {
	t.Parallel()
	var (
		txs []*types.Transaction
		to  = common.BytesToAddress([]byte{0x11})
	)
	for i := uint64(1); i <= 4; i++ {
		var tx *types.Transaction
		if i%2 == 0 {
			tx = types.NewTx(&types.LegacyTx{
				Nonce:    i,
				GasPrice: big.NewInt(11111),
				Gas:      1111,
				To:       &to,
				Value:    big.NewInt(111),
				Data:     []byte{0x11, 0x11, 0x11},
			})
		} else {
			tx = types.NewTx(&types.AccessListTx{
				ChainID:  big.NewInt(1337),
				Nonce:    i,
				GasPrice: big.NewInt(11111),
				Gas:      1111,
				To:       &to,
				Value:    big.NewInt(111),
				Data:     []byte{0x11, 0x11, 0x11},
			})
		}
		txs = append(txs, tx)
	}
	block := types.NewBlock(&types.Header{Number: big.NewInt(100)}, &types.Body{Transactions: txs}, nil, blocktest.NewHasher())

	var testSuite = []struct {
		inclTx bool
		fullTx bool
		want   string
	}{
		// without txs
		{
			inclTx: false,
			fullTx: false,
			want: `{
				"difficulty": "0x0",
				"extraData": "0x",
				"gasLimit": "0x0",
				"gasUsed": "0x0",
				"hash": "0x9b73c83b25d0faf7eab854e3684c7e394336d6e135625aafa5c183f27baa8fee",
				"logsBloom": "0x00000000000000000000000000000000000000000000000000000000000000000000000000000000000000000000000000000000000000000000000000000000000000000000000000000000000000000000000000000000000000000000000000000000000000000000000000000000000000000000000000000000000000000000000000000000000000000000000000000000000000000000000000000000000000000000000000000000000000000000000000000000000000000000000000000000000000000000000000000000000000000000000000000000000000000000000000000000000000000000000000000000000000000000000000000000",
				"miner": "0x0000000000000000000000000000000000000000",
				"mixHash": "0x0000000000000000000000000000000000000000000000000000000000000000",
				"nonce": "0x0000000000000000",
				"number": "0x64",
				"parentHash": "0x0000000000000000000000000000000000000000000000000000000000000000",
				"receiptsRoot": "0x56e81f171bcc55a6ff8345e692c0f86e5b48e01b996cadc001622fb5e363b421",
				"sha3Uncles": "0x1dcc4de8dec75d7aab85b567b6ccd41ad312451b948a7413f0a142fd40d49347",
				"size": "0x296",
				"stateRoot": "0x0000000000000000000000000000000000000000000000000000000000000000",
				"timestamp": "0x0",
				"transactionsRoot": "0x661a9febcfa8f1890af549b874faf9fa274aede26ef489d9db0b25daa569450e",
				"uncles": []
			}`,
		},
		// only tx hashes
		{
			inclTx: true,
			fullTx: false,
			want: `{
				"difficulty": "0x0",
				"extraData": "0x",
				"gasLimit": "0x0",
				"gasUsed": "0x0",
				"hash": "0x9b73c83b25d0faf7eab854e3684c7e394336d6e135625aafa5c183f27baa8fee",
				"logsBloom": "0x00000000000000000000000000000000000000000000000000000000000000000000000000000000000000000000000000000000000000000000000000000000000000000000000000000000000000000000000000000000000000000000000000000000000000000000000000000000000000000000000000000000000000000000000000000000000000000000000000000000000000000000000000000000000000000000000000000000000000000000000000000000000000000000000000000000000000000000000000000000000000000000000000000000000000000000000000000000000000000000000000000000000000000000000000000000",
				"miner": "0x0000000000000000000000000000000000000000",
				"mixHash": "0x0000000000000000000000000000000000000000000000000000000000000000",
				"nonce": "0x0000000000000000",
				"number": "0x64",
				"parentHash": "0x0000000000000000000000000000000000000000000000000000000000000000",
				"receiptsRoot": "0x56e81f171bcc55a6ff8345e692c0f86e5b48e01b996cadc001622fb5e363b421",
				"sha3Uncles": "0x1dcc4de8dec75d7aab85b567b6ccd41ad312451b948a7413f0a142fd40d49347",
				"size": "0x296",
				"stateRoot": "0x0000000000000000000000000000000000000000000000000000000000000000",
				"timestamp": "0x0",
				"transactions": [
					"0x7d39df979e34172322c64983a9ad48302c2b889e55bda35324afecf043a77605",
					"0x9bba4c34e57c875ff57ac8d172805a26ae912006985395dc1bdf8f44140a7bf4",
					"0x98909ea1ff040da6be56bc4231d484de1414b3c1dac372d69293a4beb9032cb5",
					"0x12e1f81207b40c3bdcc13c0ee18f5f86af6d31754d57a0ea1b0d4cfef21abef1"
				],
				"transactionsRoot": "0x661a9febcfa8f1890af549b874faf9fa274aede26ef489d9db0b25daa569450e",
				"uncles": []
			}`,
		},
		// full tx details
		{
			inclTx: true,
			fullTx: true,
			want: `{
				"difficulty": "0x0",
				"extraData": "0x",
				"gasLimit": "0x0",
				"gasUsed": "0x0",
				"hash": "0x9b73c83b25d0faf7eab854e3684c7e394336d6e135625aafa5c183f27baa8fee",
				"logsBloom": "0x00000000000000000000000000000000000000000000000000000000000000000000000000000000000000000000000000000000000000000000000000000000000000000000000000000000000000000000000000000000000000000000000000000000000000000000000000000000000000000000000000000000000000000000000000000000000000000000000000000000000000000000000000000000000000000000000000000000000000000000000000000000000000000000000000000000000000000000000000000000000000000000000000000000000000000000000000000000000000000000000000000000000000000000000000000000",
				"miner": "0x0000000000000000000000000000000000000000",
				"mixHash": "0x0000000000000000000000000000000000000000000000000000000000000000",
				"nonce": "0x0000000000000000",
				"number": "0x64",
				"parentHash": "0x0000000000000000000000000000000000000000000000000000000000000000",
				"receiptsRoot": "0x56e81f171bcc55a6ff8345e692c0f86e5b48e01b996cadc001622fb5e363b421",
				"sha3Uncles": "0x1dcc4de8dec75d7aab85b567b6ccd41ad312451b948a7413f0a142fd40d49347",
				"size": "0x296",
				"stateRoot": "0x0000000000000000000000000000000000000000000000000000000000000000",
				"timestamp": "0x0",
				"transactions": [
					{
						"blockHash": "0x9b73c83b25d0faf7eab854e3684c7e394336d6e135625aafa5c183f27baa8fee",
						"blockNumber": "0x64",
						"from": "0x0000000000000000000000000000000000000000",
						"gas": "0x457",
						"gasPrice": "0x2b67",
						"hash": "0x7d39df979e34172322c64983a9ad48302c2b889e55bda35324afecf043a77605",
						"input": "0x111111",
						"nonce": "0x1",
						"to": "0x0000000000000000000000000000000000000011",
						"transactionIndex": "0x0",
						"value": "0x6f",
						"type": "0x1",
						"accessList": [],
						"chainId": "0x539",
						"v": "0x0",
						"r": "0x0",
						"s": "0x0",
						"yParity": "0x0"
					},
					{
						"blockHash": "0x9b73c83b25d0faf7eab854e3684c7e394336d6e135625aafa5c183f27baa8fee",
						"blockNumber": "0x64",
						"from": "0x0000000000000000000000000000000000000000",
						"gas": "0x457",
						"gasPrice": "0x2b67",
						"hash": "0x9bba4c34e57c875ff57ac8d172805a26ae912006985395dc1bdf8f44140a7bf4",
						"input": "0x111111",
						"nonce": "0x2",
						"to": "0x0000000000000000000000000000000000000011",
						"transactionIndex": "0x1",
						"value": "0x6f",
						"type": "0x0",
						"chainId": "0x7fffffffffffffee",
						"v": "0x0",
						"r": "0x0",
						"s": "0x0"
					},
					{
						"blockHash": "0x9b73c83b25d0faf7eab854e3684c7e394336d6e135625aafa5c183f27baa8fee",
						"blockNumber": "0x64",
						"from": "0x0000000000000000000000000000000000000000",
						"gas": "0x457",
						"gasPrice": "0x2b67",
						"hash": "0x98909ea1ff040da6be56bc4231d484de1414b3c1dac372d69293a4beb9032cb5",
						"input": "0x111111",
						"nonce": "0x3",
						"to": "0x0000000000000000000000000000000000000011",
						"transactionIndex": "0x2",
						"value": "0x6f",
						"type": "0x1",
						"accessList": [],
						"chainId": "0x539",
						"v": "0x0",
						"r": "0x0",
						"s": "0x0",
						"yParity": "0x0"
					},
					{
						"blockHash": "0x9b73c83b25d0faf7eab854e3684c7e394336d6e135625aafa5c183f27baa8fee",
						"blockNumber": "0x64",
						"from": "0x0000000000000000000000000000000000000000",
						"gas": "0x457",
						"gasPrice": "0x2b67",
						"hash": "0x12e1f81207b40c3bdcc13c0ee18f5f86af6d31754d57a0ea1b0d4cfef21abef1",
						"input": "0x111111",
						"nonce": "0x4",
						"to": "0x0000000000000000000000000000000000000011",
						"transactionIndex": "0x3",
						"value": "0x6f",
						"type": "0x0",
						"chainId": "0x7fffffffffffffee",
						"v": "0x0",
						"r": "0x0",
						"s": "0x0"
					}
				],
				"transactionsRoot": "0x661a9febcfa8f1890af549b874faf9fa274aede26ef489d9db0b25daa569450e",
				"uncles": []
			}`,
		},
	}

	for i, tc := range testSuite {
		resp := RPCMarshalBlock(block, tc.inclTx, tc.fullTx, params.MainnetChainConfig)
		out, err := json.Marshal(resp)
		if err != nil {
			t.Errorf("test %d: json marshal error: %v", i, err)
			continue
		}
		require.JSONEqf(t, tc.want, string(out), "test %d", i)
	}
}

func TestRPCGetBlockOrHeader(t *testing.T) {
	t.Parallel()

	// Initialize test accounts
	var (
		acc1Key, _ = crypto.HexToECDSA("8a1f9a8f95be41cd7ccb6168179afb4504aefe388d1e14474d32c45c72ce7b7a")
		acc2Key, _ = crypto.HexToECDSA("49a7b37aa6f6645917e7b807e9d1c00d4fa71f18343b0d4122a4d2df64dd6fee")
		acc1Addr   = crypto.PubkeyToAddress(acc1Key.PublicKey)
		acc2Addr   = crypto.PubkeyToAddress(acc2Key.PublicKey)
		genesis    = &core.Genesis{
			Config: params.TestChainConfig,
			Alloc: types.GenesisAlloc{
				acc1Addr: {Balance: big.NewInt(params.Ether)},
				acc2Addr: {Balance: big.NewInt(params.Ether)},
			},
		}
		genBlocks = 10
		signer    = types.HomesteadSigner{}
		tx        = types.NewTx(&types.LegacyTx{
			Nonce:    11,
			GasPrice: big.NewInt(11111),
			Gas:      1111,
			To:       &acc2Addr,
			Value:    big.NewInt(111),
			Data:     []byte{0x11, 0x11, 0x11},
		})
		withdrawal = &types.Withdrawal{
			Index:     0,
			Validator: 1,
			Address:   common.Address{0x12, 0x34},
			Amount:    10,
		}
		pending = types.NewBlock(&types.Header{Number: big.NewInt(11), Time: 42}, &types.Body{Transactions: types.Transactions{tx}, Withdrawals: types.Withdrawals{withdrawal}}, nil, blocktest.NewHasher())
	)
	backend := newTestBackend(t, genBlocks, genesis, ethash.NewFaker(), func(i int, b *core.BlockGen) {
		// Transfer from account[0] to account[1]
		//    value: 1000 wei
		//    fee:   0 wei
		tx, _ := types.SignTx(types.NewTx(&types.LegacyTx{Nonce: uint64(i), To: &acc2Addr, Value: big.NewInt(1000), Gas: params.TxGas, GasPrice: b.BaseFee(), Data: nil}), signer, acc1Key)
		b.AddTx(tx)
	})
	backend.setPendingBlock(pending)
	api := NewBlockChainAPI(backend)
	blockHashes := make([]common.Hash, genBlocks+1)
	ctx := context.Background()
	for i := 0; i <= genBlocks; i++ {
		header, err := backend.HeaderByNumber(ctx, rpc.BlockNumber(i))
		if err != nil {
			t.Errorf("failed to get block: %d err: %v", i, err)
		}
		blockHashes[i] = header.Hash()
	}
	pendingHash := pending.Hash()

	var testSuite = []struct {
		blockNumber rpc.BlockNumber
		blockHash   *common.Hash
		fullTx      bool
		reqHeader   bool
		file        string
		expectErr   error
	}{
		// 0. latest header
		{
			blockNumber: rpc.LatestBlockNumber,
			reqHeader:   true,
			file:        "tag-latest",
		},
		// 1. genesis header
		{
			blockNumber: rpc.BlockNumber(0),
			reqHeader:   true,
			file:        "number-0",
		},
		// 2. #1 header
		{
			blockNumber: rpc.BlockNumber(1),
			reqHeader:   true,
			file:        "number-1",
		},
		// 3. latest-1 header
		{
			blockNumber: rpc.BlockNumber(9),
			reqHeader:   true,
			file:        "number-latest-1",
		},
		// 4. latest+1 header
		{
			blockNumber: rpc.BlockNumber(11),
			reqHeader:   true,
			file:        "number-latest+1",
		},
		// 5. pending header
		{
			blockNumber: rpc.PendingBlockNumber,
			reqHeader:   true,
			file:        "tag-pending",
		},
		// 6. latest block
		{
			blockNumber: rpc.LatestBlockNumber,
			file:        "tag-latest",
		},
		// 7. genesis block
		{
			blockNumber: rpc.BlockNumber(0),
			file:        "number-0",
		},
		// 8. #1 block
		{
			blockNumber: rpc.BlockNumber(1),
			file:        "number-1",
		},
		// 9. latest-1 block
		{
			blockNumber: rpc.BlockNumber(9),
			fullTx:      true,
			file:        "number-latest-1",
		},
		// 10. latest+1 block
		{
			blockNumber: rpc.BlockNumber(11),
			fullTx:      true,
			file:        "number-latest+1",
		},
		// 11. pending block
		{
			blockNumber: rpc.PendingBlockNumber,
			file:        "tag-pending",
		},
		// 12. pending block + fullTx
		{
			blockNumber: rpc.PendingBlockNumber,
			fullTx:      true,
			file:        "tag-pending-fullTx",
		},
		// 13. latest header by hash
		{
			blockHash: &blockHashes[len(blockHashes)-1],
			reqHeader: true,
			file:      "hash-latest",
		},
		// 14. genesis header by hash
		{
			blockHash: &blockHashes[0],
			reqHeader: true,
			file:      "hash-0",
		},
		// 15. #1 header
		{
			blockHash: &blockHashes[1],
			reqHeader: true,
			file:      "hash-1",
		},
		// 16. latest-1 header
		{
			blockHash: &blockHashes[len(blockHashes)-2],
			reqHeader: true,
			file:      "hash-latest-1",
		},
		// 17. empty hash
		{
			blockHash: &common.Hash{},
			reqHeader: true,
			file:      "hash-empty",
		},
		// 18. pending hash
		{
			blockHash: &pendingHash,
			reqHeader: true,
			file:      `hash-pending`,
		},
		// 19. latest block
		{
			blockHash: &blockHashes[len(blockHashes)-1],
			file:      "hash-latest",
		},
		// 20. genesis block
		{
			blockHash: &blockHashes[0],
			file:      "hash-genesis",
		},
		// 21. #1 block
		{
			blockHash: &blockHashes[1],
			file:      "hash-1",
		},
		// 22. latest-1 block
		{
			blockHash: &blockHashes[len(blockHashes)-2],
			fullTx:    true,
			file:      "hash-latest-1-fullTx",
		},
		// 23. empty hash + body
		{
			blockHash: &common.Hash{},
			fullTx:    true,
			file:      "hash-empty-fullTx",
		},
		// 24. pending block
		{
			blockHash: &pendingHash,
			file:      `hash-pending`,
		},
		// 25. pending block + fullTx
		{
			blockHash: &pendingHash,
			fullTx:    true,
			file:      "hash-pending-fullTx",
		},
	}

	for i, tt := range testSuite {
		var (
			result map[string]interface{}
			err    error
			rpc    string
		)
		if tt.blockHash != nil {
			if tt.reqHeader {
				result = api.GetHeaderByHash(context.Background(), *tt.blockHash)
				rpc = "eth_getHeaderByHash"
			} else {
				result, err = api.GetBlockByHash(context.Background(), *tt.blockHash, tt.fullTx)
				rpc = "eth_getBlockByHash"
			}
		} else {
			if tt.reqHeader {
				result, err = api.GetHeaderByNumber(context.Background(), tt.blockNumber)
				rpc = "eth_getHeaderByNumber"
			} else {
				result, err = api.GetBlockByNumber(context.Background(), tt.blockNumber, tt.fullTx)
				rpc = "eth_getBlockByNumber"
			}
		}
		if tt.expectErr != nil {
			if err == nil {
				t.Errorf("test %d: want error %v, have nothing", i, tt.expectErr)
				continue
			}
			if !errors.Is(err, tt.expectErr) {
				t.Errorf("test %d: error mismatch, want %v, have %v", i, tt.expectErr, err)
			}
			continue
		}
		if err != nil {
			t.Errorf("test %d: want no error, have %v", i, err)
			continue
		}

		testRPCResponseWithFile(t, i, result, rpc, tt.file)
	}
}

func setupReceiptBackend(t *testing.T, genBlocks int) (*testBackend, []common.Hash) {
	config := *params.MergedTestChainConfig
	var (
		acc1Key, _ = crypto.HexToECDSA("8a1f9a8f95be41cd7ccb6168179afb4504aefe388d1e14474d32c45c72ce7b7a")
		acc2Key, _ = crypto.HexToECDSA("49a7b37aa6f6645917e7b807e9d1c00d4fa71f18343b0d4122a4d2df64dd6fee")
		acc1Addr   = crypto.PubkeyToAddress(acc1Key.PublicKey)
		acc2Addr   = crypto.PubkeyToAddress(acc2Key.PublicKey)
		contract   = common.HexToAddress("0000000000000000000000000000000000031ec7")
		genesis    = &core.Genesis{
			Config:        &config,
			ExcessBlobGas: new(uint64),
			BlobGasUsed:   new(uint64),
			Alloc: types.GenesisAlloc{
				acc1Addr: {Balance: big.NewInt(params.Ether)},
				acc2Addr: {Balance: big.NewInt(params.Ether)},
				// // SPDX-License-Identifier: GPL-3.0
				// pragma solidity >=0.7.0 <0.9.0;
				//
				// contract Token {
				//     event Transfer(address indexed from, address indexed to, uint256 value);
				//     function transfer(address to, uint256 value) public returns (bool) {
				//         emit Transfer(msg.sender, to, value);
				//         return true;
				//     }
				// }
				contract: {Balance: big.NewInt(params.Ether), Code: common.FromHex("0x608060405234801561001057600080fd5b506004361061002b5760003560e01c8063a9059cbb14610030575b600080fd5b61004a6004803603810190610045919061016a565b610060565b60405161005791906101c5565b60405180910390f35b60008273ffffffffffffffffffffffffffffffffffffffff163373ffffffffffffffffffffffffffffffffffffffff167fddf252ad1be2c89b69c2b068fc378daa952ba7f163c4a11628f55a4df523b3ef846040516100bf91906101ef565b60405180910390a36001905092915050565b600080fd5b600073ffffffffffffffffffffffffffffffffffffffff82169050919050565b6000610101826100d6565b9050919050565b610111816100f6565b811461011c57600080fd5b50565b60008135905061012e81610108565b92915050565b6000819050919050565b61014781610134565b811461015257600080fd5b50565b6000813590506101648161013e565b92915050565b60008060408385031215610181576101806100d1565b5b600061018f8582860161011f565b92505060206101a085828601610155565b9150509250929050565b60008115159050919050565b6101bf816101aa565b82525050565b60006020820190506101da60008301846101b6565b92915050565b6101e981610134565b82525050565b600060208201905061020460008301846101e0565b9291505056fea2646970667358221220b469033f4b77b9565ee84e0a2f04d496b18160d26034d54f9487e57788fd36d564736f6c63430008120033")},
			},
		}
		signer   = types.LatestSignerForChainID(params.TestChainConfig.ChainID)
		txHashes = make([]common.Hash, genBlocks)
	)

	backend := newTestBackend(t, genBlocks, genesis, beacon.New(ethash.NewFaker()), func(i int, b *core.BlockGen) {
		var (
			tx  *types.Transaction
			err error
		)
		b.SetPoS()
		switch i {
		case 0:
			// transfer 1000wei
			tx, err = types.SignTx(types.NewTx(&types.LegacyTx{Nonce: uint64(i), To: &acc2Addr, Value: big.NewInt(1000), Gas: params.TxGas, GasPrice: b.BaseFee(), Data: nil}), types.HomesteadSigner{}, acc1Key)
		case 1:
			// create contract
			tx, err = types.SignTx(types.NewTx(&types.LegacyTx{Nonce: uint64(i), To: nil, Gas: 53100, GasPrice: b.BaseFee(), Data: common.FromHex("0x60806040")}), signer, acc1Key)
		case 2:
			// with logs
			// transfer(address to, uint256 value)
			data := fmt.Sprintf("0xa9059cbb%s%s", common.HexToHash(common.BigToAddress(big.NewInt(int64(i + 1))).Hex()).String()[2:], common.BytesToHash([]byte{byte(i + 11)}).String()[2:])
			tx, err = types.SignTx(types.NewTx(&types.LegacyTx{Nonce: uint64(i), To: &contract, Gas: 60000, GasPrice: b.BaseFee(), Data: common.FromHex(data)}), signer, acc1Key)
		case 3:
			// dynamic fee with logs
			// transfer(address to, uint256 value)
			data := fmt.Sprintf("0xa9059cbb%s%s", common.HexToHash(common.BigToAddress(big.NewInt(int64(i + 1))).Hex()).String()[2:], common.BytesToHash([]byte{byte(i + 11)}).String()[2:])
			fee := big.NewInt(500)
			fee.Add(fee, b.BaseFee())
			tx, err = types.SignTx(types.NewTx(&types.DynamicFeeTx{Nonce: uint64(i), To: &contract, Gas: 60000, Value: big.NewInt(1), GasTipCap: big.NewInt(500), GasFeeCap: fee, Data: common.FromHex(data)}), signer, acc1Key)
		case 4:
			// access list with contract create
			accessList := types.AccessList{{
				Address:     contract,
				StorageKeys: []common.Hash{{0}},
			}}
			tx, err = types.SignTx(types.NewTx(&types.AccessListTx{Nonce: uint64(i), To: nil, Gas: 58100, GasPrice: b.BaseFee(), Data: common.FromHex("0x60806040"), AccessList: accessList}), signer, acc1Key)
		case 5:
			// blob tx
			fee := big.NewInt(500)
			fee.Add(fee, b.BaseFee())
			tx, err = types.SignTx(types.NewTx(&types.BlobTx{
				Nonce:      uint64(i),
				GasTipCap:  uint256.NewInt(1),
				GasFeeCap:  uint256.MustFromBig(fee),
				Gas:        params.TxGas,
				To:         acc2Addr,
				BlobFeeCap: uint256.NewInt(1),
				BlobHashes: []common.Hash{{1}},
				Value:      new(uint256.Int),
			}), signer, acc1Key)
		}
		if err != nil {
			t.Errorf("failed to sign tx: %v", err)
		}
		if tx != nil {
			b.AddTx(tx)
			txHashes[i] = tx.Hash()
		}
	})
	return backend, txHashes
}

func TestRPCGetTransactionReceipt(t *testing.T) {
	t.Parallel()

	var (
		backend, txHashes = setupReceiptBackend(t, 6)
		api               = NewTransactionAPI(backend, new(AddrLocker))
	)

	var testSuite = []struct {
		txHash common.Hash
		file   string
	}{
		// 0. normal success
		{
			txHash: txHashes[0],
			file:   "normal-transfer-tx",
		},
		// 1. create contract
		{
			txHash: txHashes[1],
			file:   "create-contract-tx",
		},
		// 2. with logs success
		{
			txHash: txHashes[2],
			file:   "with-logs",
		},
		// 3. dynamic tx with logs success
		{
			txHash: txHashes[3],
			file:   `dynamic-tx-with-logs`,
		},
		// 4. access list tx with create contract
		{
			txHash: txHashes[4],
			file:   "create-contract-with-access-list",
		},
		// 5. txhash empty
		{
			txHash: common.Hash{},
			file:   "txhash-empty",
		},
		// 6. txhash not found
		{
			txHash: common.HexToHash("deadbeef"),
			file:   "txhash-notfound",
		},
		// 7. blob tx
		{
			txHash: txHashes[5],
			file:   "blob-tx",
		},
	}

	for i, tt := range testSuite {
		var (
			result interface{}
			err    error
		)
		result, err = api.GetTransactionReceipt(context.Background(), tt.txHash)
		if err != nil {
			t.Errorf("test %d: want no error, have %v", i, err)
			continue
		}
		testRPCResponseWithFile(t, i, result, "eth_getTransactionReceipt", tt.file)
	}
}

func TestRPCGetBlockReceipts(t *testing.T) {
	t.Parallel()

	var (
		genBlocks  = 6
		backend, _ = setupReceiptBackend(t, genBlocks)
		api        = NewBlockChainAPI(backend)
	)
	blockHashes := make([]common.Hash, genBlocks+1)
	ctx := context.Background()
	for i := 0; i <= genBlocks; i++ {
		header, err := backend.HeaderByNumber(ctx, rpc.BlockNumber(i))
		if err != nil {
			t.Errorf("failed to get block: %d err: %v", i, err)
		}
		blockHashes[i] = header.Hash()
	}

	var testSuite = []struct {
		test rpc.BlockNumberOrHash
		file string
	}{
		// 0. block without any txs(hash)
		{
			test: rpc.BlockNumberOrHashWithHash(blockHashes[0], false),
			file: "number-0",
		},
		// 1. block without any txs(number)
		{
			test: rpc.BlockNumberOrHashWithNumber(0),
			file: "number-1",
		},
		// 2. earliest tag
		{
			test: rpc.BlockNumberOrHashWithNumber(rpc.EarliestBlockNumber),
			file: "tag-earliest",
		},
		// 3. latest tag
		{
			test: rpc.BlockNumberOrHashWithNumber(rpc.LatestBlockNumber),
			file: "tag-latest",
		},
		// 4. block with legacy transfer tx(hash)
		{
			test: rpc.BlockNumberOrHashWithHash(blockHashes[1], false),
			file: "block-with-legacy-transfer-tx",
		},
		// 5. block with contract create tx(number)
		{
			test: rpc.BlockNumberOrHashWithNumber(rpc.BlockNumber(2)),
			file: "block-with-contract-create-tx",
		},
		// 6. block with legacy contract call tx(hash)
		{
			test: rpc.BlockNumberOrHashWithHash(blockHashes[3], false),
			file: "block-with-legacy-contract-call-tx",
		},
		// 7. block with dynamic fee tx(number)
		{
			test: rpc.BlockNumberOrHashWithNumber(rpc.BlockNumber(4)),
			file: "block-with-dynamic-fee-tx",
		},
		// 8. block is empty
		{
			test: rpc.BlockNumberOrHashWithHash(common.Hash{}, false),
			file: "hash-empty",
		},
		// 9. block is not found
		{
			test: rpc.BlockNumberOrHashWithHash(common.HexToHash("deadbeef"), false),
			file: "hash-notfound",
		},
		// 10. block is not found
		{
			test: rpc.BlockNumberOrHashWithNumber(rpc.BlockNumber(genBlocks + 1)),
			file: "block-notfound",
		},
		// 11. block with blob tx
		{
			test: rpc.BlockNumberOrHashWithNumber(rpc.BlockNumber(6)),
			file: "block-with-blob-tx",
		},
	}

	for i, tt := range testSuite {
		var (
			result interface{}
			err    error
		)
		result, err = api.GetBlockReceipts(context.Background(), tt.test)
		if err != nil {
			t.Errorf("test %d: want no error, have %v", i, err)
			continue
		}
		testRPCResponseWithFile(t, i, result, "eth_getBlockReceipts", tt.file)
	}
}

type precompileContract struct{}

func (p *precompileContract) RequiredGas(input []byte) uint64 { return 0 }
// SYSCOIN
func (p *precompileContract) Run(input []byte, interpreter* vm.EVMInterpreter) ([]byte, error) { return nil, nil }

func testRPCResponseWithFile(t *testing.T, testid int, result interface{}, rpc string, file string) {
	data, err := json.MarshalIndent(result, "", "  ")
	if err != nil {
		t.Errorf("test %d: json marshal error", testid)
		return
	}
	outputFile := filepath.Join("testdata", fmt.Sprintf("%s-%s.json", rpc, file))
	if os.Getenv("WRITE_TEST_FILES") != "" {
		os.WriteFile(outputFile, data, 0644)
	}
	want, err := os.ReadFile(outputFile)
	if err != nil {
		t.Fatalf("error reading expected test file: %s output: %v", outputFile, err)
	}
	require.JSONEqf(t, string(want), string(data), "test %d: json not match, want: %s, have: %s", testid, string(want), string(data))
}

func addressToHash(a common.Address) common.Hash {
	return common.BytesToHash(a.Bytes())
}

func TestCreateAccessListWithStateOverrides(t *testing.T) {
	// Initialize test backend
	genesis := &core.Genesis{
		Config: params.TestChainConfig,
		Alloc: types.GenesisAlloc{
			common.HexToAddress("0x71562b71999873db5b286df957af199ec94617f7"): {Balance: big.NewInt(1000000000000000000)},
		},
	}
	backend := newTestBackend(t, 1, genesis, ethash.NewFaker(), nil)

	// Create a new BlockChainAPI instance
	api := NewBlockChainAPI(backend)

	// Create test contract code - a simple storage contract
	//
	// SPDX-License-Identifier: MIT
	// pragma solidity ^0.8.0;
	//
	// contract SimpleStorage {
	//     uint256 private value;
	//
	//     function retrieve() public view returns (uint256) {
	//         return value;
	//     }
	// }
	var (
		contractCode = hexutil.Bytes(common.Hex2Bytes("6080604052348015600f57600080fd5b506004361060285760003560e01c80632e64cec114602d575b600080fd5b60336047565b604051603e91906067565b60405180910390f35b60008054905090565b6000819050919050565b6061816050565b82525050565b6000602082019050607a6000830184605a565b9291505056"))
		// Create state overrides with more complete state
		contractAddr = common.HexToAddress("0x1234567890123456789012345678901234567890")
		nonce        = hexutil.Uint64(1)
		overrides    = &override.StateOverride{
			contractAddr: override.OverrideAccount{
				Code:    &contractCode,
				Balance: (*hexutil.Big)(big.NewInt(1000000000000000000)),
				Nonce:   &nonce,
				State: map[common.Hash]common.Hash{
					common.Hash{}: common.HexToHash("0x000000000000000000000000000000000000000000000000000000000000002a"),
				},
			},
		}
	)

	// Create transaction arguments with gas and value
	var (
		from = common.HexToAddress("0x71562b71999873db5b286df957af199ec94617f7")
		data = hexutil.Bytes(common.Hex2Bytes("2e64cec1")) // retrieve()
		gas  = hexutil.Uint64(100000)
		args = TransactionArgs{
			From:  &from,
			To:    &contractAddr,
			Data:  &data,
			Gas:   &gas,
			Value: new(hexutil.Big),
		}
	)
	// Call CreateAccessList
	result, err := api.CreateAccessList(context.Background(), args, nil, overrides)
	if err != nil {
		t.Fatalf("Failed to create access list: %v", err)
	}
	if err != nil || result == nil {
		t.Fatalf("Failed to create access list: %v", err)
	}
	require.NotNil(t, result.Accesslist)

	// Verify access list contains the contract address and storage slot
	expected := &types.AccessList{{
		Address:     contractAddr,
		StorageKeys: []common.Hash{{}},
	}}
	require.Equal(t, expected, result.Accesslist)
}<|MERGE_RESOLUTION|>--- conflicted
+++ resolved
@@ -622,7 +622,6 @@
 func (b testBackend) NewMatcherBackend() filtermaps.MatcherBackend {
 	panic("implement me")
 }
-<<<<<<< HEAD
 // SYSCOIN
 func (b testBackend) ReadSYSHash(ctx context.Context, number rpc.BlockNumber) ([]byte, error) {
 	return []byte{}, nil
@@ -632,12 +631,10 @@
 }
 func (b testBackend) GetNEVMAddress(ctx context.Context, address common.Address) ([]byte, error) {
 	return []byte{}, nil
-=======
-
+}
 func (b testBackend) HistoryPruningCutoff() uint64 {
 	bn, _ := b.chain.HistoryPruningCutoff()
 	return bn
->>>>>>> 77dc1aca
 }
 
 func TestEstimateGas(t *testing.T) {
