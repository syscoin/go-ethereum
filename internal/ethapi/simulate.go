--- conflicted
+++ resolved
@@ -257,7 +257,7 @@
 	}
 	var requests [][]byte
 	// Process EIP-7685 requests
-	if sim.chainConfig.IsPrague(header.Number, header.Time) {
+	if !sim.chainConfig.IsSyscoin(header.Number) && sim.chainConfig.IsPrague(header.Number, header.Time) {
 		requests = [][]byte{}
 		// EIP-6110
 		if err := core.ParseDepositLogs(&requests, allLogs, sim.chainConfig); err != nil {
@@ -452,7 +452,6 @@
 	}
 	return nil, errors.New("header not found")
 }
-<<<<<<< HEAD
 // SYSCOIN
 func (b *simBackend) ReadSYSHash(ctx context.Context, number rpc.BlockNumber) ([]byte, error) {
 	return []byte{}, nil
@@ -462,9 +461,7 @@
 }
 func (b *simBackend) GetNEVMAddress(ctx context.Context, address common.Address) ([]byte, error) {
 	return []byte{}, nil
-=======
 
 func (b *simBackend) ChainConfig() *params.ChainConfig {
 	return b.b.ChainConfig()
->>>>>>> ebff2f42
 }