// Copyright 2021 The go-ethereum Authors
// This file is part of the go-ethereum library.
//
// The go-ethereum library is free software: you can redistribute it and/or modify
// it under the terms of the GNU Lesser General Public License as published by
// the Free Software Foundation, either version 3 of the License, or
// (at your option) any later version.
//
// The go-ethereum library is distributed in the hope that it will be useful,
// but WITHOUT ANY WARRANTY; without even the implied warranty of
// MERCHANTABILITY or FITNESS FOR A PARTICULAR PURPOSE. See the
// GNU Lesser General Public License for more details.
//
// You should have received a copy of the GNU Lesser General Public License
// along with the go-ethereum library. If not, see <http://www.gnu.org/licenses/>.

package catalyst

import (
	"bytes"
	"fmt"
	"math/big"
	"sync"
	"testing"
	"time"

	"github.com/ethereum/go-ethereum/beacon/engine"
	"github.com/ethereum/go-ethereum/common"
	"github.com/ethereum/go-ethereum/common/hexutil"
	"github.com/ethereum/go-ethereum/consensus"
	beaconConsensus "github.com/ethereum/go-ethereum/consensus/beacon"
	"github.com/ethereum/go-ethereum/consensus/ethash"
	"github.com/ethereum/go-ethereum/core"
	"github.com/ethereum/go-ethereum/core/txpool"
	"github.com/ethereum/go-ethereum/core/types"
	"github.com/ethereum/go-ethereum/crypto"
	"github.com/ethereum/go-ethereum/crypto/kzg4844"
	"github.com/ethereum/go-ethereum/eth"
	"github.com/ethereum/go-ethereum/eth/downloader"
	"github.com/ethereum/go-ethereum/eth/ethconfig"
	"github.com/ethereum/go-ethereum/miner"
	"github.com/ethereum/go-ethereum/node"
	"github.com/ethereum/go-ethereum/p2p"
	"github.com/ethereum/go-ethereum/params"
	"github.com/ethereum/go-ethereum/rlp"
	"github.com/ethereum/go-ethereum/trie"
)

var (
	// testKey is a private key to use for funding a tester account.
	testKey, _ = crypto.HexToECDSA("b71c71a67e1177ad4e901695e1b4b9ee17ae16c6668d313eac2f96dbcda3f291")

	// testAddr is the Ethereum address of the tester account.
	testAddr = crypto.PubkeyToAddress(testKey.PublicKey)

	testBalance = big.NewInt(2e18)
)

func generateMergeChain(n int, merged bool) (*core.Genesis, []*types.Block) {
	config := *params.AllEthashProtocolChanges
	engine := consensus.Engine(beaconConsensus.New(ethash.NewFaker()))
	if merged {
		config.TerminalTotalDifficulty = common.Big0
		config.TerminalTotalDifficultyPassed = true
		engine = beaconConsensus.NewFaker()
	}
	genesis := &core.Genesis{
		Config:     &config,
		Alloc:      core.GenesisAlloc{testAddr: {Balance: testBalance}},
		ExtraData:  []byte("test genesis"),
		Timestamp:  9000,
		BaseFee:    big.NewInt(params.InitialBaseFee),
		Difficulty: big.NewInt(0),
	}
	testNonce := uint64(0)
	generate := func(i int, g *core.BlockGen) {
		g.OffsetTime(5)
		g.SetExtra([]byte("test"))
		tx, _ := types.SignTx(types.NewTransaction(testNonce, common.HexToAddress("0x9a9070028361F7AAbeB3f2F2Dc07F82C4a98A02a"), big.NewInt(1), params.TxGas, big.NewInt(params.InitialBaseFee*2), nil), types.LatestSigner(&config), testKey)
		g.AddTx(tx)
		testNonce++
	}
	_, blocks, _ := core.GenerateChainWithGenesis(genesis, engine, n, generate)

	if !merged {
		totalDifficulty := big.NewInt(0)
		for _, b := range blocks {
			totalDifficulty.Add(totalDifficulty, b.Difficulty())
		}
		config.TerminalTotalDifficulty = totalDifficulty
	}

	return genesis, blocks
}

func TestEth2AssembleBlock(t *testing.T) {
	genesis, blocks := generateMergeChain(10, false)
	n, ethservice := startEthService(t, genesis, blocks)
	defer n.Close()

	api := NewConsensusAPI(ethservice)
	signer := types.NewEIP155Signer(ethservice.BlockChain().Config().ChainID)
	tx, err := types.SignTx(types.NewTransaction(uint64(10), blocks[9].Coinbase(), big.NewInt(1000), params.TxGas, big.NewInt(params.InitialBaseFee), nil), signer, testKey)
	if err != nil {
		t.Fatalf("error signing transaction, err=%v", err)
	}
	ethservice.TxPool().Add([]*txpool.Transaction{{Tx: tx}}, true, false)
	blockParams := engine.PayloadAttributes{
		Timestamp: blocks[9].Time() + 5,
	}
	// The miner needs to pick up on the txs in the pool, so a few retries might be
	// needed.
	if _, testErr := assembleWithTransactions(api, blocks[9].Hash(), &blockParams, 1); testErr != nil {
		t.Fatal(testErr)
	}
}

// assembleWithTransactions tries to assemble a block, retrying until it has 'want',
// number of transactions in it, or it has retried three times.
func assembleWithTransactions(api *ConsensusAPI, parentHash common.Hash, params *engine.PayloadAttributes, want int) (execData *engine.ExecutableData, err error) {
	for retries := 3; retries > 0; retries-- {
		execData, err = assembleBlock(api, parentHash, params)
		if err != nil {
			return nil, err
		}
		if have, want := len(execData.Transactions), want; have != want {
			err = fmt.Errorf("invalid number of transactions, have %d want %d", have, want)
			continue
		}
		return execData, nil
	}
	return nil, err
}

func TestEth2AssembleBlockWithAnotherBlocksTxs(t *testing.T) {
	genesis, blocks := generateMergeChain(10, false)
	n, ethservice := startEthService(t, genesis, blocks[:9])
	defer n.Close()

	api := NewConsensusAPI(ethservice)

	// Put the 10th block's tx in the pool and produce a new block
	txs := blocks[9].Transactions()
	wrapped := make([]*txpool.Transaction, len(txs))
	for i, tx := range txs {
		wrapped[i] = &txpool.Transaction{Tx: tx}
	}
	api.eth.TxPool().Add(wrapped, false, true)
	blockParams := engine.PayloadAttributes{
		Timestamp: blocks[8].Time() + 5,
	}
	// The miner needs to pick up on the txs in the pool, so a few retries might be
	// needed.
	if _, err := assembleWithTransactions(api, blocks[8].Hash(), &blockParams, blocks[9].Transactions().Len()); err != nil {
		t.Fatal(err)
	}
}

func TestSetHeadBeforeTotalDifficulty(t *testing.T) {
	genesis, blocks := generateMergeChain(10, false)
	n, ethservice := startEthService(t, genesis, blocks)
	defer n.Close()

	api := NewConsensusAPI(ethservice)
	fcState := engine.ForkchoiceStateV1{
		HeadBlockHash:      blocks[5].Hash(),
		SafeBlockHash:      common.Hash{},
		FinalizedBlockHash: common.Hash{},
	}
	if resp, err := api.ForkchoiceUpdatedV1(fcState, nil); err != nil {
		t.Errorf("fork choice updated should not error: %v", err)
	} else if resp.PayloadStatus.Status != engine.INVALID_TERMINAL_BLOCK.Status {
		t.Errorf("fork choice updated before total terminal difficulty should be INVALID")
	}
}

func TestEth2PrepareAndGetPayload(t *testing.T) {
	genesis, blocks := generateMergeChain(10, false)
	// We need to properly set the terminal total difficulty
	genesis.Config.TerminalTotalDifficulty.Sub(genesis.Config.TerminalTotalDifficulty, blocks[9].Difficulty())
	n, ethservice := startEthService(t, genesis, blocks[:9])
	defer n.Close()

	api := NewConsensusAPI(ethservice)

	// Put the 10th block's tx in the pool and produce a new block
	txs := blocks[9].Transactions()
	wrapped := make([]*txpool.Transaction, len(txs))
	for i, tx := range txs {
		wrapped[i] = &txpool.Transaction{Tx: tx}
	}
	ethservice.TxPool().Add(wrapped, true, false)
	blockParams := engine.PayloadAttributes{
		Timestamp: blocks[8].Time() + 5,
	}
	fcState := engine.ForkchoiceStateV1{
		HeadBlockHash:      blocks[8].Hash(),
		SafeBlockHash:      common.Hash{},
		FinalizedBlockHash: common.Hash{},
	}
	_, err := api.ForkchoiceUpdatedV1(fcState, &blockParams)
	if err != nil {
		t.Fatalf("error preparing payload, err=%v", err)
	}
	// give the payload some time to be built
	time.Sleep(100 * time.Millisecond)
	payloadID := (&miner.BuildPayloadArgs{
		Parent:       fcState.HeadBlockHash,
		Timestamp:    blockParams.Timestamp,
		FeeRecipient: blockParams.SuggestedFeeRecipient,
		Random:       blockParams.Random,
	}).Id()
	execData, err := api.GetPayloadV1(payloadID)
	if err != nil {
		t.Fatalf("error getting payload, err=%v", err)
	}
	if len(execData.Transactions) != blocks[9].Transactions().Len() {
		t.Fatalf("invalid number of transactions %d != 1", len(execData.Transactions))
	}
	// Test invalid payloadID
	var invPayload engine.PayloadID
	copy(invPayload[:], payloadID[:])
	invPayload[0] = ^invPayload[0]
	_, err = api.GetPayloadV1(invPayload)
	if err == nil {
		t.Fatal("expected error retrieving invalid payload")
	}
}

func checkLogEvents(t *testing.T, logsCh <-chan []*types.Log, rmLogsCh <-chan core.RemovedLogsEvent, wantNew, wantRemoved int) {
	t.Helper()

	if len(logsCh) != wantNew {
		t.Fatalf("wrong number of log events: got %d, want %d", len(logsCh), wantNew)
	}
	if len(rmLogsCh) != wantRemoved {
		t.Fatalf("wrong number of removed log events: got %d, want %d", len(rmLogsCh), wantRemoved)
	}
	// Drain events.
	for i := 0; i < len(logsCh); i++ {
		<-logsCh
	}
	for i := 0; i < len(rmLogsCh); i++ {
		<-rmLogsCh
	}
}

func TestInvalidPayloadTimestamp(t *testing.T) {
	genesis, preMergeBlocks := generateMergeChain(10, false)
	n, ethservice := startEthService(t, genesis, preMergeBlocks)
	defer n.Close()
	var (
		api    = NewConsensusAPI(ethservice)
		parent = ethservice.BlockChain().CurrentBlock()
	)
	tests := []struct {
		time      uint64
		shouldErr bool
	}{
		{0, true},
		{parent.Time, true},
		{parent.Time - 1, true},

		// TODO (MariusVanDerWijden) following tests are currently broken,
		// fixed in upcoming merge-kiln-v2 pr
		//{parent.Time() + 1, false},
		//{uint64(time.Now().Unix()) + uint64(time.Minute), false},
	}

	for i, test := range tests {
		t.Run(fmt.Sprintf("Timestamp test: %v", i), func(t *testing.T) {
			params := engine.PayloadAttributes{
				Timestamp:             test.time,
				Random:                crypto.Keccak256Hash([]byte{byte(123)}),
				SuggestedFeeRecipient: parent.Coinbase,
			}
			fcState := engine.ForkchoiceStateV1{
				HeadBlockHash:      parent.Hash(),
				SafeBlockHash:      common.Hash{},
				FinalizedBlockHash: common.Hash{},
			}
			_, err := api.ForkchoiceUpdatedV1(fcState, &params)
			if test.shouldErr && err == nil {
				t.Fatalf("expected error preparing payload with invalid timestamp, err=%v", err)
			} else if !test.shouldErr && err != nil {
				t.Fatalf("error preparing payload with valid timestamp, err=%v", err)
			}
		})
	}
}

func TestEth2NewBlock(t *testing.T) {
	genesis, preMergeBlocks := generateMergeChain(10, false)
	n, ethservice := startEthService(t, genesis, preMergeBlocks)
	defer n.Close()

	var (
		api    = NewConsensusAPI(ethservice)
		parent = preMergeBlocks[len(preMergeBlocks)-1]

		// This EVM code generates a log when the contract is created.
		logCode = common.Hex2Bytes("60606040525b7f24ec1d3ff24c2f6ff210738839dbc339cd45a5294d85c79361016243157aae7b60405180905060405180910390a15b600a8060416000396000f360606040526008565b00")
	)
	// The event channels.
	newLogCh := make(chan []*types.Log, 10)
	rmLogsCh := make(chan core.RemovedLogsEvent, 10)
	ethservice.BlockChain().SubscribeLogsEvent(newLogCh)
	ethservice.BlockChain().SubscribeRemovedLogsEvent(rmLogsCh)

	for i := 0; i < 10; i++ {
		statedb, _ := ethservice.BlockChain().StateAt(parent.Root())
		nonce := statedb.GetNonce(testAddr)
		tx, _ := types.SignTx(types.NewContractCreation(nonce, new(big.Int), 1000000, big.NewInt(2*params.InitialBaseFee), logCode), types.LatestSigner(ethservice.BlockChain().Config()), testKey)
		ethservice.TxPool().Add([]*txpool.Transaction{{Tx: tx}}, true, false)

		execData, err := assembleWithTransactions(api, parent.Hash(), &engine.PayloadAttributes{
			Timestamp: parent.Time() + 5,
		}, 1)
		if err != nil {
			t.Fatalf("Failed to create the executable data %v", err)
		}
		block, err := engine.ExecutableDataToBlock(*execData, nil)
		if err != nil {
			t.Fatalf("Failed to convert executable data to block %v", err)
		}
		newResp, err := api.NewPayloadV1(*execData)
		switch {
		case err != nil:
			t.Fatalf("Failed to insert block: %v", err)
		case newResp.Status != "VALID":
			t.Fatalf("Failed to insert block: %v", newResp.Status)
		case ethservice.BlockChain().CurrentBlock().Number.Uint64() != block.NumberU64()-1:
			t.Fatalf("Chain head shouldn't be updated")
		}
		checkLogEvents(t, newLogCh, rmLogsCh, 0, 0)
		fcState := engine.ForkchoiceStateV1{
			HeadBlockHash:      block.Hash(),
			SafeBlockHash:      block.Hash(),
			FinalizedBlockHash: block.Hash(),
		}
		if _, err := api.ForkchoiceUpdatedV1(fcState, nil); err != nil {
			t.Fatalf("Failed to insert block: %v", err)
		}
		if have, want := ethservice.BlockChain().CurrentBlock().Number.Uint64(), block.NumberU64(); have != want {
			t.Fatalf("Chain head should be updated, have %d want %d", have, want)
		}
		checkLogEvents(t, newLogCh, rmLogsCh, 1, 0)

		parent = block
	}

	// Introduce fork chain
	var (
		head = ethservice.BlockChain().CurrentBlock().Number.Uint64()
	)
	parent = preMergeBlocks[len(preMergeBlocks)-1]
	for i := 0; i < 10; i++ {
		execData, err := assembleBlock(api, parent.Hash(), &engine.PayloadAttributes{
			Timestamp: parent.Time() + 6,
		})
		if err != nil {
			t.Fatalf("Failed to create the executable data %v", err)
		}
		block, err := engine.ExecutableDataToBlock(*execData, nil)
		if err != nil {
			t.Fatalf("Failed to convert executable data to block %v", err)
		}
		newResp, err := api.NewPayloadV1(*execData)
		if err != nil || newResp.Status != "VALID" {
			t.Fatalf("Failed to insert block: %v", err)
		}
		if ethservice.BlockChain().CurrentBlock().Number.Uint64() != head {
			t.Fatalf("Chain head shouldn't be updated")
		}

		fcState := engine.ForkchoiceStateV1{
			HeadBlockHash:      block.Hash(),
			SafeBlockHash:      block.Hash(),
			FinalizedBlockHash: block.Hash(),
		}
		if _, err := api.ForkchoiceUpdatedV1(fcState, nil); err != nil {
			t.Fatalf("Failed to insert block: %v", err)
		}
		if ethservice.BlockChain().CurrentBlock().Number.Uint64() != block.NumberU64() {
			t.Fatalf("Chain head should be updated")
		}
		parent, head = block, block.NumberU64()
	}
}

func TestEth2DeepReorg(t *testing.T) {
	// TODO (MariusVanDerWijden) TestEth2DeepReorg is currently broken, because it tries to reorg
	// before the totalTerminalDifficulty threshold
	/*
		genesis, preMergeBlocks := generateMergeChain(core.TriesInMemory * 2, false)
		n, ethservice := startEthService(t, genesis, preMergeBlocks)
		defer n.Close()

		var (
			api    = NewConsensusAPI(ethservice, nil)
			parent = preMergeBlocks[len(preMergeBlocks)-core.TriesInMemory-1]
			head   = ethservice.BlockChain().CurrentBlock().Number.Uint64()()
		)
		if ethservice.BlockChain().HasBlockAndState(parent.Hash(), parent.NumberU64()) {
			t.Errorf("Block %d not pruned", parent.NumberU64())
		}
		for i := 0; i < 10; i++ {
			execData, err := api.assembleBlock(AssembleBlockParams{
				ParentHash: parent.Hash(),
				Timestamp:  parent.Time() + 5,
			})
			if err != nil {
				t.Fatalf("Failed to create the executable data %v", err)
			}
			block, err := ExecutableDataToBlock(ethservice.BlockChain().Config(), parent.Header(), *execData)
			if err != nil {
				t.Fatalf("Failed to convert executable data to block %v", err)
			}
			newResp, err := api.ExecutePayload(*execData)
			if err != nil || newResp.Status != "VALID" {
				t.Fatalf("Failed to insert block: %v", err)
			}
			if ethservice.BlockChain().CurrentBlock().Number.Uint64()() != head {
				t.Fatalf("Chain head shouldn't be updated")
			}
			if err := api.setHead(block.Hash()); err != nil {
				t.Fatalf("Failed to set head: %v", err)
			}
			if ethservice.BlockChain().CurrentBlock().Number.Uint64()() != block.NumberU64() {
				t.Fatalf("Chain head should be updated")
			}
			parent, head = block, block.NumberU64()
		}
	*/
}

// startEthService creates a full node instance for testing.
func startEthService(t *testing.T, genesis *core.Genesis, blocks []*types.Block) (*node.Node, *eth.Ethereum) {
	t.Helper()

	n, err := node.New(&node.Config{
		P2P: p2p.Config{
			ListenAddr:  "0.0.0.0:0",
			NoDiscovery: true,
			MaxPeers:    25,
		}})
	if err != nil {
		t.Fatal("can't create node:", err)
	}

	ethcfg := &ethconfig.Config{Genesis: genesis, Ethash: ethash.Config{PowMode: ethash.ModeFake}, SyncMode: downloader.FullSync, TrieTimeout: time.Minute, TrieDirtyCache: 256, TrieCleanCache: 256}
	ethservice, err := eth.New(n, ethcfg)
	if err != nil {
		t.Fatal("can't create eth service:", err)
	}
	if err := n.Start(); err != nil {
		t.Fatal("can't start node:", err)
	}
	if _, err := ethservice.BlockChain().InsertChain(blocks); err != nil {
		n.Close()
		t.Fatal("can't import test blocks:", err)
	}

	ethservice.SetEtherbase(testAddr)
	ethservice.SetSynced()
	return n, ethservice
}

func TestFullAPI(t *testing.T) {
	genesis, preMergeBlocks := generateMergeChain(10, false)
	n, ethservice := startEthService(t, genesis, preMergeBlocks)
	defer n.Close()
	var (
		parent = ethservice.BlockChain().CurrentBlock()
		// This EVM code generates a log when the contract is created.
		logCode = common.Hex2Bytes("60606040525b7f24ec1d3ff24c2f6ff210738839dbc339cd45a5294d85c79361016243157aae7b60405180905060405180910390a15b600a8060416000396000f360606040526008565b00")
	)

	callback := func(parent *types.Header) {
		statedb, _ := ethservice.BlockChain().StateAt(parent.Root)
		nonce := statedb.GetNonce(testAddr)
		tx, _ := types.SignTx(types.NewContractCreation(nonce, new(big.Int), 1000000, big.NewInt(2*params.InitialBaseFee), logCode), types.LatestSigner(ethservice.BlockChain().Config()), testKey)
		ethservice.TxPool().Add([]*txpool.Transaction{{Tx: tx}}, true, false)
	}

	setupBlocks(t, ethservice, 10, parent, callback)
}

func setupBlocks(t *testing.T, ethservice *eth.Ethereum, n int, parent *types.Header, callback func(parent *types.Header)) []*types.Header {
	api := NewConsensusAPI(ethservice)
	var blocks []*types.Header
	for i := 0; i < n; i++ {
		callback(parent)

		payload := getNewPayload(t, api, parent)

		execResp, err := api.NewPayloadV1(*payload)
		if err != nil {
			t.Fatalf("can't execute payload: %v", err)
		}
		if execResp.Status != engine.VALID {
			t.Fatalf("invalid status: %v", execResp.Status)
		}
		fcState := engine.ForkchoiceStateV1{
			HeadBlockHash:      payload.BlockHash,
			SafeBlockHash:      payload.ParentHash,
			FinalizedBlockHash: payload.ParentHash,
		}
		if _, err := api.ForkchoiceUpdatedV1(fcState, nil); err != nil {
			t.Fatalf("Failed to insert block: %v", err)
		}
		if ethservice.BlockChain().CurrentBlock().Number.Uint64() != payload.Number {
			t.Fatal("Chain head should be updated")
		}
		// SYSCOIN
		// safe should be the last chainlock (every 5 blocks)
		lookback := payload.Number - (payload.Number % 5) - 5
		if lookback < 5 {
			lookback = 5
		}
		// finalized should be previous chainlock
		lookback -= 5
		if ethservice.BlockChain().CurrentFinalBlock().Number.Uint64() != lookback {
			t.Fatal("Finalized block should be updated")
		}
		parent = ethservice.BlockChain().CurrentBlock()
		blocks = append(blocks, parent)
	}
	return blocks
}

func TestExchangeTransitionConfig(t *testing.T) {
	genesis, preMergeBlocks := generateMergeChain(10, false)
	n, ethservice := startEthService(t, genesis, preMergeBlocks)
	defer n.Close()

	// invalid ttd
	api := NewConsensusAPI(ethservice)
	config := engine.TransitionConfigurationV1{
		TerminalTotalDifficulty: (*hexutil.Big)(big.NewInt(0)),
		TerminalBlockHash:       common.Hash{},
		TerminalBlockNumber:     0,
	}
	if _, err := api.ExchangeTransitionConfigurationV1(config); err == nil {
		t.Fatal("expected error on invalid config, invalid ttd")
	}
	// invalid terminal block hash
	config = engine.TransitionConfigurationV1{
		TerminalTotalDifficulty: (*hexutil.Big)(genesis.Config.TerminalTotalDifficulty),
		TerminalBlockHash:       common.Hash{1},
		TerminalBlockNumber:     0,
	}
	if _, err := api.ExchangeTransitionConfigurationV1(config); err == nil {
		t.Fatal("expected error on invalid config, invalid hash")
	}
	// valid config
	config = engine.TransitionConfigurationV1{
		TerminalTotalDifficulty: (*hexutil.Big)(genesis.Config.TerminalTotalDifficulty),
		TerminalBlockHash:       common.Hash{},
		TerminalBlockNumber:     0,
	}
	if _, err := api.ExchangeTransitionConfigurationV1(config); err != nil {
		t.Fatalf("expected no error on valid config, got %v", err)
	}
	// valid config
	config = engine.TransitionConfigurationV1{
		TerminalTotalDifficulty: (*hexutil.Big)(genesis.Config.TerminalTotalDifficulty),
		TerminalBlockHash:       preMergeBlocks[5].Hash(),
		TerminalBlockNumber:     6,
	}
	if _, err := api.ExchangeTransitionConfigurationV1(config); err != nil {
		t.Fatalf("expected no error on valid config, got %v", err)
	}
}

/*
TestNewPayloadOnInvalidChain sets up a valid chain and tries to feed blocks
from an invalid chain to test if latestValidHash (LVH) works correctly.

We set up the following chain where P1 ... Pn and P1” are valid while
P1' is invalid.
We expect
(1) The LVH to point to the current inserted payload if it was valid.
(2) The LVH to point to the valid parent on an invalid payload (if the parent is available).
(3) If the parent is unavailable, the LVH should not be set.

	CommonAncestor◄─▲── P1 ◄── P2  ◄─ P3  ◄─ ... ◄─ Pn
	                │
	                └── P1' ◄─ P2' ◄─ P3' ◄─ ... ◄─ Pn'
	                │
	                └── P1''
*/
func TestNewPayloadOnInvalidChain(t *testing.T) {
	genesis, preMergeBlocks := generateMergeChain(10, false)
	n, ethservice := startEthService(t, genesis, preMergeBlocks)
	defer n.Close()

	var (
		api    = NewConsensusAPI(ethservice)
		parent = ethservice.BlockChain().CurrentBlock()
		signer = types.LatestSigner(ethservice.BlockChain().Config())
		// This EVM code generates a log when the contract is created.
		logCode = common.Hex2Bytes("60606040525b7f24ec1d3ff24c2f6ff210738839dbc339cd45a5294d85c79361016243157aae7b60405180905060405180910390a15b600a8060416000396000f360606040526008565b00")
	)
	for i := 0; i < 10; i++ {
		statedb, _ := ethservice.BlockChain().StateAt(parent.Root)
		tx := types.MustSignNewTx(testKey, signer, &types.LegacyTx{
			Nonce:    statedb.GetNonce(testAddr),
			Value:    new(big.Int),
			Gas:      1000000,
			GasPrice: big.NewInt(2 * params.InitialBaseFee),
			Data:     logCode,
		})
		ethservice.TxPool().Add([]*txpool.Transaction{{Tx: tx}}, false, true)
		var (
			params = engine.PayloadAttributes{
				Timestamp:             parent.Time + 1,
				Random:                crypto.Keccak256Hash([]byte{byte(i)}),
				SuggestedFeeRecipient: parent.Coinbase,
			}
			fcState = engine.ForkchoiceStateV1{
				HeadBlockHash:      parent.Hash(),
				SafeBlockHash:      common.Hash{},
				FinalizedBlockHash: common.Hash{},
			}
			payload *engine.ExecutableData
			resp    engine.ForkChoiceResponse
			err     error
		)
		for i := 0; ; i++ {
			if resp, err = api.ForkchoiceUpdatedV1(fcState, &params); err != nil {
				t.Fatalf("error preparing payload, err=%v", err)
			}
			if resp.PayloadStatus.Status != engine.VALID {
				t.Fatalf("error preparing payload, invalid status: %v", resp.PayloadStatus.Status)
			}
			// give the payload some time to be built
			time.Sleep(50 * time.Millisecond)
			if payload, err = api.GetPayloadV1(*resp.PayloadID); err != nil {
				t.Fatalf("can't get payload: %v", err)
			}
			if len(payload.Transactions) > 0 {
				break
			}
			// No luck this time we need to update the params and try again.
			params.Timestamp = params.Timestamp + 1
			if i > 10 {
				t.Fatalf("payload should not be empty")
			}
		}
		execResp, err := api.NewPayloadV1(*payload)
		if err != nil {
			t.Fatalf("can't execute payload: %v", err)
		}
		if execResp.Status != engine.VALID {
			t.Fatalf("invalid status: %v", execResp.Status)
		}
		fcState = engine.ForkchoiceStateV1{
			HeadBlockHash:      payload.BlockHash,
			SafeBlockHash:      payload.ParentHash,
			FinalizedBlockHash: payload.ParentHash,
		}
		if _, err := api.ForkchoiceUpdatedV1(fcState, nil); err != nil {
			t.Fatalf("Failed to insert block: %v", err)
		}
		if ethservice.BlockChain().CurrentBlock().Number.Uint64() != payload.Number {
			t.Fatalf("Chain head should be updated")
		}
		parent = ethservice.BlockChain().CurrentBlock()
	}
}

func assembleBlock(api *ConsensusAPI, parentHash common.Hash, params *engine.PayloadAttributes) (*engine.ExecutableData, error) {
	args := &miner.BuildPayloadArgs{
		Parent:       parentHash,
		Timestamp:    params.Timestamp,
		FeeRecipient: params.SuggestedFeeRecipient,
		Random:       params.Random,
		Withdrawals:  params.Withdrawals,
	}
	payload, err := api.eth.Miner().BuildPayload(args)
	if err != nil {
		return nil, err
	}
	return payload.ResolveFull().ExecutionPayload, nil
}

func TestEmptyBlocks(t *testing.T) {
	genesis, preMergeBlocks := generateMergeChain(10, false)
	n, ethservice := startEthService(t, genesis, preMergeBlocks)
	defer n.Close()

	commonAncestor := ethservice.BlockChain().CurrentBlock()
	api := NewConsensusAPI(ethservice)

	// Setup 10 blocks on the canonical chain
	setupBlocks(t, ethservice, 10, commonAncestor, func(parent *types.Header) {})

	// (1) check LatestValidHash by sending a normal payload (P1'')
	payload := getNewPayload(t, api, commonAncestor)

	status, err := api.NewPayloadV1(*payload)
	if err != nil {
		t.Fatal(err)
	}
	if status.Status != engine.VALID {
		t.Errorf("invalid status: expected VALID got: %v", status.Status)
	}
	if !bytes.Equal(status.LatestValidHash[:], payload.BlockHash[:]) {
		t.Fatalf("invalid LVH: got %v want %v", status.LatestValidHash, payload.BlockHash)
	}

	// (2) Now send P1' which is invalid
	payload = getNewPayload(t, api, commonAncestor)
	payload.GasUsed += 1
	payload = setBlockhash(payload)
	// Now latestValidHash should be the common ancestor
	status, err = api.NewPayloadV1(*payload)
	if err != nil {
		t.Fatal(err)
	}
	if status.Status != engine.INVALID {
		t.Errorf("invalid status: expected INVALID got: %v", status.Status)
	}
	// Expect 0x0 on INVALID block on top of PoW block
	expected := common.Hash{}
	if !bytes.Equal(status.LatestValidHash[:], expected[:]) {
		t.Fatalf("invalid LVH: got %v want %v", status.LatestValidHash, expected)
	}

	// (3) Now send a payload with unknown parent
	payload = getNewPayload(t, api, commonAncestor)
	payload.ParentHash = common.Hash{1}
	payload = setBlockhash(payload)
	// Now latestValidHash should be the common ancestor
	status, err = api.NewPayloadV1(*payload)
	if err != nil {
		t.Fatal(err)
	}
	if status.Status != engine.SYNCING {
		t.Errorf("invalid status: expected SYNCING got: %v", status.Status)
	}
	if status.LatestValidHash != nil {
		t.Fatalf("invalid LVH: got %v wanted nil", status.LatestValidHash)
	}
}

func getNewPayload(t *testing.T, api *ConsensusAPI, parent *types.Header) *engine.ExecutableData {
	params := engine.PayloadAttributes{
		Timestamp:             parent.Time + 1,
		Random:                crypto.Keccak256Hash([]byte{byte(1)}),
		SuggestedFeeRecipient: parent.Coinbase,
	}

	payload, err := assembleBlock(api, parent.Hash(), &params)
	if err != nil {
		t.Fatal(err)
	}
	return payload
}

// setBlockhash sets the blockhash of a modified ExecutableData.
// Can be used to make modified payloads look valid.
func setBlockhash(data *engine.ExecutableData) *engine.ExecutableData {
	txs, _ := decodeTransactions(data.Transactions)
	number := big.NewInt(0)
	number.SetUint64(data.Number)
	header := &types.Header{
		ParentHash:  data.ParentHash,
		UncleHash:   types.EmptyUncleHash,
		Coinbase:    data.FeeRecipient,
		Root:        data.StateRoot,
		TxHash:      types.DeriveSha(types.Transactions(txs), trie.NewStackTrie(nil)),
		ReceiptHash: data.ReceiptsRoot,
		Bloom:       types.BytesToBloom(data.LogsBloom),
		Difficulty:  common.Big0,
		Number:      number,
		GasLimit:    data.GasLimit,
		GasUsed:     data.GasUsed,
		Time:        data.Timestamp,
		BaseFee:     data.BaseFeePerGas,
		Extra:       data.ExtraData,
		MixDigest:   data.Random,
	}
	block := types.NewBlockWithHeader(header).WithBody(txs, nil /* uncles */)
	data.BlockHash = block.Hash()
	return data
}

func decodeTransactions(enc [][]byte) ([]*types.Transaction, error) {
	var txs = make([]*types.Transaction, len(enc))
	for i, encTx := range enc {
		var tx types.Transaction
		if err := tx.UnmarshalBinary(encTx); err != nil {
			return nil, fmt.Errorf("invalid transaction %d: %v", i, err)
		}
		txs[i] = &tx
	}
	return txs, nil
}

func TestTrickRemoteBlockCache(t *testing.T) {
	// Setup two nodes
	genesis, preMergeBlocks := generateMergeChain(10, false)
	nodeA, ethserviceA := startEthService(t, genesis, preMergeBlocks)
	nodeB, ethserviceB := startEthService(t, genesis, preMergeBlocks)
	defer nodeA.Close()
	defer nodeB.Close()
	for nodeB.Server().NodeInfo().Ports.Listener == 0 {
		time.Sleep(250 * time.Millisecond)
	}
	nodeA.Server().AddPeer(nodeB.Server().Self())
	nodeB.Server().AddPeer(nodeA.Server().Self())
	apiA := NewConsensusAPI(ethserviceA)
	apiB := NewConsensusAPI(ethserviceB)

	commonAncestor := ethserviceA.BlockChain().CurrentBlock()

	// Setup 10 blocks on the canonical chain
	setupBlocks(t, ethserviceA, 10, commonAncestor, func(parent *types.Header) {})
	commonAncestor = ethserviceA.BlockChain().CurrentBlock()

	var invalidChain []*engine.ExecutableData
	// create a valid payload (P1)
	//payload1 := getNewPayload(t, apiA, commonAncestor)
	//invalidChain = append(invalidChain, payload1)

	// create an invalid payload2 (P2)
	payload2 := getNewPayload(t, apiA, commonAncestor)
	//payload2.ParentHash = payload1.BlockHash
	payload2.GasUsed += 1
	payload2 = setBlockhash(payload2)
	invalidChain = append(invalidChain, payload2)

	head := payload2
	// create some valid payloads on top
	for i := 0; i < 10; i++ {
		payload := getNewPayload(t, apiA, commonAncestor)
		payload.ParentHash = head.BlockHash
		payload = setBlockhash(payload)
		invalidChain = append(invalidChain, payload)
		head = payload
	}

	// feed the payloads to node B
	for _, payload := range invalidChain {
		status, err := apiB.NewPayloadV1(*payload)
		if err != nil {
			panic(err)
		}
		if status.Status == engine.VALID {
			t.Error("invalid status: VALID on an invalid chain")
		}
		// Now reorg to the head of the invalid chain
		resp, err := apiB.ForkchoiceUpdatedV1(engine.ForkchoiceStateV1{HeadBlockHash: payload.BlockHash, SafeBlockHash: payload.BlockHash, FinalizedBlockHash: payload.ParentHash}, nil)
		if err != nil {
			t.Fatal(err)
		}
		if resp.PayloadStatus.Status == engine.VALID {
			t.Error("invalid status: VALID on an invalid chain")
		}
		time.Sleep(100 * time.Millisecond)
	}
}

func TestInvalidBloom(t *testing.T) {
	genesis, preMergeBlocks := generateMergeChain(10, false)
	n, ethservice := startEthService(t, genesis, preMergeBlocks)
	ethservice.Merger().ReachTTD()
	defer n.Close()

	commonAncestor := ethservice.BlockChain().CurrentBlock()
	api := NewConsensusAPI(ethservice)

	// Setup 10 blocks on the canonical chain
	setupBlocks(t, ethservice, 10, commonAncestor, func(parent *types.Header) {})

	// (1) check LatestValidHash by sending a normal payload (P1'')
	payload := getNewPayload(t, api, commonAncestor)
	payload.LogsBloom = append(payload.LogsBloom, byte(1))
	status, err := api.NewPayloadV1(*payload)
	if err != nil {
		t.Fatal(err)
	}
	if status.Status != engine.INVALID {
		t.Errorf("invalid status: expected INVALID got: %v", status.Status)
	}
}

func TestNewPayloadOnInvalidTerminalBlock(t *testing.T) {
	genesis, preMergeBlocks := generateMergeChain(100, false)
	n, ethservice := startEthService(t, genesis, preMergeBlocks)
	defer n.Close()
	api := NewConsensusAPI(ethservice)

	// Test parent already post TTD in FCU
	parent := preMergeBlocks[len(preMergeBlocks)-2]
	fcState := engine.ForkchoiceStateV1{
		HeadBlockHash:      parent.Hash(),
		SafeBlockHash:      common.Hash{},
		FinalizedBlockHash: common.Hash{},
	}
	resp, err := api.ForkchoiceUpdatedV1(fcState, nil)
	if err != nil {
		t.Fatalf("error sending forkchoice, err=%v", err)
	}
	if resp.PayloadStatus != engine.INVALID_TERMINAL_BLOCK {
		t.Fatalf("error sending invalid forkchoice, invalid status: %v", resp.PayloadStatus.Status)
	}

	// Test parent already post TTD in NewPayload
	args := &miner.BuildPayloadArgs{
		Parent:       parent.Hash(),
		Timestamp:    parent.Time() + 1,
		Random:       crypto.Keccak256Hash([]byte{byte(1)}),
		FeeRecipient: parent.Coinbase(),
	}
	payload, err := api.eth.Miner().BuildPayload(args)
	if err != nil {
		t.Fatalf("error preparing payload, err=%v", err)
	}
	data := *payload.Resolve().ExecutionPayload
	// We need to recompute the blockhash, since the miner computes a wrong (correct) blockhash
	txs, _ := decodeTransactions(data.Transactions)
	header := &types.Header{
		ParentHash:  data.ParentHash,
		UncleHash:   types.EmptyUncleHash,
		Coinbase:    data.FeeRecipient,
		Root:        data.StateRoot,
		TxHash:      types.DeriveSha(types.Transactions(txs), trie.NewStackTrie(nil)),
		ReceiptHash: data.ReceiptsRoot,
		Bloom:       types.BytesToBloom(data.LogsBloom),
		Difficulty:  common.Big0,
		Number:      new(big.Int).SetUint64(data.Number),
		GasLimit:    data.GasLimit,
		GasUsed:     data.GasUsed,
		Time:        data.Timestamp,
		BaseFee:     data.BaseFeePerGas,
		Extra:       data.ExtraData,
		MixDigest:   data.Random,
	}
	block := types.NewBlockWithHeader(header).WithBody(txs, nil /* uncles */)
	data.BlockHash = block.Hash()
	// Send the new payload
	resp2, err := api.NewPayloadV1(data)
	if err != nil {
		t.Fatalf("error sending NewPayload, err=%v", err)
	}
	if resp2 != engine.INVALID_TERMINAL_BLOCK {
		t.Fatalf("error sending invalid forkchoice, invalid status: %v", resp.PayloadStatus.Status)
	}
}

// TestSimultaneousNewBlock does several parallel inserts, both as
// newPayLoad and forkchoiceUpdate. This is to test that the api behaves
// well even of the caller is not being 'serial'.
func TestSimultaneousNewBlock(t *testing.T) {
	genesis, preMergeBlocks := generateMergeChain(10, false)
	n, ethservice := startEthService(t, genesis, preMergeBlocks)
	defer n.Close()

	var (
		api    = NewConsensusAPI(ethservice)
		parent = preMergeBlocks[len(preMergeBlocks)-1]
	)
	for i := 0; i < 10; i++ {
		execData, err := assembleBlock(api, parent.Hash(), &engine.PayloadAttributes{
			Timestamp: parent.Time() + 5,
		})
		if err != nil {
			t.Fatalf("Failed to create the executable data %v", err)
		}
		// Insert it 10 times in parallel. Should be ignored.
		{
			var (
				wg      sync.WaitGroup
				testErr error
				errMu   sync.Mutex
			)
			wg.Add(10)
			for ii := 0; ii < 10; ii++ {
				go func() {
					defer wg.Done()
					if newResp, err := api.NewPayloadV1(*execData); err != nil {
						errMu.Lock()
						testErr = fmt.Errorf("Failed to insert block: %w", err)
						errMu.Unlock()
					} else if newResp.Status != "VALID" {
						errMu.Lock()
						testErr = fmt.Errorf("Failed to insert block: %v", newResp.Status)
						errMu.Unlock()
					}
				}()
			}
			wg.Wait()
			if testErr != nil {
				t.Fatal(testErr)
			}
		}
		block, err := engine.ExecutableDataToBlock(*execData, nil)
		if err != nil {
			t.Fatalf("Failed to convert executable data to block %v", err)
		}
		if ethservice.BlockChain().CurrentBlock().Number.Uint64() != block.NumberU64()-1 {
			t.Fatalf("Chain head shouldn't be updated")
		}
		fcState := engine.ForkchoiceStateV1{
			HeadBlockHash:      block.Hash(),
			SafeBlockHash:      block.Hash(),
			FinalizedBlockHash: block.Hash(),
		}
		{
			var (
				wg      sync.WaitGroup
				testErr error
				errMu   sync.Mutex
			)
			wg.Add(10)
			// Do each FCU 10 times
			for ii := 0; ii < 10; ii++ {
				go func() {
					defer wg.Done()
					if _, err := api.ForkchoiceUpdatedV1(fcState, nil); err != nil {
						errMu.Lock()
						testErr = fmt.Errorf("Failed to insert block: %w", err)
						errMu.Unlock()
					}
				}()
			}
			wg.Wait()
			if testErr != nil {
				t.Fatal(testErr)
			}
		}
		if have, want := ethservice.BlockChain().CurrentBlock().Number.Uint64(), block.NumberU64(); have != want {
			t.Fatalf("Chain head should be updated, have %d want %d", have, want)
		}
		parent = block
	}
}

func setupBodies(t *testing.T) (*node.Node, *eth.Ethereum, []*types.Block) {
	genesis, blocks := generateMergeChain(10, true)
	// enable shanghai on the last block
	//time := blocks[len(blocks)-1].Header().Time + 1
	genesis.Config.RolluxBlock = big.NewInt(int64(len(blocks)-1))
	genesis.Config.ShanghaiTime = big.NewInt(int64(len(blocks)-1))
	n, ethservice := startEthService(t, genesis, blocks)

	var (
		parent = ethservice.BlockChain().CurrentBlock()
		// This EVM code generates a log when the contract is created.
		logCode = common.Hex2Bytes("60606040525b7f24ec1d3ff24c2f6ff210738839dbc339cd45a5294d85c79361016243157aae7b60405180905060405180910390a15b600a8060416000396000f360606040526008565b00")
	)

	callback := func(parent *types.Header) {
		statedb, _ := ethservice.BlockChain().StateAt(parent.Root)
		nonce := statedb.GetNonce(testAddr)
		tx, _ := types.SignTx(types.NewContractCreation(nonce, new(big.Int), 1000000, big.NewInt(2*params.InitialBaseFee), logCode), types.LatestSigner(ethservice.BlockChain().Config()), testKey)
		ethservice.TxPool().Add([]*txpool.Transaction{{Tx: tx}}, true, false)
	}

	postMergeHeaders := setupBlocks(t, ethservice, 10, parent, callback)
	postMergeBlocks := make([]*types.Block, len(postMergeHeaders))
	for i, header := range postMergeHeaders {
		postMergeBlocks[i] = ethservice.BlockChain().GetBlock(header.Hash(), header.Number.Uint64())
	}
	return n, ethservice, append(blocks, postMergeBlocks...)
}

func TestGetBlockBodiesByHash(t *testing.T) {
	node, eth, blocks := setupBodies(t)
	api := NewConsensusAPI(eth)
	defer node.Close()

	tests := []struct {
		results []*types.Body
		hashes  []common.Hash
	}{
		// First pow block
		{
			results: []*types.Body{eth.BlockChain().GetBlockByNumber(0).Body()},
			hashes:  []common.Hash{eth.BlockChain().GetBlockByNumber(0).Hash()},
		},
		// Last pow block
		{
			results: []*types.Body{blocks[9].Body()},
			hashes:  []common.Hash{blocks[9].Hash()},
		},
		// First post-merge block
		{
			results: []*types.Body{blocks[10].Body()},
			hashes:  []common.Hash{blocks[10].Hash()},
		},
		// Pre & post merge blocks
		{
			results: []*types.Body{blocks[0].Body(), blocks[9].Body(), blocks[14].Body()},
			hashes:  []common.Hash{blocks[0].Hash(), blocks[9].Hash(), blocks[14].Hash()},
		},
		// unavailable block
		{
			results: []*types.Body{blocks[0].Body(), nil, blocks[14].Body()},
			hashes:  []common.Hash{blocks[0].Hash(), {1, 2}, blocks[14].Hash()},
		},
		// same block multiple times
		{
			results: []*types.Body{blocks[0].Body(), nil, blocks[0].Body(), blocks[0].Body()},
			hashes:  []common.Hash{blocks[0].Hash(), {1, 2}, blocks[0].Hash(), blocks[0].Hash()},
		},
	}

	for k, test := range tests {
		result := api.GetPayloadBodiesByHashV1(test.hashes)
		for i, r := range result {
			if !equalBody(test.results[i], r) {
				t.Fatalf("test %v: invalid response: expected %+v got %+v", k, test.results[i], r)
			}
		}
	}
}

func TestGetBlockBodiesByRange(t *testing.T) {
	node, eth, blocks := setupBodies(t)
	api := NewConsensusAPI(eth)
	defer node.Close()

	tests := []struct {
		results []*types.Body
		start   hexutil.Uint64
		count   hexutil.Uint64
	}{
		{
			results: []*types.Body{blocks[9].Body()},
			start:   10,
			count:   1,
		},
		// Genesis
		{
			results: []*types.Body{blocks[0].Body()},
			start:   1,
			count:   1,
		},
		// First post-merge block
		{
			results: []*types.Body{blocks[9].Body()},
			start:   10,
			count:   1,
		},
		// Pre & post merge blocks
		{
			results: []*types.Body{blocks[7].Body(), blocks[8].Body(), blocks[9].Body(), blocks[10].Body()},
			start:   8,
			count:   4,
		},
		// unavailable block
		{
			results: []*types.Body{blocks[18].Body(), blocks[19].Body()},
			start:   19,
			count:   3,
		},
		// unavailable block
		{
			results: []*types.Body{blocks[19].Body()},
			start:   20,
			count:   2,
		},
		{
			results: []*types.Body{blocks[19].Body()},
			start:   20,
			count:   1,
		},
		// whole range unavailable
		{
			results: make([]*types.Body, 0),
			start:   22,
			count:   2,
		},
	}

	for k, test := range tests {
		result, err := api.GetPayloadBodiesByRangeV1(test.start, test.count)
		if err != nil {
			t.Fatal(err)
		}
		if len(result) == len(test.results) {
			for i, r := range result {
				if !equalBody(test.results[i], r) {
					t.Fatalf("test %d: invalid response: expected \n%+v\ngot\n%+v", k, test.results[i], r)
				}
			}
		} else {
			t.Fatalf("test %d: invalid length want %v got %v", k, len(test.results), len(result))
		}
	}
}

func TestGetBlockBodiesByRangeInvalidParams(t *testing.T) {
	node, eth, _ := setupBodies(t)
	api := NewConsensusAPI(eth)
	defer node.Close()
	tests := []struct {
		start hexutil.Uint64
		count hexutil.Uint64
		want  *engine.EngineAPIError
	}{
		// Genesis
		{
			start: 0,
			count: 1,
			want:  engine.InvalidParams,
		},
		// No block requested
		{
			start: 1,
			count: 0,
			want:  engine.InvalidParams,
		},
		// Genesis & no block
		{
			start: 0,
			count: 0,
			want:  engine.InvalidParams,
		},
		// More than 1024 blocks
		{
			start: 1,
			count: 1025,
			want:  engine.TooLargeRequest,
		},
	}
	for i, tc := range tests {
		result, err := api.GetPayloadBodiesByRangeV1(tc.start, tc.count)
		if err == nil {
			t.Fatalf("test %d: expected error, got %v", i, result)
		}
		if have, want := err.Error(), tc.want.Error(); have != want {
			t.Fatalf("test %d: have %s, want %s", i, have, want)
		}
	}
}

func equalBody(a *types.Body, b *engine.ExecutionPayloadBodyV1) bool {
	if a == nil && b == nil {
		return true
	} else if a == nil || b == nil {
		return false
	}
	var want []hexutil.Bytes
	for _, tx := range a.Transactions {
		data, _ := tx.MarshalBinary()
		want = append(want, hexutil.Bytes(data))
	}
	aBytes, errA := rlp.EncodeToBytes(want)
	bBytes, errB := rlp.EncodeToBytes(b.TransactionData)
	if errA != errB {
		return false
	}
<<<<<<< HEAD
	return bytes.Equal(aBytes, bBytes)
=======
	return reflect.DeepEqual(a.Withdrawals, b.Withdrawals)
}

func TestBlockToPayloadWithBlobs(t *testing.T) {
	header := types.Header{}
	var txs []*types.Transaction

	inner := types.BlobTx{
		BlobHashes: make([]common.Hash, 1),
	}

	txs = append(txs, types.NewTx(&inner))

	blobs := make([]kzg4844.Blob, 1)
	commitments := make([]kzg4844.Commitment, 1)
	proofs := make([]kzg4844.Proof, 1)

	block := types.NewBlock(&header, txs, nil, nil, trie.NewStackTrie(nil))
	envelope := engine.BlockToExecutableData(block, nil, blobs, commitments, proofs)
	var want int
	for _, tx := range txs {
		want += len(tx.BlobHashes())
	}
	if got := len(envelope.BlobsBundle.Commitments); got != want {
		t.Fatalf("invalid number of commitments: got %v, want %v", got, want)
	}
	if got := len(envelope.BlobsBundle.Proofs); got != want {
		t.Fatalf("invalid number of proofs: got %v, want %v", got, want)
	}
	if got := len(envelope.BlobsBundle.Blobs); got != want {
		t.Fatalf("invalid number of blobs: got %v, want %v", got, want)
	}
	_, err := engine.ExecutableDataToBlock(*envelope.ExecutionPayload, make([]common.Hash, 1))
	if err != nil {
		t.Error(err)
	}
>>>>>>> e86ad526
}<|MERGE_RESOLUTION|>--- conflicted
+++ resolved
@@ -1255,10 +1255,7 @@
 	if errA != errB {
 		return false
 	}
-<<<<<<< HEAD
 	return bytes.Equal(aBytes, bBytes)
-=======
-	return reflect.DeepEqual(a.Withdrawals, b.Withdrawals)
 }
 
 func TestBlockToPayloadWithBlobs(t *testing.T) {
@@ -1294,5 +1291,4 @@
 	if err != nil {
 		t.Error(err)
 	}
->>>>>>> e86ad526
 }