// Copyright 2021 The go-ethereum Authors
// This file is part of the go-ethereum library.
//
// The go-ethereum library is free software: you can redistribute it and/or modify
// it under the terms of the GNU Lesser General Public License as published by
// the Free Software Foundation, either version 3 of the License, or
// (at your option) any later version.
//
// The go-ethereum library is distributed in the hope that it will be useful,
// but WITHOUT ANY WARRANTY; without even the implied warranty of
// MERCHANTABILITY or FITNESS FOR A PARTICULAR PURPOSE. See the
// GNU Lesser General Public License for more details.
//
// You should have received a copy of the GNU Lesser General Public License
// along with the go-ethereum library. If not, see <http://www.gnu.org/licenses/>.

package catalyst

import (
	"bytes"
	"fmt"
	"math/big"
	"sync"
	"testing"
	"time"

	"github.com/ethereum/go-ethereum/beacon/engine"
	"github.com/ethereum/go-ethereum/common"
	"github.com/ethereum/go-ethereum/common/hexutil"
	"github.com/ethereum/go-ethereum/consensus"
	beaconConsensus "github.com/ethereum/go-ethereum/consensus/beacon"
	"github.com/ethereum/go-ethereum/consensus/ethash"
	"github.com/ethereum/go-ethereum/core"
	"github.com/ethereum/go-ethereum/core/types"
	"github.com/ethereum/go-ethereum/crypto"
	"github.com/ethereum/go-ethereum/eth"
	"github.com/ethereum/go-ethereum/eth/downloader"
	"github.com/ethereum/go-ethereum/eth/ethconfig"
	"github.com/ethereum/go-ethereum/miner"
	"github.com/ethereum/go-ethereum/node"
	"github.com/ethereum/go-ethereum/p2p"
	"github.com/ethereum/go-ethereum/params"
	"github.com/ethereum/go-ethereum/rlp"
	"github.com/ethereum/go-ethereum/trie"
)

var (
	// testKey is a private key to use for funding a tester account.
	testKey, _ = crypto.HexToECDSA("b71c71a67e1177ad4e901695e1b4b9ee17ae16c6668d313eac2f96dbcda3f291")

	// testAddr is the Ethereum address of the tester account.
	testAddr = crypto.PubkeyToAddress(testKey.PublicKey)

	testBalance = big.NewInt(2e18)
)

func generateMergeChain(n int, merged bool) (*core.Genesis, []*types.Block) {
	config := *params.AllEthashProtocolChanges
	engine := consensus.Engine(beaconConsensus.New(ethash.NewFaker()))
	if merged {
		config.TerminalTotalDifficulty = common.Big0
		config.TerminalTotalDifficultyPassed = true
		engine = beaconConsensus.NewFaker()
	}
	genesis := &core.Genesis{
		Config:     &config,
		Alloc:      core.GenesisAlloc{testAddr: {Balance: testBalance}},
		ExtraData:  []byte("test genesis"),
		Timestamp:  9000,
		BaseFee:    big.NewInt(params.InitialBaseFee),
		Difficulty: big.NewInt(0),
	}
	testNonce := uint64(0)
	generate := func(i int, g *core.BlockGen) {
		g.OffsetTime(5)
		g.SetExtra([]byte("test"))
		tx, _ := types.SignTx(types.NewTransaction(testNonce, common.HexToAddress("0x9a9070028361F7AAbeB3f2F2Dc07F82C4a98A02a"), big.NewInt(1), params.TxGas, big.NewInt(params.InitialBaseFee*2), nil), types.LatestSigner(&config), testKey)
		g.AddTx(tx)
		testNonce++
	}
	_, blocks, _ := core.GenerateChainWithGenesis(genesis, engine, n, generate)

	if !merged {
		totalDifficulty := big.NewInt(0)
		for _, b := range blocks {
			totalDifficulty.Add(totalDifficulty, b.Difficulty())
		}
		config.TerminalTotalDifficulty = totalDifficulty
	}

	return genesis, blocks
}

func TestEth2AssembleBlock(t *testing.T) {
	genesis, blocks := generateMergeChain(10, false)
	n, ethservice := startEthService(t, genesis, blocks)
	defer n.Close()

	api := NewConsensusAPI(ethservice)
	signer := types.NewEIP155Signer(ethservice.BlockChain().Config().ChainID)
	tx, err := types.SignTx(types.NewTransaction(uint64(10), blocks[9].Coinbase(), big.NewInt(1000), params.TxGas, big.NewInt(params.InitialBaseFee), nil), signer, testKey)
	if err != nil {
		t.Fatalf("error signing transaction, err=%v", err)
	}
	ethservice.TxPool().AddLocal(tx)
	blockParams := engine.PayloadAttributes{
		Timestamp: blocks[9].Time() + 5,
	}
	// The miner needs to pick up on the txs in the pool, so a few retries might be
	// needed.
	if _, testErr := assembleWithTransactions(api, blocks[9].Hash(), &blockParams, 1); testErr != nil {
		t.Fatal(testErr)
	}
}

// assembleWithTransactions tries to assemble a block, retrying until it has 'want',
// number of transactions in it, or it has retried three times.
func assembleWithTransactions(api *ConsensusAPI, parentHash common.Hash, params *engine.PayloadAttributes, want int) (execData *engine.ExecutableData, err error) {
	for retries := 3; retries > 0; retries-- {
		execData, err = assembleBlock(api, parentHash, params)
		if err != nil {
			return nil, err
		}
		if have, want := len(execData.Transactions), want; have != want {
			err = fmt.Errorf("invalid number of transactions, have %d want %d", have, want)
			continue
		}
		return execData, nil
	}
	return nil, err
}

func TestEth2AssembleBlockWithAnotherBlocksTxs(t *testing.T) {
	genesis, blocks := generateMergeChain(10, false)
	n, ethservice := startEthService(t, genesis, blocks[:9])
	defer n.Close()

	api := NewConsensusAPI(ethservice)

	// Put the 10th block's tx in the pool and produce a new block
	api.eth.TxPool().AddRemotesSync(blocks[9].Transactions())
	blockParams := engine.PayloadAttributes{
		Timestamp: blocks[8].Time() + 5,
	}
	// The miner needs to pick up on the txs in the pool, so a few retries might be
	// needed.
	if _, err := assembleWithTransactions(api, blocks[8].Hash(), &blockParams, blocks[9].Transactions().Len()); err != nil {
		t.Fatal(err)
	}
}

func TestSetHeadBeforeTotalDifficulty(t *testing.T) {
	genesis, blocks := generateMergeChain(10, false)
	n, ethservice := startEthService(t, genesis, blocks)
	defer n.Close()

	api := NewConsensusAPI(ethservice)
	fcState := engine.ForkchoiceStateV1{
		HeadBlockHash:      blocks[5].Hash(),
		SafeBlockHash:      common.Hash{},
		FinalizedBlockHash: common.Hash{},
	}
	if resp, err := api.ForkchoiceUpdatedV1(fcState, nil); err != nil {
		t.Errorf("fork choice updated should not error: %v", err)
	} else if resp.PayloadStatus.Status != engine.INVALID_TERMINAL_BLOCK.Status {
		t.Errorf("fork choice updated before total terminal difficulty should be INVALID")
	}
}

func TestEth2PrepareAndGetPayload(t *testing.T) {
	genesis, blocks := generateMergeChain(10, false)
	// We need to properly set the terminal total difficulty
	genesis.Config.TerminalTotalDifficulty.Sub(genesis.Config.TerminalTotalDifficulty, blocks[9].Difficulty())
	n, ethservice := startEthService(t, genesis, blocks[:9])
	defer n.Close()

	api := NewConsensusAPI(ethservice)

	// Put the 10th block's tx in the pool and produce a new block
	ethservice.TxPool().AddLocals(blocks[9].Transactions())
	blockParams := engine.PayloadAttributes{
		Timestamp: blocks[8].Time() + 5,
	}
	fcState := engine.ForkchoiceStateV1{
		HeadBlockHash:      blocks[8].Hash(),
		SafeBlockHash:      common.Hash{},
		FinalizedBlockHash: common.Hash{},
	}
	_, err := api.ForkchoiceUpdatedV1(fcState, &blockParams)
	if err != nil {
		t.Fatalf("error preparing payload, err=%v", err)
	}
	// give the payload some time to be built
	time.Sleep(100 * time.Millisecond)
	payloadID := (&miner.BuildPayloadArgs{
		Parent:       fcState.HeadBlockHash,
		Timestamp:    blockParams.Timestamp,
		FeeRecipient: blockParams.SuggestedFeeRecipient,
		Random:       blockParams.Random,
	}).Id()
	execData, err := api.GetPayloadV1(payloadID)
	if err != nil {
		t.Fatalf("error getting payload, err=%v", err)
	}
	if len(execData.Transactions) != blocks[9].Transactions().Len() {
		t.Fatalf("invalid number of transactions %d != 1", len(execData.Transactions))
	}
	// Test invalid payloadID
	var invPayload engine.PayloadID
	copy(invPayload[:], payloadID[:])
	invPayload[0] = ^invPayload[0]
	_, err = api.GetPayloadV1(invPayload)
	if err == nil {
		t.Fatal("expected error retrieving invalid payload")
	}
}

func checkLogEvents(t *testing.T, logsCh <-chan []*types.Log, rmLogsCh <-chan core.RemovedLogsEvent, wantNew, wantRemoved int) {
	t.Helper()

	if len(logsCh) != wantNew {
		t.Fatalf("wrong number of log events: got %d, want %d", len(logsCh), wantNew)
	}
	if len(rmLogsCh) != wantRemoved {
		t.Fatalf("wrong number of removed log events: got %d, want %d", len(rmLogsCh), wantRemoved)
	}
	// Drain events.
	for i := 0; i < len(logsCh); i++ {
		<-logsCh
	}
	for i := 0; i < len(rmLogsCh); i++ {
		<-rmLogsCh
	}
}

func TestInvalidPayloadTimestamp(t *testing.T) {
	genesis, preMergeBlocks := generateMergeChain(10, false)
	n, ethservice := startEthService(t, genesis, preMergeBlocks)
	defer n.Close()
	var (
		api    = NewConsensusAPI(ethservice)
		parent = ethservice.BlockChain().CurrentBlock()
	)
	tests := []struct {
		time      uint64
		shouldErr bool
	}{
		{0, true},
		{parent.Time, true},
		{parent.Time - 1, true},

		// TODO (MariusVanDerWijden) following tests are currently broken,
		// fixed in upcoming merge-kiln-v2 pr
		//{parent.Time() + 1, false},
		//{uint64(time.Now().Unix()) + uint64(time.Minute), false},
	}

	for i, test := range tests {
		t.Run(fmt.Sprintf("Timestamp test: %v", i), func(t *testing.T) {
			params := engine.PayloadAttributes{
				Timestamp:             test.time,
				Random:                crypto.Keccak256Hash([]byte{byte(123)}),
				SuggestedFeeRecipient: parent.Coinbase,
			}
			fcState := engine.ForkchoiceStateV1{
				HeadBlockHash:      parent.Hash(),
				SafeBlockHash:      common.Hash{},
				FinalizedBlockHash: common.Hash{},
			}
			_, err := api.ForkchoiceUpdatedV1(fcState, &params)
			if test.shouldErr && err == nil {
				t.Fatalf("expected error preparing payload with invalid timestamp, err=%v", err)
			} else if !test.shouldErr && err != nil {
				t.Fatalf("error preparing payload with valid timestamp, err=%v", err)
			}
		})
	}
}

func TestEth2NewBlock(t *testing.T) {
	genesis, preMergeBlocks := generateMergeChain(10, false)
	n, ethservice := startEthService(t, genesis, preMergeBlocks)
	defer n.Close()

	var (
		api    = NewConsensusAPI(ethservice)
		parent = preMergeBlocks[len(preMergeBlocks)-1]

		// This EVM code generates a log when the contract is created.
		logCode = common.Hex2Bytes("60606040525b7f24ec1d3ff24c2f6ff210738839dbc339cd45a5294d85c79361016243157aae7b60405180905060405180910390a15b600a8060416000396000f360606040526008565b00")
	)
	// The event channels.
	newLogCh := make(chan []*types.Log, 10)
	rmLogsCh := make(chan core.RemovedLogsEvent, 10)
	ethservice.BlockChain().SubscribeLogsEvent(newLogCh)
	ethservice.BlockChain().SubscribeRemovedLogsEvent(rmLogsCh)

	for i := 0; i < 10; i++ {
		statedb, _ := ethservice.BlockChain().StateAt(parent.Root())
		nonce := statedb.GetNonce(testAddr)
		tx, _ := types.SignTx(types.NewContractCreation(nonce, new(big.Int), 1000000, big.NewInt(2*params.InitialBaseFee), logCode), types.LatestSigner(ethservice.BlockChain().Config()), testKey)
		ethservice.TxPool().AddLocal(tx)

		execData, err := assembleWithTransactions(api, parent.Hash(), &engine.PayloadAttributes{
			Timestamp: parent.Time() + 5,
		}, 1)
		if err != nil {
			t.Fatalf("Failed to create the executable data %v", err)
		}
		block, err := engine.ExecutableDataToBlock(*execData)
		if err != nil {
			t.Fatalf("Failed to convert executable data to block %v", err)
		}
		newResp, err := api.NewPayloadV1(*execData)
		switch {
		case err != nil:
			t.Fatalf("Failed to insert block: %v", err)
		case newResp.Status != "VALID":
			t.Fatalf("Failed to insert block: %v", newResp.Status)
		case ethservice.BlockChain().CurrentBlock().Number.Uint64() != block.NumberU64()-1:
			t.Fatalf("Chain head shouldn't be updated")
		}
		checkLogEvents(t, newLogCh, rmLogsCh, 0, 0)
		fcState := engine.ForkchoiceStateV1{
			HeadBlockHash:      block.Hash(),
			SafeBlockHash:      block.Hash(),
			FinalizedBlockHash: block.Hash(),
		}
		if _, err := api.ForkchoiceUpdatedV1(fcState, nil); err != nil {
			t.Fatalf("Failed to insert block: %v", err)
		}
		if have, want := ethservice.BlockChain().CurrentBlock().Number.Uint64(), block.NumberU64(); have != want {
			t.Fatalf("Chain head should be updated, have %d want %d", have, want)
		}
		checkLogEvents(t, newLogCh, rmLogsCh, 1, 0)

		parent = block
	}

	// Introduce fork chain
	var (
		head = ethservice.BlockChain().CurrentBlock().Number.Uint64()
	)
	parent = preMergeBlocks[len(preMergeBlocks)-1]
	for i := 0; i < 10; i++ {
		execData, err := assembleBlock(api, parent.Hash(), &engine.PayloadAttributes{
			Timestamp: parent.Time() + 6,
		})
		if err != nil {
			t.Fatalf("Failed to create the executable data %v", err)
		}
		block, err := engine.ExecutableDataToBlock(*execData)
		if err != nil {
			t.Fatalf("Failed to convert executable data to block %v", err)
		}
		newResp, err := api.NewPayloadV1(*execData)
		if err != nil || newResp.Status != "VALID" {
			t.Fatalf("Failed to insert block: %v", err)
		}
		if ethservice.BlockChain().CurrentBlock().Number.Uint64() != head {
			t.Fatalf("Chain head shouldn't be updated")
		}

		fcState := engine.ForkchoiceStateV1{
			HeadBlockHash:      block.Hash(),
			SafeBlockHash:      block.Hash(),
			FinalizedBlockHash: block.Hash(),
		}
		if _, err := api.ForkchoiceUpdatedV1(fcState, nil); err != nil {
			t.Fatalf("Failed to insert block: %v", err)
		}
		if ethservice.BlockChain().CurrentBlock().Number.Uint64() != block.NumberU64() {
			t.Fatalf("Chain head should be updated")
		}
		parent, head = block, block.NumberU64()
	}
}

func TestEth2DeepReorg(t *testing.T) {
	// TODO (MariusVanDerWijden) TestEth2DeepReorg is currently broken, because it tries to reorg
	// before the totalTerminalDifficulty threshold
	/*
		genesis, preMergeBlocks := generateMergeChain(core.TriesInMemory * 2, false)
		n, ethservice := startEthService(t, genesis, preMergeBlocks)
		defer n.Close()

		var (
			api    = NewConsensusAPI(ethservice, nil)
			parent = preMergeBlocks[len(preMergeBlocks)-core.TriesInMemory-1]
			head   = ethservice.BlockChain().CurrentBlock().Number.Uint64()()
		)
		if ethservice.BlockChain().HasBlockAndState(parent.Hash(), parent.NumberU64()) {
			t.Errorf("Block %d not pruned", parent.NumberU64())
		}
		for i := 0; i < 10; i++ {
			execData, err := api.assembleBlock(AssembleBlockParams{
				ParentHash: parent.Hash(),
				Timestamp:  parent.Time() + 5,
			})
			if err != nil {
				t.Fatalf("Failed to create the executable data %v", err)
			}
			block, err := ExecutableDataToBlock(ethservice.BlockChain().Config(), parent.Header(), *execData)
			if err != nil {
				t.Fatalf("Failed to convert executable data to block %v", err)
			}
			newResp, err := api.ExecutePayload(*execData)
			if err != nil || newResp.Status != "VALID" {
				t.Fatalf("Failed to insert block: %v", err)
			}
			if ethservice.BlockChain().CurrentBlock().Number.Uint64()() != head {
				t.Fatalf("Chain head shouldn't be updated")
			}
			if err := api.setHead(block.Hash()); err != nil {
				t.Fatalf("Failed to set head: %v", err)
			}
			if ethservice.BlockChain().CurrentBlock().Number.Uint64()() != block.NumberU64() {
				t.Fatalf("Chain head should be updated")
			}
			parent, head = block, block.NumberU64()
		}
	*/
}

// startEthService creates a full node instance for testing.
func startEthService(t *testing.T, genesis *core.Genesis, blocks []*types.Block) (*node.Node, *eth.Ethereum) {
	t.Helper()

	n, err := node.New(&node.Config{
		P2P: p2p.Config{
			ListenAddr:  "0.0.0.0:0",
			NoDiscovery: true,
			MaxPeers:    25,
		}})
	if err != nil {
		t.Fatal("can't create node:", err)
	}

	ethcfg := &ethconfig.Config{Genesis: genesis, Ethash: ethash.Config{PowMode: ethash.ModeFake}, SyncMode: downloader.FullSync, TrieTimeout: time.Minute, TrieDirtyCache: 256, TrieCleanCache: 256}
	ethservice, err := eth.New(n, ethcfg)
	if err != nil {
		t.Fatal("can't create eth service:", err)
	}
	if err := n.Start(); err != nil {
		t.Fatal("can't start node:", err)
	}
	if _, err := ethservice.BlockChain().InsertChain(blocks); err != nil {
		n.Close()
		t.Fatal("can't import test blocks:", err)
	}

	ethservice.SetEtherbase(testAddr)
	ethservice.SetSynced()
	return n, ethservice
}

func TestFullAPI(t *testing.T) {
	genesis, preMergeBlocks := generateMergeChain(10, false)
	n, ethservice := startEthService(t, genesis, preMergeBlocks)
	defer n.Close()
	var (
		parent = ethservice.BlockChain().CurrentBlock()
		// This EVM code generates a log when the contract is created.
		logCode = common.Hex2Bytes("60606040525b7f24ec1d3ff24c2f6ff210738839dbc339cd45a5294d85c79361016243157aae7b60405180905060405180910390a15b600a8060416000396000f360606040526008565b00")
	)

	callback := func(parent *types.Header) {
		statedb, _ := ethservice.BlockChain().StateAt(parent.Root)
		nonce := statedb.GetNonce(testAddr)
		tx, _ := types.SignTx(types.NewContractCreation(nonce, new(big.Int), 1000000, big.NewInt(2*params.InitialBaseFee), logCode), types.LatestSigner(ethservice.BlockChain().Config()), testKey)
		ethservice.TxPool().AddLocal(tx)
	}

	setupBlocks(t, ethservice, 10, parent, callback)
}

func setupBlocks(t *testing.T, ethservice *eth.Ethereum, n int, parent *types.Header, callback func(parent *types.Header)) []*types.Header {
	api := NewConsensusAPI(ethservice)
	var blocks []*types.Header
	for i := 0; i < n; i++ {
		callback(parent)

		payload := getNewPayload(t, api, parent)

		execResp, err := api.NewPayloadV1(*payload)
		if err != nil {
			t.Fatalf("can't execute payload: %v", err)
		}
		if execResp.Status != engine.VALID {
			t.Fatalf("invalid status: %v", execResp.Status)
		}
		fcState := engine.ForkchoiceStateV1{
			HeadBlockHash:      payload.BlockHash,
			SafeBlockHash:      payload.ParentHash,
			FinalizedBlockHash: payload.ParentHash,
		}
		if _, err := api.ForkchoiceUpdatedV1(fcState, nil); err != nil {
			t.Fatalf("Failed to insert block: %v", err)
		}
		if ethservice.BlockChain().CurrentBlock().Number.Uint64() != payload.Number {
			t.Fatal("Chain head should be updated")
		}
		if ethservice.BlockChain().CurrentFinalBlock().Number.Uint64() != payload.Number-1 {
			t.Fatal("Finalized block should be updated")
		}
		parent = ethservice.BlockChain().CurrentBlock()
		blocks = append(blocks, parent)
	}
	return blocks
}

func TestExchangeTransitionConfig(t *testing.T) {
	genesis, preMergeBlocks := generateMergeChain(10, false)
	n, ethservice := startEthService(t, genesis, preMergeBlocks)
	defer n.Close()

	// invalid ttd
	api := NewConsensusAPI(ethservice)
	config := engine.TransitionConfigurationV1{
		TerminalTotalDifficulty: (*hexutil.Big)(big.NewInt(0)),
		TerminalBlockHash:       common.Hash{},
		TerminalBlockNumber:     0,
	}
	if _, err := api.ExchangeTransitionConfigurationV1(config); err == nil {
		t.Fatal("expected error on invalid config, invalid ttd")
	}
	// invalid terminal block hash
	config = engine.TransitionConfigurationV1{
		TerminalTotalDifficulty: (*hexutil.Big)(genesis.Config.TerminalTotalDifficulty),
		TerminalBlockHash:       common.Hash{1},
		TerminalBlockNumber:     0,
	}
	if _, err := api.ExchangeTransitionConfigurationV1(config); err == nil {
		t.Fatal("expected error on invalid config, invalid hash")
	}
	// valid config
	config = engine.TransitionConfigurationV1{
		TerminalTotalDifficulty: (*hexutil.Big)(genesis.Config.TerminalTotalDifficulty),
		TerminalBlockHash:       common.Hash{},
		TerminalBlockNumber:     0,
	}
	if _, err := api.ExchangeTransitionConfigurationV1(config); err != nil {
		t.Fatalf("expected no error on valid config, got %v", err)
	}
	// valid config
	config = engine.TransitionConfigurationV1{
		TerminalTotalDifficulty: (*hexutil.Big)(genesis.Config.TerminalTotalDifficulty),
		TerminalBlockHash:       preMergeBlocks[5].Hash(),
		TerminalBlockNumber:     6,
	}
	if _, err := api.ExchangeTransitionConfigurationV1(config); err != nil {
		t.Fatalf("expected no error on valid config, got %v", err)
	}
}

/*
TestNewPayloadOnInvalidChain sets up a valid chain and tries to feed blocks
from an invalid chain to test if latestValidHash (LVH) works correctly.

We set up the following chain where P1 ... Pn and P1” are valid while
P1' is invalid.
We expect
(1) The LVH to point to the current inserted payload if it was valid.
(2) The LVH to point to the valid parent on an invalid payload (if the parent is available).
(3) If the parent is unavailable, the LVH should not be set.

	CommonAncestor◄─▲── P1 ◄── P2  ◄─ P3  ◄─ ... ◄─ Pn
	                │
	                └── P1' ◄─ P2' ◄─ P3' ◄─ ... ◄─ Pn'
	                │
	                └── P1''
*/
func TestNewPayloadOnInvalidChain(t *testing.T) {
	genesis, preMergeBlocks := generateMergeChain(10, false)
	n, ethservice := startEthService(t, genesis, preMergeBlocks)
	defer n.Close()

	var (
		api    = NewConsensusAPI(ethservice)
		parent = ethservice.BlockChain().CurrentBlock()
		signer = types.LatestSigner(ethservice.BlockChain().Config())
		// This EVM code generates a log when the contract is created.
		logCode = common.Hex2Bytes("60606040525b7f24ec1d3ff24c2f6ff210738839dbc339cd45a5294d85c79361016243157aae7b60405180905060405180910390a15b600a8060416000396000f360606040526008565b00")
	)
	for i := 0; i < 10; i++ {
		statedb, _ := ethservice.BlockChain().StateAt(parent.Root)
		tx := types.MustSignNewTx(testKey, signer, &types.LegacyTx{
			Nonce:    statedb.GetNonce(testAddr),
			Value:    new(big.Int),
			Gas:      1000000,
			GasPrice: big.NewInt(2 * params.InitialBaseFee),
			Data:     logCode,
		})
		ethservice.TxPool().AddRemotesSync([]*types.Transaction{tx})
		var (
			params = engine.PayloadAttributes{
				Timestamp:             parent.Time + 1,
				Random:                crypto.Keccak256Hash([]byte{byte(i)}),
				SuggestedFeeRecipient: parent.Coinbase,
			}
			fcState = engine.ForkchoiceStateV1{
				HeadBlockHash:      parent.Hash(),
				SafeBlockHash:      common.Hash{},
				FinalizedBlockHash: common.Hash{},
			}
			payload *engine.ExecutableData
			resp    engine.ForkChoiceResponse
			err     error
		)
		for i := 0; ; i++ {
			if resp, err = api.ForkchoiceUpdatedV1(fcState, &params); err != nil {
				t.Fatalf("error preparing payload, err=%v", err)
			}
			if resp.PayloadStatus.Status != engine.VALID {
				t.Fatalf("error preparing payload, invalid status: %v", resp.PayloadStatus.Status)
			}
			// give the payload some time to be built
			time.Sleep(50 * time.Millisecond)
			if payload, err = api.GetPayloadV1(*resp.PayloadID); err != nil {
				t.Fatalf("can't get payload: %v", err)
			}
			if len(payload.Transactions) > 0 {
				break
			}
			// No luck this time we need to update the params and try again.
			params.Timestamp = params.Timestamp + 1
			if i > 10 {
				t.Fatalf("payload should not be empty")
			}
		}
		execResp, err := api.NewPayloadV1(*payload)
		if err != nil {
			t.Fatalf("can't execute payload: %v", err)
		}
		if execResp.Status != engine.VALID {
			t.Fatalf("invalid status: %v", execResp.Status)
		}
		fcState = engine.ForkchoiceStateV1{
			HeadBlockHash:      payload.BlockHash,
			SafeBlockHash:      payload.ParentHash,
			FinalizedBlockHash: payload.ParentHash,
		}
		if _, err := api.ForkchoiceUpdatedV1(fcState, nil); err != nil {
			t.Fatalf("Failed to insert block: %v", err)
		}
		if ethservice.BlockChain().CurrentBlock().Number.Uint64() != payload.Number {
			t.Fatalf("Chain head should be updated")
		}
		parent = ethservice.BlockChain().CurrentBlock()
	}
}

func assembleBlock(api *ConsensusAPI, parentHash common.Hash, params *engine.PayloadAttributes) (*engine.ExecutableData, error) {
	args := &miner.BuildPayloadArgs{
		Parent:       parentHash,
		Timestamp:    params.Timestamp,
		FeeRecipient: params.SuggestedFeeRecipient,
		Random:       params.Random,
		Withdrawals:  params.Withdrawals,
	}
	payload, err := api.eth.Miner().BuildPayload(args)
	if err != nil {
		return nil, err
	}
	return payload.ResolveFull().ExecutionPayload, nil
}

func TestEmptyBlocks(t *testing.T) {
	genesis, preMergeBlocks := generateMergeChain(10, false)
	n, ethservice := startEthService(t, genesis, preMergeBlocks)
	defer n.Close()

	commonAncestor := ethservice.BlockChain().CurrentBlock()
	api := NewConsensusAPI(ethservice)

	// Setup 10 blocks on the canonical chain
	setupBlocks(t, ethservice, 10, commonAncestor, func(parent *types.Header) {})

	// (1) check LatestValidHash by sending a normal payload (P1'')
	payload := getNewPayload(t, api, commonAncestor)

	status, err := api.NewPayloadV1(*payload)
	if err != nil {
		t.Fatal(err)
	}
	if status.Status != engine.VALID {
		t.Errorf("invalid status: expected VALID got: %v", status.Status)
	}
	if !bytes.Equal(status.LatestValidHash[:], payload.BlockHash[:]) {
		t.Fatalf("invalid LVH: got %v want %v", status.LatestValidHash, payload.BlockHash)
	}

	// (2) Now send P1' which is invalid
	payload = getNewPayload(t, api, commonAncestor)
	payload.GasUsed += 1
	payload = setBlockhash(payload)
	// Now latestValidHash should be the common ancestor
	status, err = api.NewPayloadV1(*payload)
	if err != nil {
		t.Fatal(err)
	}
	if status.Status != engine.INVALID {
		t.Errorf("invalid status: expected INVALID got: %v", status.Status)
	}
	// Expect 0x0 on INVALID block on top of PoW block
	expected := common.Hash{}
	if !bytes.Equal(status.LatestValidHash[:], expected[:]) {
		t.Fatalf("invalid LVH: got %v want %v", status.LatestValidHash, expected)
	}

	// (3) Now send a payload with unknown parent
	payload = getNewPayload(t, api, commonAncestor)
	payload.ParentHash = common.Hash{1}
	payload = setBlockhash(payload)
	// Now latestValidHash should be the common ancestor
	status, err = api.NewPayloadV1(*payload)
	if err != nil {
		t.Fatal(err)
	}
	if status.Status != engine.SYNCING {
		t.Errorf("invalid status: expected SYNCING got: %v", status.Status)
	}
	if status.LatestValidHash != nil {
		t.Fatalf("invalid LVH: got %v wanted nil", status.LatestValidHash)
	}
}

func getNewPayload(t *testing.T, api *ConsensusAPI, parent *types.Header) *engine.ExecutableData {
	params := engine.PayloadAttributes{
		Timestamp:             parent.Time + 1,
		Random:                crypto.Keccak256Hash([]byte{byte(1)}),
		SuggestedFeeRecipient: parent.Coinbase,
	}

	payload, err := assembleBlock(api, parent.Hash(), &params)
	if err != nil {
		t.Fatal(err)
	}
	return payload
}

// setBlockhash sets the blockhash of a modified ExecutableData.
// Can be used to make modified payloads look valid.
func setBlockhash(data *engine.ExecutableData) *engine.ExecutableData {
	txs, _ := decodeTransactions(data.Transactions)
	number := big.NewInt(0)
	number.SetUint64(data.Number)
	header := &types.Header{
		ParentHash:  data.ParentHash,
		UncleHash:   types.EmptyUncleHash,
		Coinbase:    data.FeeRecipient,
		Root:        data.StateRoot,
		TxHash:      types.DeriveSha(types.Transactions(txs), trie.NewStackTrie(nil)),
		ReceiptHash: data.ReceiptsRoot,
		Bloom:       types.BytesToBloom(data.LogsBloom),
		Difficulty:  common.Big0,
		Number:      number,
		GasLimit:    data.GasLimit,
		GasUsed:     data.GasUsed,
		Time:        data.Timestamp,
		BaseFee:     data.BaseFeePerGas,
		Extra:       data.ExtraData,
		MixDigest:   data.Random,
	}
	block := types.NewBlockWithHeader(header).WithBody(txs, nil /* uncles */)
	data.BlockHash = block.Hash()
	return data
}

func decodeTransactions(enc [][]byte) ([]*types.Transaction, error) {
	var txs = make([]*types.Transaction, len(enc))
	for i, encTx := range enc {
		var tx types.Transaction
		if err := tx.UnmarshalBinary(encTx); err != nil {
			return nil, fmt.Errorf("invalid transaction %d: %v", i, err)
		}
		txs[i] = &tx
	}
	return txs, nil
}

func TestTrickRemoteBlockCache(t *testing.T) {
	// Setup two nodes
	genesis, preMergeBlocks := generateMergeChain(10, false)
	nodeA, ethserviceA := startEthService(t, genesis, preMergeBlocks)
	nodeB, ethserviceB := startEthService(t, genesis, preMergeBlocks)
	defer nodeA.Close()
	defer nodeB.Close()
	for nodeB.Server().NodeInfo().Ports.Listener == 0 {
		time.Sleep(250 * time.Millisecond)
	}
	nodeA.Server().AddPeer(nodeB.Server().Self())
	nodeB.Server().AddPeer(nodeA.Server().Self())
	apiA := NewConsensusAPI(ethserviceA)
	apiB := NewConsensusAPI(ethserviceB)

	commonAncestor := ethserviceA.BlockChain().CurrentBlock()

	// Setup 10 blocks on the canonical chain
	setupBlocks(t, ethserviceA, 10, commonAncestor, func(parent *types.Header) {})
	commonAncestor = ethserviceA.BlockChain().CurrentBlock()

	var invalidChain []*engine.ExecutableData
	// create a valid payload (P1)
	//payload1 := getNewPayload(t, apiA, commonAncestor)
	//invalidChain = append(invalidChain, payload1)

	// create an invalid payload2 (P2)
	payload2 := getNewPayload(t, apiA, commonAncestor)
	//payload2.ParentHash = payload1.BlockHash
	payload2.GasUsed += 1
	payload2 = setBlockhash(payload2)
	invalidChain = append(invalidChain, payload2)

	head := payload2
	// create some valid payloads on top
	for i := 0; i < 10; i++ {
		payload := getNewPayload(t, apiA, commonAncestor)
		payload.ParentHash = head.BlockHash
		payload = setBlockhash(payload)
		invalidChain = append(invalidChain, payload)
		head = payload
	}

	// feed the payloads to node B
	for _, payload := range invalidChain {
		status, err := apiB.NewPayloadV1(*payload)
		if err != nil {
			panic(err)
		}
		if status.Status == engine.VALID {
			t.Error("invalid status: VALID on an invalid chain")
		}
		// Now reorg to the head of the invalid chain
		resp, err := apiB.ForkchoiceUpdatedV1(engine.ForkchoiceStateV1{HeadBlockHash: payload.BlockHash, SafeBlockHash: payload.BlockHash, FinalizedBlockHash: payload.ParentHash}, nil)
		if err != nil {
			t.Fatal(err)
		}
		if resp.PayloadStatus.Status == engine.VALID {
			t.Error("invalid status: VALID on an invalid chain")
		}
		time.Sleep(100 * time.Millisecond)
	}
}

func TestInvalidBloom(t *testing.T) {
	genesis, preMergeBlocks := generateMergeChain(10, false)
	n, ethservice := startEthService(t, genesis, preMergeBlocks)
	ethservice.Merger().ReachTTD()
	defer n.Close()

	commonAncestor := ethservice.BlockChain().CurrentBlock()
	api := NewConsensusAPI(ethservice)

	// Setup 10 blocks on the canonical chain
	setupBlocks(t, ethservice, 10, commonAncestor, func(parent *types.Header) {})

	// (1) check LatestValidHash by sending a normal payload (P1'')
	payload := getNewPayload(t, api, commonAncestor)
	payload.LogsBloom = append(payload.LogsBloom, byte(1))
	status, err := api.NewPayloadV1(*payload)
	if err != nil {
		t.Fatal(err)
	}
	if status.Status != engine.INVALID {
		t.Errorf("invalid status: expected INVALID got: %v", status.Status)
	}
}

func TestNewPayloadOnInvalidTerminalBlock(t *testing.T) {
	genesis, preMergeBlocks := generateMergeChain(100, false)
	n, ethservice := startEthService(t, genesis, preMergeBlocks)
	defer n.Close()
	api := NewConsensusAPI(ethservice)

	// Test parent already post TTD in FCU
	parent := preMergeBlocks[len(preMergeBlocks)-2]
	fcState := engine.ForkchoiceStateV1{
		HeadBlockHash:      parent.Hash(),
		SafeBlockHash:      common.Hash{},
		FinalizedBlockHash: common.Hash{},
	}
	resp, err := api.ForkchoiceUpdatedV1(fcState, nil)
	if err != nil {
		t.Fatalf("error sending forkchoice, err=%v", err)
	}
	if resp.PayloadStatus != engine.INVALID_TERMINAL_BLOCK {
		t.Fatalf("error sending invalid forkchoice, invalid status: %v", resp.PayloadStatus.Status)
	}

	// Test parent already post TTD in NewPayload
	args := &miner.BuildPayloadArgs{
		Parent:       parent.Hash(),
		Timestamp:    parent.Time() + 1,
		Random:       crypto.Keccak256Hash([]byte{byte(1)}),
		FeeRecipient: parent.Coinbase(),
	}
	payload, err := api.eth.Miner().BuildPayload(args)
	if err != nil {
		t.Fatalf("error preparing payload, err=%v", err)
	}
	data := *payload.Resolve().ExecutionPayload
	// We need to recompute the blockhash, since the miner computes a wrong (correct) blockhash
	txs, _ := decodeTransactions(data.Transactions)
	header := &types.Header{
		ParentHash:  data.ParentHash,
		UncleHash:   types.EmptyUncleHash,
		Coinbase:    data.FeeRecipient,
		Root:        data.StateRoot,
		TxHash:      types.DeriveSha(types.Transactions(txs), trie.NewStackTrie(nil)),
		ReceiptHash: data.ReceiptsRoot,
		Bloom:       types.BytesToBloom(data.LogsBloom),
		Difficulty:  common.Big0,
		Number:      new(big.Int).SetUint64(data.Number),
		GasLimit:    data.GasLimit,
		GasUsed:     data.GasUsed,
		Time:        data.Timestamp,
		BaseFee:     data.BaseFeePerGas,
		Extra:       data.ExtraData,
		MixDigest:   data.Random,
	}
	block := types.NewBlockWithHeader(header).WithBody(txs, nil /* uncles */)
	data.BlockHash = block.Hash()
	// Send the new payload
	resp2, err := api.NewPayloadV1(data)
	if err != nil {
		t.Fatalf("error sending NewPayload, err=%v", err)
	}
	if resp2 != engine.INVALID_TERMINAL_BLOCK {
		t.Fatalf("error sending invalid forkchoice, invalid status: %v", resp.PayloadStatus.Status)
	}
}

// TestSimultaneousNewBlock does several parallel inserts, both as
// newPayLoad and forkchoiceUpdate. This is to test that the api behaves
// well even of the caller is not being 'serial'.
func TestSimultaneousNewBlock(t *testing.T) {
	genesis, preMergeBlocks := generateMergeChain(10, false)
	n, ethservice := startEthService(t, genesis, preMergeBlocks)
	defer n.Close()

	var (
		api    = NewConsensusAPI(ethservice)
		parent = preMergeBlocks[len(preMergeBlocks)-1]
	)
	for i := 0; i < 10; i++ {
		execData, err := assembleBlock(api, parent.Hash(), &engine.PayloadAttributes{
			Timestamp: parent.Time() + 5,
		})
		if err != nil {
			t.Fatalf("Failed to create the executable data %v", err)
		}
		// Insert it 10 times in parallel. Should be ignored.
		{
			var (
				wg      sync.WaitGroup
				testErr error
				errMu   sync.Mutex
			)
			wg.Add(10)
			for ii := 0; ii < 10; ii++ {
				go func() {
					defer wg.Done()
					if newResp, err := api.NewPayloadV1(*execData); err != nil {
						errMu.Lock()
						testErr = fmt.Errorf("Failed to insert block: %w", err)
						errMu.Unlock()
					} else if newResp.Status != "VALID" {
						errMu.Lock()
						testErr = fmt.Errorf("Failed to insert block: %v", newResp.Status)
						errMu.Unlock()
					}
				}()
			}
			wg.Wait()
			if testErr != nil {
				t.Fatal(testErr)
			}
		}
		block, err := engine.ExecutableDataToBlock(*execData)
		if err != nil {
			t.Fatalf("Failed to convert executable data to block %v", err)
		}
		if ethservice.BlockChain().CurrentBlock().Number.Uint64() != block.NumberU64()-1 {
			t.Fatalf("Chain head shouldn't be updated")
		}
		fcState := engine.ForkchoiceStateV1{
			HeadBlockHash:      block.Hash(),
			SafeBlockHash:      block.Hash(),
			FinalizedBlockHash: block.Hash(),
		}
		{
			var (
				wg      sync.WaitGroup
				testErr error
				errMu   sync.Mutex
			)
			wg.Add(10)
			// Do each FCU 10 times
			for ii := 0; ii < 10; ii++ {
				go func() {
					defer wg.Done()
					if _, err := api.ForkchoiceUpdatedV1(fcState, nil); err != nil {
						errMu.Lock()
						testErr = fmt.Errorf("Failed to insert block: %w", err)
						errMu.Unlock()
					}
				}()
			}
			wg.Wait()
			if testErr != nil {
				t.Fatal(testErr)
			}
		}
		if have, want := ethservice.BlockChain().CurrentBlock().Number.Uint64(), block.NumberU64(); have != want {
			t.Fatalf("Chain head should be updated, have %d want %d", have, want)
		}
		parent = block
	}
}

func setupBodies(t *testing.T) (*node.Node, *eth.Ethereum, []*types.Block) {
<<<<<<< HEAD
	genesis, preMergeBlocks := generateMergeChain(10, false)
	n, ethservice := startEthService(t, genesis, preMergeBlocks)
=======
	genesis, blocks := generateMergeChain(10, true)
	// enable shanghai on the last block
	time := blocks[len(blocks)-1].Header().Time + 1
	genesis.Config.ShanghaiTime = &time
	n, ethservice := startEthService(t, genesis, blocks)
>>>>>>> 7dc10071

	var (
		parent = ethservice.BlockChain().CurrentBlock()
		// This EVM code generates a log when the contract is created.
		logCode = common.Hex2Bytes("60606040525b7f24ec1d3ff24c2f6ff210738839dbc339cd45a5294d85c79361016243157aae7b60405180905060405180910390a15b600a8060416000396000f360606040526008565b00")
	)

	callback := func(parent *types.Header) {
		statedb, _ := ethservice.BlockChain().StateAt(parent.Root)
		nonce := statedb.GetNonce(testAddr)
		tx, _ := types.SignTx(types.NewContractCreation(nonce, new(big.Int), 1000000, big.NewInt(2*params.InitialBaseFee), logCode), types.LatestSigner(ethservice.BlockChain().Config()), testKey)
		ethservice.TxPool().AddLocal(tx)
	}

	postMergeHeaders := setupBlocks(t, ethservice, 10, parent, callback)
	postMergeBlocks := make([]*types.Block, len(postMergeHeaders))
	for i, header := range postMergeHeaders {
		postMergeBlocks[i] = ethservice.BlockChain().GetBlock(header.Hash(), header.Number.Uint64())
	}
	return n, ethservice, append(preMergeBlocks, postMergeBlocks...)
}

func TestGetBlockBodiesByHash(t *testing.T) {
	node, eth, blocks := setupBodies(t)
	api := NewConsensusAPI(eth)
	defer node.Close()

	tests := []struct {
		results []*types.Body
		hashes  []common.Hash
	}{
		// First pow block
		{
			results: []*types.Body{eth.BlockChain().GetBlockByNumber(0).Body()},
			hashes:  []common.Hash{eth.BlockChain().GetBlockByNumber(0).Hash()},
		},
		// Last pow block
		{
			results: []*types.Body{blocks[9].Body()},
			hashes:  []common.Hash{blocks[9].Hash()},
		},
		// First post-merge block
		{
			results: []*types.Body{blocks[10].Body()},
			hashes:  []common.Hash{blocks[10].Hash()},
		},
		// Pre & post merge blocks
		{
			results: []*types.Body{blocks[0].Body(), blocks[9].Body(), blocks[14].Body()},
			hashes:  []common.Hash{blocks[0].Hash(), blocks[9].Hash(), blocks[14].Hash()},
		},
		// unavailable block
		{
			results: []*types.Body{blocks[0].Body(), nil, blocks[14].Body()},
			hashes:  []common.Hash{blocks[0].Hash(), {1, 2}, blocks[14].Hash()},
		},
		// same block multiple times
		{
			results: []*types.Body{blocks[0].Body(), nil, blocks[0].Body(), blocks[0].Body()},
			hashes:  []common.Hash{blocks[0].Hash(), {1, 2}, blocks[0].Hash(), blocks[0].Hash()},
		},
	}

	for k, test := range tests {
		result := api.GetPayloadBodiesByHashV1(test.hashes)
		for i, r := range result {
			if !equalBody(test.results[i], r) {
				t.Fatalf("test %v: invalid response: expected %+v got %+v", k, test.results[i], r)
			}
		}
	}
}

func TestGetBlockBodiesByRange(t *testing.T) {
	node, eth, blocks := setupBodies(t)
	api := NewConsensusAPI(eth)
	defer node.Close()

	tests := []struct {
		results []*types.Body
		start   hexutil.Uint64
		count   hexutil.Uint64
	}{
		{
			results: []*types.Body{blocks[9].Body()},
			start:   10,
			count:   1,
		},
		// Genesis
		{
			results: []*types.Body{blocks[0].Body()},
			start:   1,
			count:   1,
		},
		// First post-merge block
		{
			results: []*types.Body{blocks[9].Body()},
			start:   10,
			count:   1,
		},
		// Pre & post merge blocks
		{
			results: []*types.Body{blocks[7].Body(), blocks[8].Body(), blocks[9].Body(), blocks[10].Body()},
			start:   8,
			count:   4,
		},
		// unavailable block
		{
			results: []*types.Body{blocks[18].Body(), blocks[19].Body()},
			start:   19,
			count:   3,
		},
		// unavailable block
		{
			results: []*types.Body{blocks[19].Body()},
			start:   20,
			count:   2,
		},
		{
			results: []*types.Body{blocks[19].Body()},
			start:   20,
			count:   1,
		},
		// whole range unavailable
		{
			results: make([]*types.Body, 0),
			start:   22,
			count:   2,
		},
	}

	for k, test := range tests {
		result, err := api.GetPayloadBodiesByRangeV1(test.start, test.count)
		if err != nil {
			t.Fatal(err)
		}
		if len(result) == len(test.results) {
			for i, r := range result {
				if !equalBody(test.results[i], r) {
					t.Fatalf("test %d: invalid response: expected \n%+v\ngot\n%+v", k, test.results[i], r)
				}
			}
		} else {
			t.Fatalf("test %d: invalid length want %v got %v", k, len(test.results), len(result))
		}
	}
}

func TestGetBlockBodiesByRangeInvalidParams(t *testing.T) {
	node, eth, _ := setupBodies(t)
	api := NewConsensusAPI(eth)
	defer node.Close()
	tests := []struct {
		start hexutil.Uint64
		count hexutil.Uint64
		want  *engine.EngineAPIError
	}{
		// Genesis
		{
			start: 0,
			count: 1,
			want:  engine.InvalidParams,
		},
		// No block requested
		{
			start: 1,
			count: 0,
			want:  engine.InvalidParams,
		},
		// Genesis & no block
		{
			start: 0,
			count: 0,
			want:  engine.InvalidParams,
		},
		// More than 1024 blocks
		{
			start: 1,
			count: 1025,
			want:  engine.TooLargeRequest,
		},
	}
	for i, tc := range tests {
		result, err := api.GetPayloadBodiesByRangeV1(tc.start, tc.count)
		if err == nil {
			t.Fatalf("test %d: expected error, got %v", i, result)
		}
		if have, want := err.Error(), tc.want.Error(); have != want {
			t.Fatalf("test %d: have %s, want %s", i, have, want)
		}
	}
}

func equalBody(a *types.Body, b *engine.ExecutionPayloadBodyV1) bool {
	if a == nil && b == nil {
		return true
	} else if a == nil || b == nil {
		return false
	}
	var want []hexutil.Bytes
	for _, tx := range a.Transactions {
		data, _ := tx.MarshalBinary()
		want = append(want, hexutil.Bytes(data))
	}
	aBytes, errA := rlp.EncodeToBytes(want)
	bBytes, errB := rlp.EncodeToBytes(b.TransactionData)
	if errA != errB {
		return false
	}
	return bytes.Equal(aBytes, bBytes)
}<|MERGE_RESOLUTION|>--- conflicted
+++ resolved
@@ -1020,16 +1020,11 @@
 }
 
 func setupBodies(t *testing.T) (*node.Node, *eth.Ethereum, []*types.Block) {
-<<<<<<< HEAD
-	genesis, preMergeBlocks := generateMergeChain(10, false)
-	n, ethservice := startEthService(t, genesis, preMergeBlocks)
-=======
 	genesis, blocks := generateMergeChain(10, true)
 	// enable shanghai on the last block
 	time := blocks[len(blocks)-1].Header().Time + 1
 	genesis.Config.ShanghaiTime = &time
 	n, ethservice := startEthService(t, genesis, blocks)
->>>>>>> 7dc10071
 
 	var (
 		parent = ethservice.BlockChain().CurrentBlock()
