--- conflicted
+++ resolved
@@ -22,6 +22,7 @@
 	"fmt"
 	"sync"
 	"time"
+	"math/big"
 
 	"github.com/ethereum/go-ethereum/beacon/engine"
 	"github.com/ethereum/go-ethereum/common"
@@ -192,24 +193,11 @@
 	return api.forkchoiceUpdated(update, payloadAttributes)
 }
 
-<<<<<<< HEAD
-func (api *ConsensusAPI) verifyPayloadAttributes(attr *engine.PayloadAttributes) error {
-	if !api.eth.BlockChain().Config().IsShanghaiTime(attr.Timestamp) {
-		// Reject payload attributes with withdrawals before shanghai
-		if attr.Withdrawals != nil {
-			return errors.New("withdrawals before shanghai")
-		}
-	} else {
-		// Reject payload attributes with nil withdrawals after shanghai
-		if attr.Withdrawals == nil {
-			return errors.New("missing withdrawals list")
-=======
 // ForkchoiceUpdatedV3 is equivalent to V2 with the addition of parent beacon block root in the payload attributes.
 func (api *ConsensusAPI) ForkchoiceUpdatedV3(update engine.ForkchoiceStateV1, payloadAttributes *engine.PayloadAttributes) (engine.ForkChoiceResponse, error) {
 	if payloadAttributes != nil {
 		if err := api.verifyPayloadAttributes(payloadAttributes); err != nil {
 			return engine.STATUS_INVALID, engine.InvalidParams.With(err)
->>>>>>> b85c183e
 		}
 	}
 	return api.forkchoiceUpdated(update, payloadAttributes)
@@ -218,22 +206,22 @@
 func (api *ConsensusAPI) verifyPayloadAttributes(attr *engine.PayloadAttributes) error {
 	c := api.eth.BlockChain().Config()
 
-	// Verify withdrawals attribute for Shanghai.
-	if err := checkAttribute(c.IsShanghai, attr.Withdrawals != nil, c.LondonBlock, attr.Timestamp); err != nil {
+	// SYSCOIN Verify withdrawals attribute for Shanghai.
+	if err := checkAttribute(c.IsShanghaiTime, attr.Withdrawals != nil, c.LondonBlock, attr.Timestamp); err != nil {
 		return fmt.Errorf("invalid withdrawals: %w", err)
 	}
 	// Verify beacon root attribute for Cancun.
-	if err := checkAttribute(c.IsCancun, attr.BeaconRoot != nil, c.LondonBlock, attr.Timestamp); err != nil {
+	if err := checkAttribute(c.IsCancunTime, attr.BeaconRoot != nil, c.LondonBlock, attr.Timestamp); err != nil {
 		return fmt.Errorf("invalid parent beacon block root: %w", err)
 	}
 	return nil
 }
-
-func checkAttribute(active func(*big.Int, uint64) bool, exists bool, block *big.Int, time uint64) error {
-	if active(block, time) && !exists {
+// SYSCOIN
+func checkAttribute(active func(uint64) bool, exists bool, block *big.Int, time uint64) error {
+	if active(time) && !exists {
 		return errors.New("fork active, missing expected attribute")
 	}
-	if !active(block, time) && exists {
+	if !active(time) && exists {
 		return errors.New("fork inactive, unexpected attribute set")
 	}
 	return nil
@@ -484,30 +472,21 @@
 }
 
 // NewPayloadV3 creates an Eth1 block, inserts it in the chain, and returns the status of the chain.
-<<<<<<< HEAD
-func (api *ConsensusAPI) NewPayloadV3(params engine.ExecutableData, versionedHashes *[]common.Hash) (engine.PayloadStatusV1, error) {
+func (api *ConsensusAPI) NewPayloadV3(params engine.ExecutableData, versionedHashes []common.Hash, beaconRoot *common.Hash) (engine.PayloadStatusV1, error) {
+	if params.ExcessBlobGas == nil {
+		return engine.PayloadStatusV1{Status: engine.INVALID}, engine.InvalidParams.With(errors.New("nil excessBlobGas post-cancun"))
+	}
+	if params.BlobGasUsed == nil {
+		return engine.PayloadStatusV1{Status: engine.INVALID}, engine.InvalidParams.With(errors.New("nil params.BlobGasUsed post-cancun"))
+	}
+	if versionedHashes == nil {
+		return engine.PayloadStatusV1{Status: engine.INVALID}, engine.InvalidParams.With(errors.New("nil versionedHashes post-cancun"))
+	}
+	if beaconRoot == nil {
+		return engine.PayloadStatusV1{Status: engine.INVALID}, engine.InvalidParams.With(errors.New("nil parentBeaconBlockRoot post-cancun"))
+	}
 	// SYSCOIN
 	if !api.eth.BlockChain().Config().IsCancunTime(params.Timestamp) {
-		return engine.PayloadStatusV1{Status: engine.INVALID}, engine.InvalidParams.With(errors.New("newPayloadV3 called pre-cancun"))
-	}
-
-=======
-func (api *ConsensusAPI) NewPayloadV3(params engine.ExecutableData, versionedHashes []common.Hash, beaconRoot *common.Hash) (engine.PayloadStatusV1, error) {
->>>>>>> b85c183e
-	if params.ExcessBlobGas == nil {
-		return engine.PayloadStatusV1{Status: engine.INVALID}, engine.InvalidParams.With(errors.New("nil excessBlobGas post-cancun"))
-	}
-	if params.BlobGasUsed == nil {
-		return engine.PayloadStatusV1{Status: engine.INVALID}, engine.InvalidParams.With(errors.New("nil params.BlobGasUsed post-cancun"))
-	}
-	if versionedHashes == nil {
-		return engine.PayloadStatusV1{Status: engine.INVALID}, engine.InvalidParams.With(errors.New("nil versionedHashes post-cancun"))
-	}
-	if beaconRoot == nil {
-		return engine.PayloadStatusV1{Status: engine.INVALID}, engine.InvalidParams.With(errors.New("nil parentBeaconBlockRoot post-cancun"))
-	}
-
-	if !api.eth.BlockChain().Config().IsCancun(new(big.Int).SetUint64(params.Number), params.Timestamp) {
 		return engine.PayloadStatusV1{Status: engine.INVALID}, engine.UnsupportedFork.With(errors.New("newPayloadV3 called pre-cancun"))
 	}
 
