--- conflicted
+++ resolved
@@ -54,12 +54,6 @@
 
 // Register adds catalyst APIs to the full node.
 func Register(stack *node.Node, backend *eth.Ethereum) error {
-<<<<<<< HEAD
-	chainconfig := backend.BlockChain().Config()
-	if chainconfig.TerminalTotalDifficulty == nil {
-		return errors.New("catalyst started without valid total difficulty")
-	}
-=======
 	log.Warn("Catalyst mode enabled", "protocol", "eth")
 	stack.RegisterAPIs([]rpc.API{
 		{
@@ -71,7 +65,6 @@
 	})
 	return nil
 }
->>>>>>> bc6bf1e1
 
 // RegisterLight adds catalyst APIs to the light client.
 func RegisterLight(stack *node.Node, backend *les.LightEthereum) error {
@@ -250,9 +243,6 @@
 	return ExecutePayloadResponse{Status: INVALID.Status, LatestValidHash: api.eth.BlockChain().CurrentHeader().Hash()}
 }
 
-<<<<<<< HEAD
-	pending := pool.Pending(true)
-=======
 // ExecutePayload creates an Eth1 block, inserts it in the chain, and returns the status of the chain.
 func (api *ConsensusAPI) ExecutePayloadV1(params ExecutableDataV1) (ExecutePayloadResponse, error) {
 	block, err := ExecutableDataToBlock(params)
@@ -288,7 +278,6 @@
 	if err := api.eth.BlockChain().InsertBlockWithoutSetHead(block); err != nil {
 		return api.invalid(), err
 	}
->>>>>>> bc6bf1e1
 
 	if merger := api.merger(); !merger.TDDReached() {
 		merger.ReachTTD()
