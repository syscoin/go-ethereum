// Copyright 2021 The go-ethereum Authors
// This file is part of the go-ethereum library.
//
// The go-ethereum library is free software: you can redistribute it and/or modify
// it under the terms of the GNU Lesser General Public License as published by
// the Free Software Foundation, either version 3 of the License, or
// (at your option) any later version.
//
// The go-ethereum library is distributed in the hope that it will be useful,
// but WITHOUT ANY WARRANTY; without even the implied warranty of
// MERCHANTABILITY or FITNESS FOR A PARTICULAR PURPOSE. See the
// GNU Lesser General Public License for more details.
//
// You should have received a copy of the GNU Lesser General Public License
// along with the go-ethereum library. If not, see <http://www.gnu.org/licenses/>.

// Package catalyst implements the temporary eth1/eth2 RPC integration.
package catalyst

import (
	"errors"
	"fmt"
	"strconv"
	"sync"
	"time"

	"github.com/ethereum/go-ethereum/beacon/engine"
	"github.com/ethereum/go-ethereum/common"
	"github.com/ethereum/go-ethereum/common/hexutil"
	"github.com/ethereum/go-ethereum/core"
	"github.com/ethereum/go-ethereum/core/rawdb"
	"github.com/ethereum/go-ethereum/core/stateless"
	"github.com/ethereum/go-ethereum/core/types"
	"github.com/ethereum/go-ethereum/eth"
	"github.com/ethereum/go-ethereum/eth/downloader"
	"github.com/ethereum/go-ethereum/internal/version"
	"github.com/ethereum/go-ethereum/log"
	"github.com/ethereum/go-ethereum/miner"
	"github.com/ethereum/go-ethereum/node"
	"github.com/ethereum/go-ethereum/params"
	"github.com/ethereum/go-ethereum/params/forks"
	"github.com/ethereum/go-ethereum/rlp"
	"github.com/ethereum/go-ethereum/rpc"
)

// Register adds the engine API to the full node.
func Register(stack *node.Node, backend *eth.Ethereum) error {
	log.Warn("Engine API enabled", "protocol", "eth")
	stack.RegisterAPIs([]rpc.API{
		{
			Namespace:     "engine",
			Service:       NewConsensusAPI(backend),
			Authenticated: true,
		},
	})
	return nil
}

const (
	// invalidBlockHitEviction is the number of times an invalid block can be
	// referenced in forkchoice update or new payload before it is attempted
	// to be reprocessed again.
	invalidBlockHitEviction = 128

	// invalidTipsetsCap is the max number of recent block hashes tracked that
	// have lead to some bad ancestor block. It's just an OOM protection.
	invalidTipsetsCap = 512

	// beaconUpdateStartupTimeout is the time to wait for a beacon client to get
	// attached before starting to issue warnings.
	beaconUpdateStartupTimeout = 30 * time.Second

	// beaconUpdateConsensusTimeout is the max time allowed for a beacon client
	// to send a consensus update before it's considered offline and the user is
	// warned.
	beaconUpdateConsensusTimeout = 2 * time.Minute

	// beaconUpdateWarnFrequency is the frequency at which to warn the user that
	// the beacon client is offline.
	beaconUpdateWarnFrequency = 5 * time.Minute
)

// All methods provided over the engine endpoint.
var caps = []string{
	"engine_forkchoiceUpdatedV1",
	"engine_forkchoiceUpdatedV2",
	"engine_forkchoiceUpdatedV3",
	"engine_forkchoiceUpdatedWithWitnessV1",
	"engine_forkchoiceUpdatedWithWitnessV2",
	"engine_forkchoiceUpdatedWithWitnessV3",
	"engine_exchangeTransitionConfigurationV1",
	"engine_getPayloadV1",
	"engine_getPayloadV2",
	"engine_getPayloadV3",
	"engine_getPayloadV4",
	"engine_newPayloadV1",
	"engine_newPayloadV2",
	"engine_newPayloadV3",
	"engine_newPayloadV4",
	"engine_newPayloadWithWitnessV1",
	"engine_newPayloadWithWitnessV2",
	"engine_newPayloadWithWitnessV3",
	"engine_newPayloadWithWitnessV4",
	"engine_executeStatelessPayloadV1",
	"engine_executeStatelessPayloadV2",
	"engine_executeStatelessPayloadV3",
	"engine_executeStatelessPayloadV4",
	"engine_getPayloadBodiesByHashV1",
	"engine_getPayloadBodiesByHashV2",
	"engine_getPayloadBodiesByRangeV1",
	"engine_getPayloadBodiesByRangeV2",
	"engine_getClientVersionV1",
}

type ConsensusAPI struct {
	eth *eth.Ethereum

	remoteBlocks *headerQueue  // Cache of remote payloads received
	localBlocks  *payloadQueue // Cache of local payloads generated

	// The forkchoice update and new payload method require us to return the
	// latest valid hash in an invalid chain. To support that return, we need
	// to track historical bad blocks as well as bad tipsets in case a chain
	// is constantly built on it.
	//
	// There are a few important caveats in this mechanism:
	//   - The bad block tracking is ephemeral, in-memory only. We must never
	//     persist any bad block information to disk as a bug in Geth could end
	//     up blocking a valid chain, even if a later Geth update would accept
	//     it.
	//   - Bad blocks will get forgotten after a certain threshold of import
	//     attempts and will be retried. The rationale is that if the network
	//     really-really-really tries to feed us a block, we should give it a
	//     new chance, perhaps us being racey instead of the block being legit
	//     bad (this happened in Geth at a point with import vs. pending race).
	//   - Tracking all the blocks built on top of the bad one could be a bit
	//     problematic, so we will only track the head chain segment of a bad
	//     chain to allow discarding progressing bad chains and side chains,
	//     without tracking too much bad data.
	invalidBlocksHits map[common.Hash]int           // Ephemeral cache to track invalid blocks and their hit count
	invalidTipsets    map[common.Hash]*types.Header // Ephemeral cache to track invalid tipsets and their bad ancestor
	invalidLock       sync.Mutex                    // Protects the invalid maps from concurrent access

	// Geth can appear to be stuck or do strange things if the beacon client is
	// offline or is sending us strange data. Stash some update stats away so
	// that we can warn the user and not have them open issues on our tracker.
	lastTransitionUpdate time.Time
	lastTransitionLock   sync.Mutex
	lastForkchoiceUpdate time.Time
	lastForkchoiceLock   sync.Mutex
	lastNewPayloadUpdate time.Time
	lastNewPayloadLock   sync.Mutex

	forkchoiceLock sync.Mutex // Lock for the forkChoiceUpdated method
	newPayloadLock sync.Mutex // Lock for the NewPayload method
}

// NewConsensusAPI creates a new consensus api for the given backend.
// The underlying blockchain needs to have a valid terminal total difficulty set.
func NewConsensusAPI(eth *eth.Ethereum) *ConsensusAPI {
	api := newConsensusAPIWithoutHeartbeat(eth)
	go api.heartbeat()
	return api
}

// newConsensusAPIWithoutHeartbeat creates a new consensus api for the SimulatedBeacon Node.
func newConsensusAPIWithoutHeartbeat(eth *eth.Ethereum) *ConsensusAPI {
	if eth.BlockChain().Config().TerminalTotalDifficulty == nil {
		log.Warn("Engine API started but chain not configured for merge yet")
	}
	api := &ConsensusAPI{
		eth:               eth,
		remoteBlocks:      newHeaderQueue(),
		localBlocks:       newPayloadQueue(),
		invalidBlocksHits: make(map[common.Hash]int),
		invalidTipsets:    make(map[common.Hash]*types.Header),
	}
	eth.Downloader().SetBadBlockCallback(api.setInvalidAncestor)
	return api
}

// ForkchoiceUpdatedV1 has several responsibilities:
//
// We try to set our blockchain to the headBlock.
//
// If the method is called with an empty head block: we return success, which can be used
// to check if the engine API is enabled.
//
// If the total difficulty was not reached: we return INVALID.
//
// If the finalizedBlockHash is set: we check if we have the finalizedBlockHash in our db,
// if not we start a sync.
//
// If there are payloadAttributes: we try to assemble a block with the payloadAttributes
// and return its payloadID.
func (api *ConsensusAPI) ForkchoiceUpdatedV1(update engine.ForkchoiceStateV1, payloadAttributes *engine.PayloadAttributes) (engine.ForkChoiceResponse, error) {
	if payloadAttributes != nil {
		if payloadAttributes.Withdrawals != nil || payloadAttributes.BeaconRoot != nil {
			return engine.STATUS_INVALID, engine.InvalidParams.With(errors.New("withdrawals and beacon root not supported in V1"))
		}
		if api.eth.BlockChain().Config().IsShanghai(api.eth.BlockChain().Config().LondonBlock, payloadAttributes.Timestamp) {
			return engine.STATUS_INVALID, engine.InvalidParams.With(errors.New("forkChoiceUpdateV1 called post-shanghai"))
		}
	}
	return api.forkchoiceUpdated(update, payloadAttributes, engine.PayloadV1, false)
}

// ForkchoiceUpdatedV2 is equivalent to V1 with the addition of withdrawals in the payload
// attributes. It supports both PayloadAttributesV1 and PayloadAttributesV2.
func (api *ConsensusAPI) ForkchoiceUpdatedV2(update engine.ForkchoiceStateV1, params *engine.PayloadAttributes) (engine.ForkChoiceResponse, error) {
	if params != nil {
		if params.BeaconRoot != nil {
			return engine.STATUS_INVALID, engine.InvalidPayloadAttributes.With(errors.New("unexpected beacon root"))
		}
		switch api.eth.BlockChain().Config().LatestFork(params.Timestamp) {
		case forks.Paris:
			if params.Withdrawals != nil {
				return engine.STATUS_INVALID, engine.InvalidPayloadAttributes.With(errors.New("withdrawals before shanghai"))
			}
		case forks.Shanghai:
			if params.Withdrawals == nil {
				return engine.STATUS_INVALID, engine.InvalidPayloadAttributes.With(errors.New("missing withdrawals"))
			}
		default:
			return engine.STATUS_INVALID, engine.UnsupportedFork.With(errors.New("forkchoiceUpdatedV2 must only be called with paris and shanghai payloads"))
		}
	}
	return api.forkchoiceUpdated(update, params, engine.PayloadV2, false)
}

// ForkchoiceUpdatedV3 is equivalent to V2 with the addition of parent beacon block root
// in the payload attributes. It supports only PayloadAttributesV3.
func (api *ConsensusAPI) ForkchoiceUpdatedV3(update engine.ForkchoiceStateV1, params *engine.PayloadAttributes) (engine.ForkChoiceResponse, error) {
	if params != nil {
		if params.Withdrawals == nil {
			return engine.STATUS_INVALID, engine.InvalidPayloadAttributes.With(errors.New("missing withdrawals"))
		}
		if params.BeaconRoot == nil {
			return engine.STATUS_INVALID, engine.InvalidPayloadAttributes.With(errors.New("missing beacon root"))
		}
		if api.eth.BlockChain().Config().LatestFork(params.Timestamp) != forks.Cancun && api.eth.BlockChain().Config().LatestFork(params.Timestamp) != forks.Prague {
			return engine.STATUS_INVALID, engine.UnsupportedFork.With(errors.New("forkchoiceUpdatedV3 must only be called for cancun payloads"))
		}
	}
	// TODO(matt): the spec requires that fcu is applied when called on a valid
	// hash, even if params are wrong. To do this we need to split up
	// forkchoiceUpdate into a function that only updates the head and then a
	// function that kicks off block construction.
	return api.forkchoiceUpdated(update, params, engine.PayloadV3, false)
}

// ForkchoiceUpdatedWithWitnessV1 is analogous to ForkchoiceUpdatedV1, only it
// generates an execution witness too if block building was requested.
func (api *ConsensusAPI) ForkchoiceUpdatedWithWitnessV1(update engine.ForkchoiceStateV1, payloadAttributes *engine.PayloadAttributes) (engine.ForkChoiceResponse, error) {
	if payloadAttributes != nil {
		if payloadAttributes.Withdrawals != nil || payloadAttributes.BeaconRoot != nil {
			return engine.STATUS_INVALID, engine.InvalidParams.With(errors.New("withdrawals and beacon root not supported in V1"))
		}
		if api.eth.BlockChain().Config().IsShanghai(api.eth.BlockChain().Config().LondonBlock, payloadAttributes.Timestamp) {
			return engine.STATUS_INVALID, engine.InvalidParams.With(errors.New("forkChoiceUpdateV1 called post-shanghai"))
		}
	}
	return api.forkchoiceUpdated(update, payloadAttributes, engine.PayloadV1, true)
}

// ForkchoiceUpdatedWithWitnessV2 is analogous to ForkchoiceUpdatedV2, only it
// generates an execution witness too if block building was requested.
func (api *ConsensusAPI) ForkchoiceUpdatedWithWitnessV2(update engine.ForkchoiceStateV1, params *engine.PayloadAttributes) (engine.ForkChoiceResponse, error) {
	if params != nil {
		if params.BeaconRoot != nil {
			return engine.STATUS_INVALID, engine.InvalidPayloadAttributes.With(errors.New("unexpected beacon root"))
		}
		switch api.eth.BlockChain().Config().LatestFork(params.Timestamp) {
		case forks.Paris:
			if params.Withdrawals != nil {
				return engine.STATUS_INVALID, engine.InvalidPayloadAttributes.With(errors.New("withdrawals before shanghai"))
			}
		case forks.Shanghai:
			if params.Withdrawals == nil {
				return engine.STATUS_INVALID, engine.InvalidPayloadAttributes.With(errors.New("missing withdrawals"))
			}
		default:
			return engine.STATUS_INVALID, engine.UnsupportedFork.With(errors.New("forkchoiceUpdatedV2 must only be called with paris and shanghai payloads"))
		}
	}
	return api.forkchoiceUpdated(update, params, engine.PayloadV2, true)
}

// ForkchoiceUpdatedWithWitnessV3 is analogous to ForkchoiceUpdatedV3, only it
// generates an execution witness too if block building was requested.
func (api *ConsensusAPI) ForkchoiceUpdatedWithWitnessV3(update engine.ForkchoiceStateV1, params *engine.PayloadAttributes) (engine.ForkChoiceResponse, error) {
	if params != nil {
		if params.Withdrawals == nil {
			return engine.STATUS_INVALID, engine.InvalidPayloadAttributes.With(errors.New("missing withdrawals"))
		}
		if params.BeaconRoot == nil {
			return engine.STATUS_INVALID, engine.InvalidPayloadAttributes.With(errors.New("missing beacon root"))
		}
		if api.eth.BlockChain().Config().LatestFork(params.Timestamp) != forks.Cancun && api.eth.BlockChain().Config().LatestFork(params.Timestamp) != forks.Prague {
			return engine.STATUS_INVALID, engine.UnsupportedFork.With(errors.New("forkchoiceUpdatedV3 must only be called for cancun payloads"))
		}
	}
	// TODO(matt): the spec requires that fcu is applied when called on a valid
	// hash, even if params are wrong. To do this we need to split up
	// forkchoiceUpdate into a function that only updates the head and then a
	// function that kicks off block construction.
	return api.forkchoiceUpdated(update, params, engine.PayloadV3, true)
}

func (api *ConsensusAPI) forkchoiceUpdated(update engine.ForkchoiceStateV1, payloadAttributes *engine.PayloadAttributes, payloadVersion engine.PayloadVersion, payloadWitness bool) (engine.ForkChoiceResponse, error) {
	api.forkchoiceLock.Lock()
	defer api.forkchoiceLock.Unlock()

	log.Trace("Engine API request received", "method", "ForkchoiceUpdated", "head", update.HeadBlockHash, "finalized", update.FinalizedBlockHash, "safe", update.SafeBlockHash)
	if update.HeadBlockHash == (common.Hash{}) {
		log.Warn("Forkchoice requested update to zero hash")
		return engine.STATUS_INVALID, nil // TODO(karalabe): Why does someone send us this?
	}
	// Stash away the last update to warn the user if the beacon client goes offline
	api.lastForkchoiceLock.Lock()
	api.lastForkchoiceUpdate = time.Now()
	api.lastForkchoiceLock.Unlock()

	// Check whether we have the block yet in our database or not. If not, we'll
	// need to either trigger a sync, or to reject this forkchoice update for a
	// reason.
	block := api.eth.BlockChain().GetBlockByHash(update.HeadBlockHash)
	if block == nil {
		// If this block was previously invalidated, keep rejecting it here too
		if res := api.checkInvalidAncestor(update.HeadBlockHash, update.HeadBlockHash); res != nil {
			return engine.ForkChoiceResponse{PayloadStatus: *res, PayloadID: nil}, nil
		}
		// If the head hash is unknown (was not given to us in a newPayload request),
		// we cannot resolve the header, so not much to do. This could be extended in
		// the future to resolve from the `eth` network, but it's an unexpected case
		// that should be fixed, not papered over.
		header := api.remoteBlocks.get(update.HeadBlockHash)
		if header == nil {
			log.Warn("Forkchoice requested unknown head", "hash", update.HeadBlockHash)
			return engine.STATUS_SYNCING, nil
		}
		// If the finalized hash is known, we can direct the downloader to move
		// potentially more data to the freezer from the get go.
		finalized := api.remoteBlocks.get(update.FinalizedBlockHash)

		// Header advertised via a past newPayload request. Start syncing to it.
		context := []interface{}{"number", header.Number, "hash", header.Hash()}
		if update.FinalizedBlockHash != (common.Hash{}) {
			if finalized == nil {
				context = append(context, []interface{}{"finalized", "unknown"}...)
			} else {
				context = append(context, []interface{}{"finalized", finalized.Number}...)
			}
		}
		log.Info("Forkchoice requested sync to new head", context...)
		if err := api.eth.Downloader().BeaconSync(api.eth.SyncMode(), header, finalized); err != nil {
			return engine.STATUS_SYNCING, err
		}
		return engine.STATUS_SYNCING, nil
	}
	// Block is known locally, just sanity check that the beacon client does not
	// attempt to push us back to before the merge.
	if block.Difficulty().BitLen() > 0 || block.NumberU64() == 0 {
		var (
			td  = api.eth.BlockChain().GetTd(update.HeadBlockHash, block.NumberU64())
			ptd = api.eth.BlockChain().GetTd(block.ParentHash(), block.NumberU64()-1)
			ttd = api.eth.BlockChain().Config().TerminalTotalDifficulty
		)
		if td == nil || (block.NumberU64() > 0 && ptd == nil) {
			log.Error("TDs unavailable for TTD check", "number", block.NumberU64(), "hash", update.HeadBlockHash, "td", td, "parent", block.ParentHash(), "ptd", ptd)
			return engine.STATUS_INVALID, errors.New("TDs unavailable for TDD check")
		}
		if td.Cmp(ttd) < 0 {
			log.Error("Refusing beacon update to pre-merge", "number", block.NumberU64(), "hash", update.HeadBlockHash, "diff", block.Difficulty(), "age", common.PrettyAge(time.Unix(int64(block.Time()), 0)))
			return engine.ForkChoiceResponse{PayloadStatus: engine.INVALID_TERMINAL_BLOCK, PayloadID: nil}, nil
		}
		if block.NumberU64() > 0 && ptd.Cmp(ttd) >= 0 {
			log.Error("Parent block is already post-ttd", "number", block.NumberU64(), "hash", update.HeadBlockHash, "diff", block.Difficulty(), "age", common.PrettyAge(time.Unix(int64(block.Time()), 0)))
			return engine.ForkChoiceResponse{PayloadStatus: engine.INVALID_TERMINAL_BLOCK, PayloadID: nil}, nil
		}
	}
	valid := func(id *engine.PayloadID) engine.ForkChoiceResponse {
		return engine.ForkChoiceResponse{
			PayloadStatus: engine.PayloadStatusV1{Status: engine.VALID, LatestValidHash: &update.HeadBlockHash},
			PayloadID:     id,
		}
	}
	if rawdb.ReadCanonicalHash(api.eth.ChainDb(), block.NumberU64()) != update.HeadBlockHash {
		// Block is not canonical, set head.
		if latestValid, err := api.eth.BlockChain().SetCanonical(block); err != nil {
			return engine.ForkChoiceResponse{PayloadStatus: engine.PayloadStatusV1{Status: engine.INVALID, LatestValidHash: &latestValid}}, err
		}
	} else if api.eth.BlockChain().CurrentBlock().Hash() == update.HeadBlockHash {
		// If the specified head matches with our local head, do nothing and keep
		// generating the payload. It's a special corner case that a few slots are
		// missing and we are requested to generate the payload in slot.
	} else {
		// If the head block is already in our canonical chain, the beacon client is
		// probably resyncing. Ignore the update.
		log.Info("Ignoring beacon update to old head", "number", block.NumberU64(), "hash", update.HeadBlockHash, "age", common.PrettyAge(time.Unix(int64(block.Time()), 0)), "have", api.eth.BlockChain().CurrentBlock().Number)
		return valid(nil), nil
	}
	api.eth.SetSynced()

	// If the beacon client also advertised a finalized block, mark the local
	// chain final and completely in PoS mode.
	if update.FinalizedBlockHash != (common.Hash{}) {
		// If the finalized block is not in our canonical tree, something is wrong
		finalBlock := api.eth.BlockChain().GetBlockByHash(update.FinalizedBlockHash)
		if finalBlock == nil {
			log.Warn("Final block not available in database", "hash", update.FinalizedBlockHash)
			return engine.STATUS_INVALID, engine.InvalidForkChoiceState.With(errors.New("final block not available in database"))
		} else if rawdb.ReadCanonicalHash(api.eth.ChainDb(), finalBlock.NumberU64()) != update.FinalizedBlockHash {
			log.Warn("Final block not in canonical chain", "number", finalBlock.NumberU64(), "hash", update.FinalizedBlockHash)
			return engine.STATUS_INVALID, engine.InvalidForkChoiceState.With(errors.New("final block not in canonical chain"))
		}
		// Set the finalized block
		api.eth.BlockChain().SetFinalized(finalBlock.Header())
	}
	// Check if the safe block hash is in our canonical tree, if not something is wrong
	if update.SafeBlockHash != (common.Hash{}) {
		safeBlock := api.eth.BlockChain().GetBlockByHash(update.SafeBlockHash)
		if safeBlock == nil {
			log.Warn("Safe block not available in database")
			return engine.STATUS_INVALID, engine.InvalidForkChoiceState.With(errors.New("safe block not available in database"))
		}
		if rawdb.ReadCanonicalHash(api.eth.ChainDb(), safeBlock.NumberU64()) != update.SafeBlockHash {
			log.Warn("Safe block not in canonical chain")
			return engine.STATUS_INVALID, engine.InvalidForkChoiceState.With(errors.New("safe block not in canonical chain"))
		}
		// Set the safe block
		api.eth.BlockChain().SetSafe(safeBlock.Header())
	}
	// If payload generation was requested, create a new block to be potentially
	// sealed by the beacon client. The payload will be requested later, and we
	// will replace it arbitrarily many times in between.
	if payloadAttributes != nil {
		args := &miner.BuildPayloadArgs{
			Parent:       update.HeadBlockHash,
			Timestamp:    payloadAttributes.Timestamp,
			FeeRecipient: payloadAttributes.SuggestedFeeRecipient,
			Random:       payloadAttributes.Random,
			Withdrawals:  payloadAttributes.Withdrawals,
			BeaconRoot:   payloadAttributes.BeaconRoot,
			Version:      payloadVersion,
		}
		id := args.Id()
		// If we already are busy generating this work, then we do not need
		// to start a second process.
		if api.localBlocks.has(id) {
			return valid(&id), nil
		}
		payload, err := api.eth.Miner().BuildPayload(args, payloadWitness)
		if err != nil {
			log.Error("Failed to build payload", "err", err)
			return valid(nil), engine.InvalidPayloadAttributes.With(err)
		}
		api.localBlocks.put(id, payload)
		return valid(&id), nil
	}
	return valid(nil), nil
}

// ExchangeTransitionConfigurationV1 checks the given configuration against
// the configuration of the node.
func (api *ConsensusAPI) ExchangeTransitionConfigurationV1(config engine.TransitionConfigurationV1) (*engine.TransitionConfigurationV1, error) {
	log.Trace("Engine API request received", "method", "ExchangeTransitionConfiguration", "ttd", config.TerminalTotalDifficulty)
	if config.TerminalTotalDifficulty == nil {
		return nil, errors.New("invalid terminal total difficulty")
	}
	// Stash away the last update to warn the user if the beacon client goes offline
	api.lastTransitionLock.Lock()
	api.lastTransitionUpdate = time.Now()
	api.lastTransitionLock.Unlock()

	ttd := api.eth.BlockChain().Config().TerminalTotalDifficulty
	if ttd == nil || ttd.Cmp(config.TerminalTotalDifficulty.ToInt()) != 0 {
		log.Warn("Invalid TTD configured", "geth", ttd, "beacon", config.TerminalTotalDifficulty)
		return nil, fmt.Errorf("invalid ttd: execution %v consensus %v", ttd, config.TerminalTotalDifficulty)
	}
	if config.TerminalBlockHash != (common.Hash{}) {
		if hash := api.eth.BlockChain().GetCanonicalHash(uint64(config.TerminalBlockNumber)); hash == config.TerminalBlockHash {
			return &engine.TransitionConfigurationV1{
				TerminalTotalDifficulty: (*hexutil.Big)(ttd),
				TerminalBlockHash:       config.TerminalBlockHash,
				TerminalBlockNumber:     config.TerminalBlockNumber,
			}, nil
		}
		return nil, errors.New("invalid terminal block hash")
	}
	return &engine.TransitionConfigurationV1{TerminalTotalDifficulty: (*hexutil.Big)(ttd)}, nil
}

// GetPayloadV1 returns a cached payload by id.
func (api *ConsensusAPI) GetPayloadV1(payloadID engine.PayloadID) (*engine.ExecutableData, error) {
	if !payloadID.Is(engine.PayloadV1) {
		return nil, engine.UnsupportedFork
	}
	data, err := api.getPayload(payloadID, false)
	if err != nil {
		return nil, err
	}
	return data.ExecutionPayload, nil
}

// GetPayloadV2 returns a cached payload by id.
func (api *ConsensusAPI) GetPayloadV2(payloadID engine.PayloadID) (*engine.ExecutionPayloadEnvelope, error) {
	if !payloadID.Is(engine.PayloadV1, engine.PayloadV2) {
		return nil, engine.UnsupportedFork
	}
	return api.getPayload(payloadID, false)
}

// GetPayloadV3 returns a cached payload by id.
func (api *ConsensusAPI) GetPayloadV3(payloadID engine.PayloadID) (*engine.ExecutionPayloadEnvelope, error) {
	if !payloadID.Is(engine.PayloadV3) {
		return nil, engine.UnsupportedFork
	}
	return api.getPayload(payloadID, false)
}

// GetPayloadV4 returns a cached payload by id.
func (api *ConsensusAPI) GetPayloadV4(payloadID engine.PayloadID) (*engine.ExecutionPayloadEnvelope, error) {
	if !payloadID.Is(engine.PayloadV3) {
		return nil, engine.UnsupportedFork
	}
	return api.getPayload(payloadID, false)
}

func (api *ConsensusAPI) getPayload(payloadID engine.PayloadID, full bool) (*engine.ExecutionPayloadEnvelope, error) {
	log.Trace("Engine API request received", "method", "GetPayload", "id", payloadID)
	data := api.localBlocks.get(payloadID, full)
	if data == nil {
		return nil, engine.UnknownPayload
	}
	return data, nil
}

// NewPayloadV1 creates an Eth1 block, inserts it in the chain, and returns the status of the chain.
func (api *ConsensusAPI) NewPayloadV1(params engine.ExecutableData) (engine.PayloadStatusV1, error) {
	if params.Withdrawals != nil {
		return engine.PayloadStatusV1{Status: engine.INVALID}, engine.InvalidParams.With(errors.New("withdrawals not supported in V1"))
	}
<<<<<<< HEAD
	return api.newPayload(params, nil, nil, false)
=======
	return api.newPayload(params, nil, nil, nil, false)
>>>>>>> 3a5313f3
}

// NewPayloadV2 creates an Eth1 block, inserts it in the chain, and returns the status of the chain.
func (api *ConsensusAPI) NewPayloadV2(params engine.ExecutableData) (engine.PayloadStatusV1, error) {
	if api.eth.BlockChain().Config().IsCancun(api.eth.BlockChain().Config().LondonBlock, params.Timestamp) {
		return engine.PayloadStatusV1{Status: engine.INVALID}, engine.InvalidParams.With(errors.New("can't use newPayloadV2 post-cancun"))
	}
	if api.eth.BlockChain().Config().LatestFork(params.Timestamp) == forks.Shanghai {
		if params.Withdrawals == nil {
			return engine.PayloadStatusV1{Status: engine.INVALID}, engine.InvalidParams.With(errors.New("nil withdrawals post-shanghai"))
		}
	} else {
		if params.Withdrawals != nil {
			return engine.PayloadStatusV1{Status: engine.INVALID}, engine.InvalidParams.With(errors.New("non-nil withdrawals pre-shanghai"))
		}
	}
	if params.ExcessBlobGas != nil {
		return engine.PayloadStatusV1{Status: engine.INVALID}, engine.InvalidParams.With(errors.New("non-nil excessBlobGas pre-cancun"))
	}
	if params.BlobGasUsed != nil {
		return engine.PayloadStatusV1{Status: engine.INVALID}, engine.InvalidParams.With(errors.New("non-nil blobGasUsed pre-cancun"))
	}
<<<<<<< HEAD
	return api.newPayload(params, nil, nil, false)
=======
	return api.newPayload(params, nil, nil, nil, false)
>>>>>>> 3a5313f3
}

// NewPayloadV3 creates an Eth1 block, inserts it in the chain, and returns the status of the chain.
func (api *ConsensusAPI) NewPayloadV3(params engine.ExecutableData, versionedHashes []common.Hash, beaconRoot *common.Hash) (engine.PayloadStatusV1, error) {
	if params.Withdrawals == nil {
		return engine.PayloadStatusV1{Status: engine.INVALID}, engine.InvalidParams.With(errors.New("nil withdrawals post-shanghai"))
	}
	if params.ExcessBlobGas == nil {
		return engine.PayloadStatusV1{Status: engine.INVALID}, engine.InvalidParams.With(errors.New("nil excessBlobGas post-cancun"))
	}
	if params.BlobGasUsed == nil {
		return engine.PayloadStatusV1{Status: engine.INVALID}, engine.InvalidParams.With(errors.New("nil blobGasUsed post-cancun"))
	}

	if versionedHashes == nil {
		return engine.PayloadStatusV1{Status: engine.INVALID}, engine.InvalidParams.With(errors.New("nil versionedHashes post-cancun"))
	}
	if beaconRoot == nil {
		return engine.PayloadStatusV1{Status: engine.INVALID}, engine.InvalidParams.With(errors.New("nil beaconRoot post-cancun"))
	}

	if api.eth.BlockChain().Config().LatestFork(params.Timestamp) != forks.Cancun {
		return engine.PayloadStatusV1{Status: engine.INVALID}, engine.UnsupportedFork.With(errors.New("newPayloadV3 must only be called for cancun payloads"))
	}
<<<<<<< HEAD
	return api.newPayload(params, versionedHashes, beaconRoot, false)
=======
	return api.newPayload(params, versionedHashes, beaconRoot, nil, false)
>>>>>>> 3a5313f3
}

// NewPayloadV4 creates an Eth1 block, inserts it in the chain, and returns the status of the chain.
// NewPayloadV4 creates an Eth1 block, inserts it in the chain, and returns the status of the chain.
<<<<<<< HEAD
func (api *ConsensusAPI) NewPayloadV4(params engine.ExecutableData, versionedHashes []common.Hash, beaconRoot *common.Hash) (engine.PayloadStatusV1, error) {
=======
func (api *ConsensusAPI) NewPayloadV4(params engine.ExecutableData, versionedHashes []common.Hash, beaconRoot *common.Hash, requests [][]byte) (engine.PayloadStatusV1, error) {
>>>>>>> 3a5313f3
	if params.Withdrawals == nil {
		return engine.PayloadStatusV1{Status: engine.INVALID}, engine.InvalidParams.With(errors.New("nil withdrawals post-shanghai"))
	}
	if params.ExcessBlobGas == nil {
		return engine.PayloadStatusV1{Status: engine.INVALID}, engine.InvalidParams.With(errors.New("nil excessBlobGas post-cancun"))
	}
	if params.BlobGasUsed == nil {
		return engine.PayloadStatusV1{Status: engine.INVALID}, engine.InvalidParams.With(errors.New("nil blobGasUsed post-cancun"))
	}

	if versionedHashes == nil {
		return engine.PayloadStatusV1{Status: engine.INVALID}, engine.InvalidParams.With(errors.New("nil versionedHashes post-cancun"))
	}
	if beaconRoot == nil {
		return engine.PayloadStatusV1{Status: engine.INVALID}, engine.InvalidParams.With(errors.New("nil beaconRoot post-cancun"))
	}
	if requests == nil {
		return engine.PayloadStatusV1{Status: engine.INVALID}, engine.InvalidParams.With(errors.New("nil executionRequests post-prague"))
	}

	if api.eth.BlockChain().Config().LatestFork(params.Timestamp) != forks.Prague {
		return engine.PayloadStatusV1{Status: engine.INVALID}, engine.UnsupportedFork.With(errors.New("newPayloadV4 must only be called for prague payloads"))
	}
<<<<<<< HEAD
	return api.newPayload(params, versionedHashes, beaconRoot, false)
}

// NewPayloadWithWitnessV1 is analogous to NewPayloadV1, only it also generates
// and returns a stateless witness after running the payload.
func (api *ConsensusAPI) NewPayloadWithWitnessV1(params engine.ExecutableData) (engine.PayloadStatusV1, error) {
	if params.Withdrawals != nil {
		return engine.PayloadStatusV1{Status: engine.INVALID}, engine.InvalidParams.With(errors.New("withdrawals not supported in V1"))
	}
	return api.newPayload(params, nil, nil, true)
}

// NewPayloadWithWitnessV2 is analogous to NewPayloadV2, only it also generates
// and returns a stateless witness after running the payload.
func (api *ConsensusAPI) NewPayloadWithWitnessV2(params engine.ExecutableData) (engine.PayloadStatusV1, error) {
	if api.eth.BlockChain().Config().IsCancun(api.eth.BlockChain().Config().LondonBlock, params.Timestamp) {
		return engine.PayloadStatusV1{Status: engine.INVALID}, engine.InvalidParams.With(errors.New("can't use newPayloadV2 post-cancun"))
	}
	if api.eth.BlockChain().Config().LatestFork(params.Timestamp) == forks.Shanghai {
		if params.Withdrawals == nil {
			return engine.PayloadStatusV1{Status: engine.INVALID}, engine.InvalidParams.With(errors.New("nil withdrawals post-shanghai"))
		}
	} else {
		if params.Withdrawals != nil {
			return engine.PayloadStatusV1{Status: engine.INVALID}, engine.InvalidParams.With(errors.New("non-nil withdrawals pre-shanghai"))
		}
	}
	if params.ExcessBlobGas != nil {
		return engine.PayloadStatusV1{Status: engine.INVALID}, engine.InvalidParams.With(errors.New("non-nil excessBlobGas pre-cancun"))
	}
	if params.BlobGasUsed != nil {
		return engine.PayloadStatusV1{Status: engine.INVALID}, engine.InvalidParams.With(errors.New("non-nil blobGasUsed pre-cancun"))
	}
	return api.newPayload(params, nil, nil, true)
}

=======
	return api.newPayload(params, versionedHashes, beaconRoot, requests, false)
}

// NewPayloadWithWitnessV1 is analogous to NewPayloadV1, only it also generates
// and returns a stateless witness after running the payload.
func (api *ConsensusAPI) NewPayloadWithWitnessV1(params engine.ExecutableData) (engine.PayloadStatusV1, error) {
	if params.Withdrawals != nil {
		return engine.PayloadStatusV1{Status: engine.INVALID}, engine.InvalidParams.With(errors.New("withdrawals not supported in V1"))
	}
	return api.newPayload(params, nil, nil, nil, true)
}

// NewPayloadWithWitnessV2 is analogous to NewPayloadV2, only it also generates
// and returns a stateless witness after running the payload.
func (api *ConsensusAPI) NewPayloadWithWitnessV2(params engine.ExecutableData) (engine.PayloadStatusV1, error) {
	if api.eth.BlockChain().Config().IsCancun(api.eth.BlockChain().Config().LondonBlock, params.Timestamp) {
		return engine.PayloadStatusV1{Status: engine.INVALID}, engine.InvalidParams.With(errors.New("can't use newPayloadV2 post-cancun"))
	}
	if api.eth.BlockChain().Config().LatestFork(params.Timestamp) == forks.Shanghai {
		if params.Withdrawals == nil {
			return engine.PayloadStatusV1{Status: engine.INVALID}, engine.InvalidParams.With(errors.New("nil withdrawals post-shanghai"))
		}
	} else {
		if params.Withdrawals != nil {
			return engine.PayloadStatusV1{Status: engine.INVALID}, engine.InvalidParams.With(errors.New("non-nil withdrawals pre-shanghai"))
		}
	}
	if params.ExcessBlobGas != nil {
		return engine.PayloadStatusV1{Status: engine.INVALID}, engine.InvalidParams.With(errors.New("non-nil excessBlobGas pre-cancun"))
	}
	if params.BlobGasUsed != nil {
		return engine.PayloadStatusV1{Status: engine.INVALID}, engine.InvalidParams.With(errors.New("non-nil blobGasUsed pre-cancun"))
	}
	return api.newPayload(params, nil, nil, nil, true)
}

>>>>>>> 3a5313f3
// NewPayloadWithWitnessV3 is analogous to NewPayloadV3, only it also generates
// and returns a stateless witness after running the payload.
func (api *ConsensusAPI) NewPayloadWithWitnessV3(params engine.ExecutableData, versionedHashes []common.Hash, beaconRoot *common.Hash) (engine.PayloadStatusV1, error) {
	if params.Withdrawals == nil {
		return engine.PayloadStatusV1{Status: engine.INVALID}, engine.InvalidParams.With(errors.New("nil withdrawals post-shanghai"))
	}
	if params.ExcessBlobGas == nil {
		return engine.PayloadStatusV1{Status: engine.INVALID}, engine.InvalidParams.With(errors.New("nil excessBlobGas post-cancun"))
	}
	if params.BlobGasUsed == nil {
		return engine.PayloadStatusV1{Status: engine.INVALID}, engine.InvalidParams.With(errors.New("nil blobGasUsed post-cancun"))
	}

	if versionedHashes == nil {
		return engine.PayloadStatusV1{Status: engine.INVALID}, engine.InvalidParams.With(errors.New("nil versionedHashes post-cancun"))
	}
	if beaconRoot == nil {
		return engine.PayloadStatusV1{Status: engine.INVALID}, engine.InvalidParams.With(errors.New("nil beaconRoot post-cancun"))
	}

	if api.eth.BlockChain().Config().LatestFork(params.Timestamp) != forks.Cancun {
		return engine.PayloadStatusV1{Status: engine.INVALID}, engine.UnsupportedFork.With(errors.New("newPayloadWithWitnessV3 must only be called for cancun payloads"))
	}
<<<<<<< HEAD
	return api.newPayload(params, versionedHashes, beaconRoot, true)
=======
	return api.newPayload(params, versionedHashes, beaconRoot, nil, true)
>>>>>>> 3a5313f3
}

// NewPayloadWithWitnessV4 is analogous to NewPayloadV4, only it also generates
// and returns a stateless witness after running the payload.
<<<<<<< HEAD
func (api *ConsensusAPI) NewPayloadWithWitnessV4(params engine.ExecutableData, versionedHashes []common.Hash, beaconRoot *common.Hash) (engine.PayloadStatusV1, error) {
=======
func (api *ConsensusAPI) NewPayloadWithWitnessV4(params engine.ExecutableData, versionedHashes []common.Hash, beaconRoot *common.Hash, requests [][]byte) (engine.PayloadStatusV1, error) {
>>>>>>> 3a5313f3
	if params.Withdrawals == nil {
		return engine.PayloadStatusV1{Status: engine.INVALID}, engine.InvalidParams.With(errors.New("nil withdrawals post-shanghai"))
	}
	if params.ExcessBlobGas == nil {
		return engine.PayloadStatusV1{Status: engine.INVALID}, engine.InvalidParams.With(errors.New("nil excessBlobGas post-cancun"))
	}
	if params.BlobGasUsed == nil {
		return engine.PayloadStatusV1{Status: engine.INVALID}, engine.InvalidParams.With(errors.New("nil blobGasUsed post-cancun"))
	}
<<<<<<< HEAD
	if params.Deposits == nil {
		return engine.PayloadStatusV1{Status: engine.INVALID}, engine.InvalidParams.With(errors.New("nil deposits post-prague"))
	}
=======
>>>>>>> 3a5313f3

	if versionedHashes == nil {
		return engine.PayloadStatusV1{Status: engine.INVALID}, engine.InvalidParams.With(errors.New("nil versionedHashes post-cancun"))
	}
	if beaconRoot == nil {
		return engine.PayloadStatusV1{Status: engine.INVALID}, engine.InvalidParams.With(errors.New("nil beaconRoot post-cancun"))
	}
<<<<<<< HEAD
=======
	if requests == nil {
		return engine.PayloadStatusV1{Status: engine.INVALID}, engine.InvalidParams.With(errors.New("nil executionRequests post-prague"))
	}
>>>>>>> 3a5313f3

	if api.eth.BlockChain().Config().LatestFork(params.Timestamp) != forks.Prague {
		return engine.PayloadStatusV1{Status: engine.INVALID}, engine.UnsupportedFork.With(errors.New("newPayloadWithWitnessV4 must only be called for prague payloads"))
	}
<<<<<<< HEAD
	return api.newPayload(params, versionedHashes, beaconRoot, true)
=======
	return api.newPayload(params, versionedHashes, beaconRoot, requests, true)
>>>>>>> 3a5313f3
}

// ExecuteStatelessPayloadV1 is analogous to NewPayloadV1, only it operates in
// a stateless mode on top of a provided witness instead of the local database.
func (api *ConsensusAPI) ExecuteStatelessPayloadV1(params engine.ExecutableData, opaqueWitness hexutil.Bytes) (engine.StatelessPayloadStatusV1, error) {
	if params.Withdrawals != nil {
		return engine.StatelessPayloadStatusV1{Status: engine.INVALID}, engine.InvalidParams.With(errors.New("withdrawals not supported in V1"))
	}
<<<<<<< HEAD
	return api.executeStatelessPayload(params, nil, nil, opaqueWitness)
=======
	return api.executeStatelessPayload(params, nil, nil, nil, opaqueWitness)
>>>>>>> 3a5313f3
}

// ExecuteStatelessPayloadV2 is analogous to NewPayloadV2, only it operates in
// a stateless mode on top of a provided witness instead of the local database.
func (api *ConsensusAPI) ExecuteStatelessPayloadV2(params engine.ExecutableData, opaqueWitness hexutil.Bytes) (engine.StatelessPayloadStatusV1, error) {
	if api.eth.BlockChain().Config().IsCancun(api.eth.BlockChain().Config().LondonBlock, params.Timestamp) {
		return engine.StatelessPayloadStatusV1{Status: engine.INVALID}, engine.InvalidParams.With(errors.New("can't use newPayloadV2 post-cancun"))
	}
	if api.eth.BlockChain().Config().LatestFork(params.Timestamp) == forks.Shanghai {
		if params.Withdrawals == nil {
			return engine.StatelessPayloadStatusV1{Status: engine.INVALID}, engine.InvalidParams.With(errors.New("nil withdrawals post-shanghai"))
		}
	} else {
		if params.Withdrawals != nil {
			return engine.StatelessPayloadStatusV1{Status: engine.INVALID}, engine.InvalidParams.With(errors.New("non-nil withdrawals pre-shanghai"))
		}
	}
	if params.ExcessBlobGas != nil {
		return engine.StatelessPayloadStatusV1{Status: engine.INVALID}, engine.InvalidParams.With(errors.New("non-nil excessBlobGas pre-cancun"))
	}
	if params.BlobGasUsed != nil {
		return engine.StatelessPayloadStatusV1{Status: engine.INVALID}, engine.InvalidParams.With(errors.New("non-nil blobGasUsed pre-cancun"))
	}
<<<<<<< HEAD
	return api.executeStatelessPayload(params, nil, nil, opaqueWitness)
=======
	return api.executeStatelessPayload(params, nil, nil, nil, opaqueWitness)
>>>>>>> 3a5313f3
}

// ExecuteStatelessPayloadV3 is analogous to NewPayloadV3, only it operates in
// a stateless mode on top of a provided witness instead of the local database.
func (api *ConsensusAPI) ExecuteStatelessPayloadV3(params engine.ExecutableData, versionedHashes []common.Hash, beaconRoot *common.Hash, opaqueWitness hexutil.Bytes) (engine.StatelessPayloadStatusV1, error) {
	if params.Withdrawals == nil {
		return engine.StatelessPayloadStatusV1{Status: engine.INVALID}, engine.InvalidParams.With(errors.New("nil withdrawals post-shanghai"))
	}
	if params.ExcessBlobGas == nil {
		return engine.StatelessPayloadStatusV1{Status: engine.INVALID}, engine.InvalidParams.With(errors.New("nil excessBlobGas post-cancun"))
	}
	if params.BlobGasUsed == nil {
		return engine.StatelessPayloadStatusV1{Status: engine.INVALID}, engine.InvalidParams.With(errors.New("nil blobGasUsed post-cancun"))
	}

	if versionedHashes == nil {
		return engine.StatelessPayloadStatusV1{Status: engine.INVALID}, engine.InvalidParams.With(errors.New("nil versionedHashes post-cancun"))
	}
	if beaconRoot == nil {
		return engine.StatelessPayloadStatusV1{Status: engine.INVALID}, engine.InvalidParams.With(errors.New("nil beaconRoot post-cancun"))
	}

	if api.eth.BlockChain().Config().LatestFork(params.Timestamp) != forks.Cancun {
		return engine.StatelessPayloadStatusV1{Status: engine.INVALID}, engine.UnsupportedFork.With(errors.New("executeStatelessPayloadV3 must only be called for cancun payloads"))
	}
<<<<<<< HEAD
	return api.executeStatelessPayload(params, versionedHashes, beaconRoot, opaqueWitness)
=======
	return api.executeStatelessPayload(params, versionedHashes, beaconRoot, nil, opaqueWitness)
>>>>>>> 3a5313f3
}

// ExecuteStatelessPayloadV4 is analogous to NewPayloadV4, only it operates in
// a stateless mode on top of a provided witness instead of the local database.
<<<<<<< HEAD
func (api *ConsensusAPI) ExecuteStatelessPayloadV4(params engine.ExecutableData, versionedHashes []common.Hash, beaconRoot *common.Hash, opaqueWitness hexutil.Bytes) (engine.StatelessPayloadStatusV1, error) {
=======
func (api *ConsensusAPI) ExecuteStatelessPayloadV4(params engine.ExecutableData, versionedHashes []common.Hash, beaconRoot *common.Hash, requests [][]byte, opaqueWitness hexutil.Bytes) (engine.StatelessPayloadStatusV1, error) {
>>>>>>> 3a5313f3
	if params.Withdrawals == nil {
		return engine.StatelessPayloadStatusV1{Status: engine.INVALID}, engine.InvalidParams.With(errors.New("nil withdrawals post-shanghai"))
	}
	if params.ExcessBlobGas == nil {
		return engine.StatelessPayloadStatusV1{Status: engine.INVALID}, engine.InvalidParams.With(errors.New("nil excessBlobGas post-cancun"))
	}
	if params.BlobGasUsed == nil {
		return engine.StatelessPayloadStatusV1{Status: engine.INVALID}, engine.InvalidParams.With(errors.New("nil blobGasUsed post-cancun"))
	}
<<<<<<< HEAD
	if params.Deposits == nil {
		return engine.StatelessPayloadStatusV1{Status: engine.INVALID}, engine.InvalidParams.With(errors.New("nil deposits post-prague"))
	}
=======
>>>>>>> 3a5313f3

	if versionedHashes == nil {
		return engine.StatelessPayloadStatusV1{Status: engine.INVALID}, engine.InvalidParams.With(errors.New("nil versionedHashes post-cancun"))
	}
	if beaconRoot == nil {
		return engine.StatelessPayloadStatusV1{Status: engine.INVALID}, engine.InvalidParams.With(errors.New("nil beaconRoot post-cancun"))
	}
<<<<<<< HEAD
=======
	if requests == nil {
		return engine.StatelessPayloadStatusV1{Status: engine.INVALID}, engine.InvalidParams.With(errors.New("nil executionRequests post-prague"))
	}
>>>>>>> 3a5313f3

	if api.eth.BlockChain().Config().LatestFork(params.Timestamp) != forks.Prague {
		return engine.StatelessPayloadStatusV1{Status: engine.INVALID}, engine.UnsupportedFork.With(errors.New("executeStatelessPayloadV4 must only be called for prague payloads"))
	}
<<<<<<< HEAD
	return api.executeStatelessPayload(params, versionedHashes, beaconRoot, opaqueWitness)
}

func (api *ConsensusAPI) newPayload(params engine.ExecutableData, versionedHashes []common.Hash, beaconRoot *common.Hash, witness bool) (engine.PayloadStatusV1, error) {
=======
	return api.executeStatelessPayload(params, versionedHashes, beaconRoot, requests, opaqueWitness)
}

func (api *ConsensusAPI) newPayload(params engine.ExecutableData, versionedHashes []common.Hash, beaconRoot *common.Hash, requests [][]byte, witness bool) (engine.PayloadStatusV1, error) {
>>>>>>> 3a5313f3
	// The locking here is, strictly, not required. Without these locks, this can happen:
	//
	// 1. NewPayload( execdata-N ) is invoked from the CL. It goes all the way down to
	//      api.eth.BlockChain().InsertBlockWithoutSetHead, where it is blocked on
	//      e.g database compaction.
	// 2. The call times out on the CL layer, which issues another NewPayload (execdata-N) call.
	//    Similarly, this also get stuck on the same place. Importantly, since the
	//    first call has not gone through, the early checks for "do we already have this block"
	//    will all return false.
	// 3. When the db compaction ends, then N calls inserting the same payload are processed
	//    sequentially.
	// Hence, we use a lock here, to be sure that the previous call has finished before we
	// check whether we already have the block locally.
	api.newPayloadLock.Lock()
	defer api.newPayloadLock.Unlock()

	log.Trace("Engine API request received", "method", "NewPayload", "number", params.Number, "hash", params.BlockHash)
	block, err := engine.ExecutableDataToBlock(params, versionedHashes, beaconRoot, requests)
	if err != nil {
		bgu := "nil"
		if params.BlobGasUsed != nil {
			bgu = strconv.Itoa(int(*params.BlobGasUsed))
		}
		ebg := "nil"
		if params.ExcessBlobGas != nil {
			ebg = strconv.Itoa(int(*params.ExcessBlobGas))
		}
		log.Warn("Invalid NewPayload params",
			"params.Number", params.Number,
			"params.ParentHash", params.ParentHash,
			"params.BlockHash", params.BlockHash,
			"params.StateRoot", params.StateRoot,
			"params.FeeRecipient", params.FeeRecipient,
			"params.LogsBloom", common.PrettyBytes(params.LogsBloom),
			"params.Random", params.Random,
			"params.GasLimit", params.GasLimit,
			"params.GasUsed", params.GasUsed,
			"params.Timestamp", params.Timestamp,
			"params.ExtraData", common.PrettyBytes(params.ExtraData),
			"params.BaseFeePerGas", params.BaseFeePerGas,
			"params.BlobGasUsed", bgu,
			"params.ExcessBlobGas", ebg,
			"len(params.Transactions)", len(params.Transactions),
			"len(params.Withdrawals)", len(params.Withdrawals),
			"beaconRoot", beaconRoot,
			"len(requests)", len(requests),
			"error", err)
		return api.invalid(err, nil), nil
	}
	// Stash away the last update to warn the user if the beacon client goes offline
	api.lastNewPayloadLock.Lock()
	api.lastNewPayloadUpdate = time.Now()
	api.lastNewPayloadLock.Unlock()

	// If we already have the block locally, ignore the entire execution and just
	// return a fake success.
	if block := api.eth.BlockChain().GetBlockByHash(params.BlockHash); block != nil {
		log.Warn("Ignoring already known beacon payload", "number", params.Number, "hash", params.BlockHash, "age", common.PrettyAge(time.Unix(int64(block.Time()), 0)))
		hash := block.Hash()
		return engine.PayloadStatusV1{Status: engine.VALID, LatestValidHash: &hash}, nil
	}
	// If this block was rejected previously, keep rejecting it
	if res := api.checkInvalidAncestor(block.Hash(), block.Hash()); res != nil {
		return *res, nil
	}
	// If the parent is missing, we - in theory - could trigger a sync, but that
	// would also entail a reorg. That is problematic if multiple sibling blocks
	// are being fed to us, and even more so, if some semi-distant uncle shortens
	// our live chain. As such, payload execution will not permit reorgs and thus
	// will not trigger a sync cycle. That is fine though, if we get a fork choice
	// update after legit payload executions.
	parent := api.eth.BlockChain().GetBlock(block.ParentHash(), block.NumberU64()-1)
	if parent == nil {
		return api.delayPayloadImport(block), nil
	}
	// We have an existing parent, do some sanity checks to avoid the beacon client
	// triggering too early
	var (
		ptd  = api.eth.BlockChain().GetTd(parent.Hash(), parent.NumberU64())
		ttd  = api.eth.BlockChain().Config().TerminalTotalDifficulty
		gptd = api.eth.BlockChain().GetTd(parent.ParentHash(), parent.NumberU64()-1)
	)
	if ptd.Cmp(ttd) < 0 {
		log.Warn("Ignoring pre-merge payload", "number", params.Number, "hash", params.BlockHash, "td", ptd, "ttd", ttd)
		return engine.INVALID_TERMINAL_BLOCK, nil
	}
	if parent.Difficulty().BitLen() > 0 && gptd != nil && gptd.Cmp(ttd) >= 0 {
		log.Error("Ignoring pre-merge parent block", "number", params.Number, "hash", params.BlockHash, "td", ptd, "ttd", ttd)
		return engine.INVALID_TERMINAL_BLOCK, nil
	}
	if block.Time() <= parent.Time() {
		log.Warn("Invalid timestamp", "parent", block.Time(), "block", block.Time())
		return api.invalid(errors.New("invalid timestamp"), parent.Header()), nil
	}
	// Another corner case: if the node is in snap sync mode, but the CL client
	// tries to make it import a block. That should be denied as pushing something
	// into the database directly will conflict with the assumptions of snap sync
	// that it has an empty db that it can fill itself.
	if api.eth.SyncMode() != downloader.FullSync {
		return api.delayPayloadImport(block), nil
	}
	if !api.eth.BlockChain().HasBlockAndState(block.ParentHash(), block.NumberU64()-1) {
		api.remoteBlocks.put(block.Hash(), block.Header())
		log.Warn("State not available, ignoring new payload")
		return engine.PayloadStatusV1{Status: engine.ACCEPTED}, nil
	}
	log.Trace("Inserting block without sethead", "hash", block.Hash(), "number", block.Number())
	proofs, err := api.eth.BlockChain().InsertBlockWithoutSetHead(block, witness)
	if err != nil {
		log.Warn("NewPayload: inserting block failed", "error", err)

		api.invalidLock.Lock()
		api.invalidBlocksHits[block.Hash()] = 1
		api.invalidTipsets[block.Hash()] = block.Header()
		api.invalidLock.Unlock()

		return api.invalid(err, parent.Header()), nil
	}
	hash := block.Hash()

	// If witness collection was requested, inject that into the result too
	var ow *hexutil.Bytes
	if proofs != nil {
		ow = new(hexutil.Bytes)
		*ow, _ = rlp.EncodeToBytes(proofs)
	}
	return engine.PayloadStatusV1{Status: engine.VALID, Witness: ow, LatestValidHash: &hash}, nil
}

<<<<<<< HEAD
func (api *ConsensusAPI) executeStatelessPayload(params engine.ExecutableData, versionedHashes []common.Hash, beaconRoot *common.Hash, opaqueWitness hexutil.Bytes) (engine.StatelessPayloadStatusV1, error) {
	log.Trace("Engine API request received", "method", "ExecuteStatelessPayload", "number", params.Number, "hash", params.BlockHash)

	block, err := engine.ExecutableDataToBlockNoHash(params, versionedHashes, beaconRoot)
=======
func (api *ConsensusAPI) executeStatelessPayload(params engine.ExecutableData, versionedHashes []common.Hash, beaconRoot *common.Hash, requests [][]byte, opaqueWitness hexutil.Bytes) (engine.StatelessPayloadStatusV1, error) {
	log.Trace("Engine API request received", "method", "ExecuteStatelessPayload", "number", params.Number, "hash", params.BlockHash)

	block, err := engine.ExecutableDataToBlockNoHash(params, versionedHashes, beaconRoot, requests)
>>>>>>> 3a5313f3
	if err != nil {
		bgu := "nil"
		if params.BlobGasUsed != nil {
			bgu = strconv.Itoa(int(*params.BlobGasUsed))
		}
		ebg := "nil"
		if params.ExcessBlobGas != nil {
			ebg = strconv.Itoa(int(*params.ExcessBlobGas))
		}
		log.Warn("Invalid ExecuteStatelessPayload params",
			"params.Number", params.Number,
			"params.ParentHash", params.ParentHash,
			"params.BlockHash", params.BlockHash,
			"params.StateRoot", params.StateRoot,
			"params.FeeRecipient", params.FeeRecipient,
			"params.LogsBloom", common.PrettyBytes(params.LogsBloom),
			"params.Random", params.Random,
			"params.GasLimit", params.GasLimit,
			"params.GasUsed", params.GasUsed,
			"params.Timestamp", params.Timestamp,
			"params.ExtraData", common.PrettyBytes(params.ExtraData),
			"params.BaseFeePerGas", params.BaseFeePerGas,
			"params.BlobGasUsed", bgu,
			"params.ExcessBlobGas", ebg,
			"len(params.Transactions)", len(params.Transactions),
			"len(params.Withdrawals)", len(params.Withdrawals),
<<<<<<< HEAD
			"len(params.Deposits)", len(params.Deposits),
			"beaconRoot", beaconRoot,
=======
			"beaconRoot", beaconRoot,
			"len(requests)", len(requests),
>>>>>>> 3a5313f3
			"error", err)
		errorMsg := err.Error()
		return engine.StatelessPayloadStatusV1{Status: engine.INVALID, ValidationError: &errorMsg}, nil
	}
	witness := new(stateless.Witness)
	if err := rlp.DecodeBytes(opaqueWitness, witness); err != nil {
		log.Warn("Invalid ExecuteStatelessPayload witness", "err", err)
		errorMsg := err.Error()
		return engine.StatelessPayloadStatusV1{Status: engine.INVALID, ValidationError: &errorMsg}, nil
	}
	// Stash away the last update to warn the user if the beacon client goes offline
	api.lastNewPayloadLock.Lock()
	api.lastNewPayloadUpdate = time.Now()
	api.lastNewPayloadLock.Unlock()

	log.Trace("Executing block statelessly", "number", block.Number(), "hash", params.BlockHash)
	stateRoot, receiptRoot, err := core.ExecuteStateless(api.eth.BlockChain().Config(), block, witness)
	if err != nil {
		log.Warn("ExecuteStatelessPayload: execution failed", "err", err)
		errorMsg := err.Error()
		return engine.StatelessPayloadStatusV1{Status: engine.INVALID, ValidationError: &errorMsg}, nil
	}
	return engine.StatelessPayloadStatusV1{Status: engine.VALID, StateRoot: stateRoot, ReceiptsRoot: receiptRoot}, nil
}

// delayPayloadImport stashes the given block away for import at a later time,
// either via a forkchoice update or a sync extension. This method is meant to
// be called by the newpayload command when the block seems to be ok, but some
// prerequisite prevents it from being processed (e.g. no parent, or snap sync).
func (api *ConsensusAPI) delayPayloadImport(block *types.Block) engine.PayloadStatusV1 {
	// Sanity check that this block's parent is not on a previously invalidated
	// chain. If it is, mark the block as invalid too.
	if res := api.checkInvalidAncestor(block.ParentHash(), block.Hash()); res != nil {
		return *res
	}
	// Stash the block away for a potential forced forkchoice update to it
	// at a later time.
	api.remoteBlocks.put(block.Hash(), block.Header())

	// Although we don't want to trigger a sync, if there is one already in
	// progress, try to extend it with the current payload request to relieve
	// some strain from the forkchoice update.
	err := api.eth.Downloader().BeaconExtend(api.eth.SyncMode(), block.Header())
	if err == nil {
		log.Debug("Payload accepted for sync extension", "number", block.NumberU64(), "hash", block.Hash())
		return engine.PayloadStatusV1{Status: engine.SYNCING}
	}
	// Either no beacon sync was started yet, or it rejected the delivered
	// payload as non-integratable on top of the existing sync. We'll just
	// have to rely on the beacon client to forcefully update the head with
	// a forkchoice update request.
	if api.eth.SyncMode() == downloader.FullSync {
		// In full sync mode, failure to import a well-formed block can only mean
		// that the parent state is missing and the syncer rejected extending the
		// current cycle with the new payload.
		log.Warn("Ignoring payload with missing parent", "number", block.NumberU64(), "hash", block.Hash(), "parent", block.ParentHash(), "reason", err)
	} else {
		// In non-full sync mode (i.e. snap sync) all payloads are rejected until
		// snap sync terminates as snap sync relies on direct database injections
		// and cannot afford concurrent out-if-band modifications via imports.
		log.Warn("Ignoring payload while snap syncing", "number", block.NumberU64(), "hash", block.Hash(), "reason", err)
	}
	return engine.PayloadStatusV1{Status: engine.SYNCING}
}

// setInvalidAncestor is a callback for the downloader to notify us if a bad block
// is encountered during the async sync.
func (api *ConsensusAPI) setInvalidAncestor(invalid *types.Header, origin *types.Header) {
	api.invalidLock.Lock()
	defer api.invalidLock.Unlock()

	api.invalidTipsets[origin.Hash()] = invalid
	api.invalidBlocksHits[invalid.Hash()]++
}

// checkInvalidAncestor checks whether the specified chain end links to a known
// bad ancestor. If yes, it constructs the payload failure response to return.
func (api *ConsensusAPI) checkInvalidAncestor(check common.Hash, head common.Hash) *engine.PayloadStatusV1 {
	api.invalidLock.Lock()
	defer api.invalidLock.Unlock()

	// If the hash to check is unknown, return valid
	invalid, ok := api.invalidTipsets[check]
	if !ok {
		return nil
	}
	// If the bad hash was hit too many times, evict it and try to reprocess in
	// the hopes that we have a data race that we can exit out of.
	badHash := invalid.Hash()

	api.invalidBlocksHits[badHash]++
	if api.invalidBlocksHits[badHash] >= invalidBlockHitEviction {
		log.Warn("Too many bad block import attempt, trying", "number", invalid.Number, "hash", badHash)
		delete(api.invalidBlocksHits, badHash)

		for descendant, badHeader := range api.invalidTipsets {
			if badHeader.Hash() == badHash {
				delete(api.invalidTipsets, descendant)
			}
		}
		return nil
	}
	// Not too many failures yet, mark the head of the invalid chain as invalid
	if check != head {
		log.Warn("Marked new chain head as invalid", "hash", head, "badnumber", invalid.Number, "badhash", badHash)
		for len(api.invalidTipsets) >= invalidTipsetsCap {
			for key := range api.invalidTipsets {
				delete(api.invalidTipsets, key)
				break
			}
		}
		api.invalidTipsets[head] = invalid
	}
	// If the last valid hash is the terminal pow block, return 0x0 for latest valid hash
	lastValid := &invalid.ParentHash
	if header := api.eth.BlockChain().GetHeader(invalid.ParentHash, invalid.Number.Uint64()-1); header != nil && header.Difficulty.Sign() != 0 {
		lastValid = &common.Hash{}
	}
	failure := "links to previously rejected block"
	return &engine.PayloadStatusV1{
		Status:          engine.INVALID,
		LatestValidHash: lastValid,
		ValidationError: &failure,
	}
}

// invalid returns a response "INVALID" with the latest valid hash supplied by latest.
func (api *ConsensusAPI) invalid(err error, latestValid *types.Header) engine.PayloadStatusV1 {
	var currentHash *common.Hash
	if latestValid != nil {
		if latestValid.Difficulty.BitLen() != 0 {
			// Set latest valid hash to 0x0 if parent is PoW block
			currentHash = &common.Hash{}
		} else {
			// Otherwise set latest valid hash to parent hash
			h := latestValid.Hash()
			currentHash = &h
		}
	}
	errorMsg := err.Error()
	return engine.PayloadStatusV1{Status: engine.INVALID, LatestValidHash: currentHash, ValidationError: &errorMsg}
}

// heartbeat loops indefinitely, and checks if there have been beacon client updates
// received in the last while. If not - or if they but strange ones - it warns the
// user that something might be off with their consensus node.
//
// TODO(karalabe): Spin this goroutine down somehow
func (api *ConsensusAPI) heartbeat() {
	// Sleep a bit on startup since there's obviously no beacon client yet
	// attached, so no need to print scary warnings to the user.
	time.Sleep(beaconUpdateStartupTimeout)

	// If the network is not yet merged/merging, don't bother continuing.
	if api.eth.BlockChain().Config().TerminalTotalDifficulty == nil {
		return
	}

	var offlineLogged time.Time

	for {
		// Sleep a bit and retrieve the last known consensus updates
		time.Sleep(5 * time.Second)

		api.lastTransitionLock.Lock()
		lastTransitionUpdate := api.lastTransitionUpdate
		api.lastTransitionLock.Unlock()

		api.lastForkchoiceLock.Lock()
		lastForkchoiceUpdate := api.lastForkchoiceUpdate
		api.lastForkchoiceLock.Unlock()

		api.lastNewPayloadLock.Lock()
		lastNewPayloadUpdate := api.lastNewPayloadUpdate
		api.lastNewPayloadLock.Unlock()

		// If there have been no updates for the past while, warn the user
		// that the beacon client is probably offline
		if time.Since(lastForkchoiceUpdate) <= beaconUpdateConsensusTimeout || time.Since(lastNewPayloadUpdate) <= beaconUpdateConsensusTimeout {
			offlineLogged = time.Time{}
			continue
		}
		if time.Since(offlineLogged) > beaconUpdateWarnFrequency {
			if lastForkchoiceUpdate.IsZero() && lastNewPayloadUpdate.IsZero() {
				if lastTransitionUpdate.IsZero() {
					log.Warn("Post-merge network, but no beacon client seen. Please launch one to follow the chain!")
				} else {
					log.Warn("Beacon client online, but never received consensus updates. Please ensure your beacon client is operational to follow the chain!")
				}
			} else {
				log.Warn("Beacon client online, but no consensus updates received in a while. Please fix your beacon client to follow the chain!")
			}
			offlineLogged = time.Now()
		}
		continue
	}
}

// ExchangeCapabilities returns the current methods provided by this node.
func (api *ConsensusAPI) ExchangeCapabilities([]string) []string {
	return caps
}

// GetClientVersionV1 exchanges client version data of this node.
func (api *ConsensusAPI) GetClientVersionV1(info engine.ClientVersionV1) []engine.ClientVersionV1 {
	log.Trace("Engine API request received", "method", "GetClientVersionV1", "info", info.String())
	commit := make([]byte, 4)
	if vcs, ok := version.VCS(); ok {
		commit = common.FromHex(vcs.Commit)[0:4]
	}
	return []engine.ClientVersionV1{
		{
			Code:    engine.ClientCode,
			Name:    engine.ClientName,
			Version: params.VersionWithMeta,
			Commit:  hexutil.Encode(commit),
		},
	}
}

// GetPayloadBodiesByHashV1 implements engine_getPayloadBodiesByHashV1 which allows for retrieval of a list
// of block bodies by the engine api.
func (api *ConsensusAPI) GetPayloadBodiesByHashV1(hashes []common.Hash) []*engine.ExecutionPayloadBody {
	bodies := make([]*engine.ExecutionPayloadBody, len(hashes))
	for i, hash := range hashes {
		block := api.eth.BlockChain().GetBlockByHash(hash)
		bodies[i] = getBody(block)
	}
	return bodies
}

// GetPayloadBodiesByHashV2 implements engine_getPayloadBodiesByHashV1 which allows for retrieval of a list
// of block bodies by the engine api.
func (api *ConsensusAPI) GetPayloadBodiesByHashV2(hashes []common.Hash) []*engine.ExecutionPayloadBody {
	bodies := make([]*engine.ExecutionPayloadBody, len(hashes))
	for i, hash := range hashes {
		block := api.eth.BlockChain().GetBlockByHash(hash)
		bodies[i] = getBody(block)
	}
	return bodies
}

// GetPayloadBodiesByRangeV1 implements engine_getPayloadBodiesByRangeV1 which allows for retrieval of a range
// of block bodies by the engine api.
func (api *ConsensusAPI) GetPayloadBodiesByRangeV1(start, count hexutil.Uint64) ([]*engine.ExecutionPayloadBody, error) {
	return api.getBodiesByRange(start, count)
}

// GetPayloadBodiesByRangeV2 implements engine_getPayloadBodiesByRangeV1 which allows for retrieval of a range
// of block bodies by the engine api.
func (api *ConsensusAPI) GetPayloadBodiesByRangeV2(start, count hexutil.Uint64) ([]*engine.ExecutionPayloadBody, error) {
	return api.getBodiesByRange(start, count)
}

func (api *ConsensusAPI) getBodiesByRange(start, count hexutil.Uint64) ([]*engine.ExecutionPayloadBody, error) {
	if start == 0 || count == 0 {
		return nil, engine.InvalidParams.With(fmt.Errorf("invalid start or count, start: %v count: %v", start, count))
	}
	if count > 1024 {
		return nil, engine.TooLargeRequest.With(fmt.Errorf("requested count too large: %v", count))
	}
	// limit count up until current
	current := api.eth.BlockChain().CurrentBlock().Number.Uint64()
	last := uint64(start) + uint64(count) - 1
	if last > current {
		last = current
	}
	bodies := make([]*engine.ExecutionPayloadBody, 0, uint64(count))
	for i := uint64(start); i <= last; i++ {
		block := api.eth.BlockChain().GetBlockByNumber(i)
		bodies = append(bodies, getBody(block))
	}
	return bodies, nil
}

func getBody(block *types.Block) *engine.ExecutionPayloadBody {
	if block == nil {
		return nil
	}

	var result engine.ExecutionPayloadBody

	result.TransactionData = make([]hexutil.Bytes, len(block.Transactions()))
	for j, tx := range block.Transactions() {
		result.TransactionData[j], _ = tx.MarshalBinary()
	}

	// Post-shanghai withdrawals MUST be set to empty slice instead of nil
	result.Withdrawals = block.Withdrawals()
	if block.Withdrawals() == nil && block.Header().WithdrawalsHash != nil {
		result.Withdrawals = []*types.Withdrawal{}
	}

	return &result
}<|MERGE_RESOLUTION|>--- conflicted
+++ resolved
@@ -541,11 +541,7 @@
 	if params.Withdrawals != nil {
 		return engine.PayloadStatusV1{Status: engine.INVALID}, engine.InvalidParams.With(errors.New("withdrawals not supported in V1"))
 	}
-<<<<<<< HEAD
-	return api.newPayload(params, nil, nil, false)
-=======
 	return api.newPayload(params, nil, nil, nil, false)
->>>>>>> 3a5313f3
 }
 
 // NewPayloadV2 creates an Eth1 block, inserts it in the chain, and returns the status of the chain.
@@ -568,11 +564,7 @@
 	if params.BlobGasUsed != nil {
 		return engine.PayloadStatusV1{Status: engine.INVALID}, engine.InvalidParams.With(errors.New("non-nil blobGasUsed pre-cancun"))
 	}
-<<<<<<< HEAD
-	return api.newPayload(params, nil, nil, false)
-=======
 	return api.newPayload(params, nil, nil, nil, false)
->>>>>>> 3a5313f3
 }
 
 // NewPayloadV3 creates an Eth1 block, inserts it in the chain, and returns the status of the chain.
@@ -597,20 +589,12 @@
 	if api.eth.BlockChain().Config().LatestFork(params.Timestamp) != forks.Cancun {
 		return engine.PayloadStatusV1{Status: engine.INVALID}, engine.UnsupportedFork.With(errors.New("newPayloadV3 must only be called for cancun payloads"))
 	}
-<<<<<<< HEAD
-	return api.newPayload(params, versionedHashes, beaconRoot, false)
-=======
 	return api.newPayload(params, versionedHashes, beaconRoot, nil, false)
->>>>>>> 3a5313f3
 }
 
 // NewPayloadV4 creates an Eth1 block, inserts it in the chain, and returns the status of the chain.
 // NewPayloadV4 creates an Eth1 block, inserts it in the chain, and returns the status of the chain.
-<<<<<<< HEAD
-func (api *ConsensusAPI) NewPayloadV4(params engine.ExecutableData, versionedHashes []common.Hash, beaconRoot *common.Hash) (engine.PayloadStatusV1, error) {
-=======
 func (api *ConsensusAPI) NewPayloadV4(params engine.ExecutableData, versionedHashes []common.Hash, beaconRoot *common.Hash, requests [][]byte) (engine.PayloadStatusV1, error) {
->>>>>>> 3a5313f3
 	if params.Withdrawals == nil {
 		return engine.PayloadStatusV1{Status: engine.INVALID}, engine.InvalidParams.With(errors.New("nil withdrawals post-shanghai"))
 	}
@@ -634,8 +618,7 @@
 	if api.eth.BlockChain().Config().LatestFork(params.Timestamp) != forks.Prague {
 		return engine.PayloadStatusV1{Status: engine.INVALID}, engine.UnsupportedFork.With(errors.New("newPayloadV4 must only be called for prague payloads"))
 	}
-<<<<<<< HEAD
-	return api.newPayload(params, versionedHashes, beaconRoot, false)
+	return api.newPayload(params, versionedHashes, beaconRoot, requests, false)
 }
 
 // NewPayloadWithWitnessV1 is analogous to NewPayloadV1, only it also generates
@@ -644,7 +627,7 @@
 	if params.Withdrawals != nil {
 		return engine.PayloadStatusV1{Status: engine.INVALID}, engine.InvalidParams.With(errors.New("withdrawals not supported in V1"))
 	}
-	return api.newPayload(params, nil, nil, true)
+	return api.newPayload(params, nil, nil, nil, true)
 }
 
 // NewPayloadWithWitnessV2 is analogous to NewPayloadV2, only it also generates
@@ -668,47 +651,9 @@
 	if params.BlobGasUsed != nil {
 		return engine.PayloadStatusV1{Status: engine.INVALID}, engine.InvalidParams.With(errors.New("non-nil blobGasUsed pre-cancun"))
 	}
-	return api.newPayload(params, nil, nil, true)
-}
-
-=======
-	return api.newPayload(params, versionedHashes, beaconRoot, requests, false)
-}
-
-// NewPayloadWithWitnessV1 is analogous to NewPayloadV1, only it also generates
-// and returns a stateless witness after running the payload.
-func (api *ConsensusAPI) NewPayloadWithWitnessV1(params engine.ExecutableData) (engine.PayloadStatusV1, error) {
-	if params.Withdrawals != nil {
-		return engine.PayloadStatusV1{Status: engine.INVALID}, engine.InvalidParams.With(errors.New("withdrawals not supported in V1"))
-	}
 	return api.newPayload(params, nil, nil, nil, true)
 }
 
-// NewPayloadWithWitnessV2 is analogous to NewPayloadV2, only it also generates
-// and returns a stateless witness after running the payload.
-func (api *ConsensusAPI) NewPayloadWithWitnessV2(params engine.ExecutableData) (engine.PayloadStatusV1, error) {
-	if api.eth.BlockChain().Config().IsCancun(api.eth.BlockChain().Config().LondonBlock, params.Timestamp) {
-		return engine.PayloadStatusV1{Status: engine.INVALID}, engine.InvalidParams.With(errors.New("can't use newPayloadV2 post-cancun"))
-	}
-	if api.eth.BlockChain().Config().LatestFork(params.Timestamp) == forks.Shanghai {
-		if params.Withdrawals == nil {
-			return engine.PayloadStatusV1{Status: engine.INVALID}, engine.InvalidParams.With(errors.New("nil withdrawals post-shanghai"))
-		}
-	} else {
-		if params.Withdrawals != nil {
-			return engine.PayloadStatusV1{Status: engine.INVALID}, engine.InvalidParams.With(errors.New("non-nil withdrawals pre-shanghai"))
-		}
-	}
-	if params.ExcessBlobGas != nil {
-		return engine.PayloadStatusV1{Status: engine.INVALID}, engine.InvalidParams.With(errors.New("non-nil excessBlobGas pre-cancun"))
-	}
-	if params.BlobGasUsed != nil {
-		return engine.PayloadStatusV1{Status: engine.INVALID}, engine.InvalidParams.With(errors.New("non-nil blobGasUsed pre-cancun"))
-	}
-	return api.newPayload(params, nil, nil, nil, true)
-}
-
->>>>>>> 3a5313f3
 // NewPayloadWithWitnessV3 is analogous to NewPayloadV3, only it also generates
 // and returns a stateless witness after running the payload.
 func (api *ConsensusAPI) NewPayloadWithWitnessV3(params engine.ExecutableData, versionedHashes []common.Hash, beaconRoot *common.Hash) (engine.PayloadStatusV1, error) {
@@ -732,20 +677,12 @@
 	if api.eth.BlockChain().Config().LatestFork(params.Timestamp) != forks.Cancun {
 		return engine.PayloadStatusV1{Status: engine.INVALID}, engine.UnsupportedFork.With(errors.New("newPayloadWithWitnessV3 must only be called for cancun payloads"))
 	}
-<<<<<<< HEAD
-	return api.newPayload(params, versionedHashes, beaconRoot, true)
-=======
 	return api.newPayload(params, versionedHashes, beaconRoot, nil, true)
->>>>>>> 3a5313f3
 }
 
 // NewPayloadWithWitnessV4 is analogous to NewPayloadV4, only it also generates
 // and returns a stateless witness after running the payload.
-<<<<<<< HEAD
-func (api *ConsensusAPI) NewPayloadWithWitnessV4(params engine.ExecutableData, versionedHashes []common.Hash, beaconRoot *common.Hash) (engine.PayloadStatusV1, error) {
-=======
 func (api *ConsensusAPI) NewPayloadWithWitnessV4(params engine.ExecutableData, versionedHashes []common.Hash, beaconRoot *common.Hash, requests [][]byte) (engine.PayloadStatusV1, error) {
->>>>>>> 3a5313f3
 	if params.Withdrawals == nil {
 		return engine.PayloadStatusV1{Status: engine.INVALID}, engine.InvalidParams.With(errors.New("nil withdrawals post-shanghai"))
 	}
@@ -755,12 +692,6 @@
 	if params.BlobGasUsed == nil {
 		return engine.PayloadStatusV1{Status: engine.INVALID}, engine.InvalidParams.With(errors.New("nil blobGasUsed post-cancun"))
 	}
-<<<<<<< HEAD
-	if params.Deposits == nil {
-		return engine.PayloadStatusV1{Status: engine.INVALID}, engine.InvalidParams.With(errors.New("nil deposits post-prague"))
-	}
-=======
->>>>>>> 3a5313f3
 
 	if versionedHashes == nil {
 		return engine.PayloadStatusV1{Status: engine.INVALID}, engine.InvalidParams.With(errors.New("nil versionedHashes post-cancun"))
@@ -768,21 +699,14 @@
 	if beaconRoot == nil {
 		return engine.PayloadStatusV1{Status: engine.INVALID}, engine.InvalidParams.With(errors.New("nil beaconRoot post-cancun"))
 	}
-<<<<<<< HEAD
-=======
 	if requests == nil {
 		return engine.PayloadStatusV1{Status: engine.INVALID}, engine.InvalidParams.With(errors.New("nil executionRequests post-prague"))
 	}
->>>>>>> 3a5313f3
 
 	if api.eth.BlockChain().Config().LatestFork(params.Timestamp) != forks.Prague {
 		return engine.PayloadStatusV1{Status: engine.INVALID}, engine.UnsupportedFork.With(errors.New("newPayloadWithWitnessV4 must only be called for prague payloads"))
 	}
-<<<<<<< HEAD
-	return api.newPayload(params, versionedHashes, beaconRoot, true)
-=======
 	return api.newPayload(params, versionedHashes, beaconRoot, requests, true)
->>>>>>> 3a5313f3
 }
 
 // ExecuteStatelessPayloadV1 is analogous to NewPayloadV1, only it operates in
@@ -791,11 +715,7 @@
 	if params.Withdrawals != nil {
 		return engine.StatelessPayloadStatusV1{Status: engine.INVALID}, engine.InvalidParams.With(errors.New("withdrawals not supported in V1"))
 	}
-<<<<<<< HEAD
-	return api.executeStatelessPayload(params, nil, nil, opaqueWitness)
-=======
 	return api.executeStatelessPayload(params, nil, nil, nil, opaqueWitness)
->>>>>>> 3a5313f3
 }
 
 // ExecuteStatelessPayloadV2 is analogous to NewPayloadV2, only it operates in
@@ -819,11 +739,7 @@
 	if params.BlobGasUsed != nil {
 		return engine.StatelessPayloadStatusV1{Status: engine.INVALID}, engine.InvalidParams.With(errors.New("non-nil blobGasUsed pre-cancun"))
 	}
-<<<<<<< HEAD
-	return api.executeStatelessPayload(params, nil, nil, opaqueWitness)
-=======
 	return api.executeStatelessPayload(params, nil, nil, nil, opaqueWitness)
->>>>>>> 3a5313f3
 }
 
 // ExecuteStatelessPayloadV3 is analogous to NewPayloadV3, only it operates in
@@ -849,20 +765,12 @@
 	if api.eth.BlockChain().Config().LatestFork(params.Timestamp) != forks.Cancun {
 		return engine.StatelessPayloadStatusV1{Status: engine.INVALID}, engine.UnsupportedFork.With(errors.New("executeStatelessPayloadV3 must only be called for cancun payloads"))
 	}
-<<<<<<< HEAD
-	return api.executeStatelessPayload(params, versionedHashes, beaconRoot, opaqueWitness)
-=======
 	return api.executeStatelessPayload(params, versionedHashes, beaconRoot, nil, opaqueWitness)
->>>>>>> 3a5313f3
 }
 
 // ExecuteStatelessPayloadV4 is analogous to NewPayloadV4, only it operates in
 // a stateless mode on top of a provided witness instead of the local database.
-<<<<<<< HEAD
-func (api *ConsensusAPI) ExecuteStatelessPayloadV4(params engine.ExecutableData, versionedHashes []common.Hash, beaconRoot *common.Hash, opaqueWitness hexutil.Bytes) (engine.StatelessPayloadStatusV1, error) {
-=======
 func (api *ConsensusAPI) ExecuteStatelessPayloadV4(params engine.ExecutableData, versionedHashes []common.Hash, beaconRoot *common.Hash, requests [][]byte, opaqueWitness hexutil.Bytes) (engine.StatelessPayloadStatusV1, error) {
->>>>>>> 3a5313f3
 	if params.Withdrawals == nil {
 		return engine.StatelessPayloadStatusV1{Status: engine.INVALID}, engine.InvalidParams.With(errors.New("nil withdrawals post-shanghai"))
 	}
@@ -872,12 +780,6 @@
 	if params.BlobGasUsed == nil {
 		return engine.StatelessPayloadStatusV1{Status: engine.INVALID}, engine.InvalidParams.With(errors.New("nil blobGasUsed post-cancun"))
 	}
-<<<<<<< HEAD
-	if params.Deposits == nil {
-		return engine.StatelessPayloadStatusV1{Status: engine.INVALID}, engine.InvalidParams.With(errors.New("nil deposits post-prague"))
-	}
-=======
->>>>>>> 3a5313f3
 
 	if versionedHashes == nil {
 		return engine.StatelessPayloadStatusV1{Status: engine.INVALID}, engine.InvalidParams.With(errors.New("nil versionedHashes post-cancun"))
@@ -885,27 +787,17 @@
 	if beaconRoot == nil {
 		return engine.StatelessPayloadStatusV1{Status: engine.INVALID}, engine.InvalidParams.With(errors.New("nil beaconRoot post-cancun"))
 	}
-<<<<<<< HEAD
-=======
 	if requests == nil {
 		return engine.StatelessPayloadStatusV1{Status: engine.INVALID}, engine.InvalidParams.With(errors.New("nil executionRequests post-prague"))
 	}
->>>>>>> 3a5313f3
 
 	if api.eth.BlockChain().Config().LatestFork(params.Timestamp) != forks.Prague {
 		return engine.StatelessPayloadStatusV1{Status: engine.INVALID}, engine.UnsupportedFork.With(errors.New("executeStatelessPayloadV4 must only be called for prague payloads"))
 	}
-<<<<<<< HEAD
-	return api.executeStatelessPayload(params, versionedHashes, beaconRoot, opaqueWitness)
-}
-
-func (api *ConsensusAPI) newPayload(params engine.ExecutableData, versionedHashes []common.Hash, beaconRoot *common.Hash, witness bool) (engine.PayloadStatusV1, error) {
-=======
 	return api.executeStatelessPayload(params, versionedHashes, beaconRoot, requests, opaqueWitness)
 }
 
 func (api *ConsensusAPI) newPayload(params engine.ExecutableData, versionedHashes []common.Hash, beaconRoot *common.Hash, requests [][]byte, witness bool) (engine.PayloadStatusV1, error) {
->>>>>>> 3a5313f3
 	// The locking here is, strictly, not required. Without these locks, this can happen:
 	//
 	// 1. NewPayload( execdata-N ) is invoked from the CL. It goes all the way down to
@@ -1035,17 +927,10 @@
 	return engine.PayloadStatusV1{Status: engine.VALID, Witness: ow, LatestValidHash: &hash}, nil
 }
 
-<<<<<<< HEAD
-func (api *ConsensusAPI) executeStatelessPayload(params engine.ExecutableData, versionedHashes []common.Hash, beaconRoot *common.Hash, opaqueWitness hexutil.Bytes) (engine.StatelessPayloadStatusV1, error) {
-	log.Trace("Engine API request received", "method", "ExecuteStatelessPayload", "number", params.Number, "hash", params.BlockHash)
-
-	block, err := engine.ExecutableDataToBlockNoHash(params, versionedHashes, beaconRoot)
-=======
 func (api *ConsensusAPI) executeStatelessPayload(params engine.ExecutableData, versionedHashes []common.Hash, beaconRoot *common.Hash, requests [][]byte, opaqueWitness hexutil.Bytes) (engine.StatelessPayloadStatusV1, error) {
 	log.Trace("Engine API request received", "method", "ExecuteStatelessPayload", "number", params.Number, "hash", params.BlockHash)
 
 	block, err := engine.ExecutableDataToBlockNoHash(params, versionedHashes, beaconRoot, requests)
->>>>>>> 3a5313f3
 	if err != nil {
 		bgu := "nil"
 		if params.BlobGasUsed != nil {
@@ -1072,13 +957,8 @@
 			"params.ExcessBlobGas", ebg,
 			"len(params.Transactions)", len(params.Transactions),
 			"len(params.Withdrawals)", len(params.Withdrawals),
-<<<<<<< HEAD
-			"len(params.Deposits)", len(params.Deposits),
-			"beaconRoot", beaconRoot,
-=======
 			"beaconRoot", beaconRoot,
 			"len(requests)", len(requests),
->>>>>>> 3a5313f3
 			"error", err)
 		errorMsg := err.Error()
 		return engine.StatelessPayloadStatusV1{Status: engine.INVALID, ValidationError: &errorMsg}, nil
