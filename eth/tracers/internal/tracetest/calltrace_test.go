// Copyright 2021 The go-ethereum Authors
// This file is part of the go-ethereum library.
//
// The go-ethereum library is free software: you can redistribute it and/or modify
// it under the terms of the GNU Lesser General Public License as published by
// the Free Software Foundation, either version 3 of the License, or
// (at your option) any later version.
//
// The go-ethereum library is distributed in the hope that it will be useful,
// but WITHOUT ANY WARRANTY; without even the implied warranty of
// MERCHANTABILITY or FITNESS FOR A PARTICULAR PURPOSE. See the
// GNU Lesser General Public License for more details.
//
// You should have received a copy of the GNU Lesser General Public License
// along with the go-ethereum library. If not, see <http://www.gnu.org/licenses/>.

package tracetest

import (
	"encoding/json"
	"math/big"
	"os"
	"path/filepath"
	"strings"
	"testing"

	"github.com/ethereum/go-ethereum/common"
	"github.com/ethereum/go-ethereum/common/hexutil"
	"github.com/ethereum/go-ethereum/common/math"
	"github.com/ethereum/go-ethereum/core"
	"github.com/ethereum/go-ethereum/core/rawdb"
	"github.com/ethereum/go-ethereum/core/types"
	"github.com/ethereum/go-ethereum/core/vm"
	"github.com/ethereum/go-ethereum/eth/tracers"
	"github.com/ethereum/go-ethereum/params"
	"github.com/ethereum/go-ethereum/rlp"
	"github.com/ethereum/go-ethereum/tests"
)

type callContext struct {
	Number     math.HexOrDecimal64   `json:"number"`
	Difficulty *math.HexOrDecimal256 `json:"difficulty"`
	Time       math.HexOrDecimal64   `json:"timestamp"`
	GasLimit   math.HexOrDecimal64   `json:"gasLimit"`
	Miner      common.Address        `json:"miner"`
}

// callLog is the result of LOG opCode
type callLog struct {
	Address common.Address `json:"address"`
	Topics  []common.Hash  `json:"topics"`
	Data    hexutil.Bytes  `json:"data"`
}

// callTrace is the result of a callTracer run.
type callTrace struct {
	From         common.Address  `json:"from"`
	Gas          *hexutil.Uint64 `json:"gas"`
	GasUsed      *hexutil.Uint64 `json:"gasUsed"`
	To           *common.Address `json:"to,omitempty"`
	Input        hexutil.Bytes   `json:"input"`
	Output       hexutil.Bytes   `json:"output,omitempty"`
	Error        string          `json:"error,omitempty"`
	RevertReason string          `json:"revertReason,omitempty"`
	Calls        []callTrace     `json:"calls,omitempty"`
	Logs         []callLog       `json:"logs,omitempty"`
	Value        *hexutil.Big    `json:"value,omitempty"`
	// Gencodec adds overridden fields at the end
	Type string `json:"type"`
}

// callTracerTest defines a single test to check the call tracer against.
type callTracerTest struct {
	Genesis      *core.Genesis   `json:"genesis"`
	Context      *callContext    `json:"context"`
	Input        string          `json:"input"`
	TracerConfig json.RawMessage `json:"tracerConfig"`
	Result       *callTrace      `json:"result"`
}

// Iterates over all the input-output datasets in the tracer test harness and
// runs the JavaScript tracers against them.
func TestCallTracerLegacy(t *testing.T) {
	testCallTracer("callTracerLegacy", "call_tracer_legacy", t)
}

func TestCallTracerNative(t *testing.T) {
	testCallTracer("callTracer", "call_tracer", t)
}

func TestCallTracerNativeWithLog(t *testing.T) {
	testCallTracer("callTracer", "call_tracer_withLog", t)
}

func testCallTracer(tracerName string, dirPath string, t *testing.T) {
	isLegacy := strings.HasSuffix(dirPath, "_legacy")
	files, err := os.ReadDir(filepath.Join("testdata", dirPath))
	if err != nil {
		t.Fatalf("failed to retrieve tracer test suite: %v", err)
	}
	for _, file := range files {
		if !strings.HasSuffix(file.Name(), ".json") {
			continue
		}
		file := file // capture range variable
		t.Run(camel(strings.TrimSuffix(file.Name(), ".json")), func(t *testing.T) {
			t.Parallel()

			var (
				test = new(callTracerTest)
				tx   = new(types.Transaction)
			)
			// Call tracer test found, read if from disk
			if blob, err := os.ReadFile(filepath.Join("testdata", dirPath, file.Name())); err != nil {
				t.Fatalf("failed to read testcase: %v", err)
			} else if err := json.Unmarshal(blob, test); err != nil {
				t.Fatalf("failed to parse testcase: %v", err)
			}
			if err := tx.UnmarshalBinary(common.FromHex(test.Input)); err != nil {
				t.Fatalf("failed to parse testcase input: %v", err)
			}
			// Configure a blockchain with the given prestate
			var (
				signer    = types.MakeSigner(test.Genesis.Config, new(big.Int).SetUint64(uint64(test.Context.Number)), uint64(test.Context.Time))
				origin, _ = signer.Sender(tx)
				txContext = vm.TxContext{
					Origin:   origin,
					GasPrice: tx.GasPrice(),
				}
				context = vm.BlockContext{
					CanTransfer: core.CanTransfer,
					Transfer:    core.Transfer,
					Coinbase:    test.Context.Miner,
					BlockNumber: new(big.Int).SetUint64(uint64(test.Context.Number)),
					Time:        uint64(test.Context.Time),
					Difficulty:  (*big.Int)(test.Context.Difficulty),
					GasLimit:    uint64(test.Context.GasLimit),
					BaseFee:     test.Genesis.BaseFee,
				}
				triedb, _, statedb = tests.MakePreState(rawdb.NewMemoryDatabase(), test.Genesis.Alloc, false, rawdb.HashScheme)
			)
			triedb.Close()

			tracer, err := tracers.DefaultDirectory.New(tracerName, new(tracers.Context), test.TracerConfig)
			if err != nil {
				t.Fatalf("failed to create call tracer: %v", err)
			}
			evm := vm.NewEVM(context, txContext, statedb, test.Genesis.Config, vm.Config{Tracer: tracer})
			msg, err := core.TransactionToMessage(tx, signer, nil)
			if err != nil {
				t.Fatalf("failed to prepare transaction for tracing: %v", err)
			}
			vmRet, err := core.ApplyMessage(evm, msg, new(core.GasPool).AddGas(tx.Gas()))
			if err != nil {
				t.Fatalf("failed to execute transaction: %v", err)
			}
			// Retrieve the trace result and compare against the expected.
			res, err := tracer.GetResult()
			if err != nil {
				t.Fatalf("failed to retrieve trace result: %v", err)
			}
			// The legacy javascript calltracer marshals json in js, which
			// is not deterministic (as opposed to the golang json encoder).
			if isLegacy {
				// This is a tweak to make it deterministic. Can be removed when
				// we remove the legacy tracer.
				var x callTrace
				json.Unmarshal(res, &x)
				res, _ = json.Marshal(x)
			}
			want, err := json.Marshal(test.Result)
			if err != nil {
				t.Fatalf("failed to marshal test: %v", err)
			}
			if string(want) != string(res) {
				t.Fatalf("trace mismatch\n have: %v\n want: %v\n", string(res), string(want))
			}
			// Sanity check: compare top call's gas used against vm result
			type simpleResult struct {
				GasUsed hexutil.Uint64
			}
			var topCall simpleResult
			if err := json.Unmarshal(res, &topCall); err != nil {
				t.Fatalf("failed to unmarshal top calls gasUsed: %v", err)
			}
			if uint64(topCall.GasUsed) != vmRet.UsedGas {
				t.Fatalf("top call has invalid gasUsed. have: %d want: %d", topCall.GasUsed, vmRet.UsedGas)
			}
		})
	}
}

func BenchmarkTracers(b *testing.B) {
	files, err := os.ReadDir(filepath.Join("testdata", "call_tracer"))
	if err != nil {
		b.Fatalf("failed to retrieve tracer test suite: %v", err)
	}
	for _, file := range files {
		if !strings.HasSuffix(file.Name(), ".json") {
			continue
		}
		file := file // capture range variable
		b.Run(camel(strings.TrimSuffix(file.Name(), ".json")), func(b *testing.B) {
			blob, err := os.ReadFile(filepath.Join("testdata", "call_tracer", file.Name()))
			if err != nil {
				b.Fatalf("failed to read testcase: %v", err)
			}
			test := new(callTracerTest)
			if err := json.Unmarshal(blob, test); err != nil {
				b.Fatalf("failed to parse testcase: %v", err)
			}
			benchTracer("callTracer", test, b)
		})
	}
}

func benchTracer(tracerName string, test *callTracerTest, b *testing.B) {
	// Configure a blockchain with the given prestate
	tx := new(types.Transaction)
	if err := rlp.DecodeBytes(common.FromHex(test.Input), tx); err != nil {
		b.Fatalf("failed to parse testcase input: %v", err)
	}
	signer := types.MakeSigner(test.Genesis.Config, new(big.Int).SetUint64(uint64(test.Context.Number)), uint64(test.Context.Time))
	msg, err := core.TransactionToMessage(tx, signer, nil)
	if err != nil {
		b.Fatalf("failed to prepare transaction for tracing: %v", err)
	}
	origin, _ := signer.Sender(tx)
	txContext := vm.TxContext{
		Origin:   origin,
		GasPrice: tx.GasPrice(),
	}
	context := vm.BlockContext{
		CanTransfer: core.CanTransfer,
		Transfer:    core.Transfer,
		Coinbase:    test.Context.Miner,
		BlockNumber: new(big.Int).SetUint64(uint64(test.Context.Number)),
		Time:        uint64(test.Context.Time),
		Difficulty:  (*big.Int)(test.Context.Difficulty),
		GasLimit:    uint64(test.Context.GasLimit),
	}
	triedb, _, statedb := tests.MakePreState(rawdb.NewMemoryDatabase(), test.Genesis.Alloc, false, rawdb.HashScheme)
	defer triedb.Close()

	b.ReportAllocs()
	b.ResetTimer()
	for i := 0; i < b.N; i++ {
		tracer, err := tracers.DefaultDirectory.New(tracerName, new(tracers.Context), nil)
		if err != nil {
			b.Fatalf("failed to create call tracer: %v", err)
		}
		evm := vm.NewEVM(context, txContext, statedb, test.Genesis.Config, vm.Config{Tracer: tracer})
		snap := statedb.Snapshot()
		st := core.NewStateTransition(evm, msg, new(core.GasPool).AddGas(tx.Gas()))
		if _, err = st.TransitionDb(); err != nil {
			b.Fatalf("failed to execute transaction: %v", err)
		}
		if _, err = tracer.GetResult(); err != nil {
			b.Fatal(err)
		}
		statedb.RevertToSnapshot(snap)
	}
}

func TestInternals(t *testing.T) {
	var (
		to        = common.HexToAddress("0x00000000000000000000000000000000deadbeef")
		origin    = common.HexToAddress("0x00000000000000000000000000000000feed")
		txContext = vm.TxContext{
			Origin:   origin,
			GasPrice: big.NewInt(1),
		}
		context = vm.BlockContext{
			CanTransfer: core.CanTransfer,
			Transfer:    core.Transfer,
			Coinbase:    common.Address{},
			BlockNumber: new(big.Int).SetUint64(8000000),
			Time:        5,
			Difficulty:  big.NewInt(0x30000),
			GasLimit:    uint64(6000000),
		}
	)
	mkTracer := func(name string, cfg json.RawMessage) tracers.Tracer {
		tr, err := tracers.DefaultDirectory.New(name, nil, cfg)
		if err != nil {
			t.Fatalf("failed to create call tracer: %v", err)
		}
		return tr
	}

	for _, tc := range []struct {
		name   string
		code   []byte
		tracer tracers.Tracer
		want   string
	}{
		{
			// TestZeroValueToNotExitCall tests the calltracer(s) on the following:
			// Tx to A, A calls B with zero value. B does not already exist.
			// Expected: that enter/exit is invoked and the inner call is shown in the result
			name: "ZeroValueToNotExitCall",
			code: []byte{
				byte(vm.PUSH1), 0x0, byte(vm.DUP1), byte(vm.DUP1), byte(vm.DUP1), // in and outs zero
				byte(vm.DUP1), byte(vm.PUSH1), 0xff, byte(vm.GAS), // value=0,address=0xff, gas=GAS
				byte(vm.CALL),
			},
			tracer: mkTracer("callTracer", nil),
			want:   `{"from":"0x000000000000000000000000000000000000feed","gas":"0x13880","gasUsed":"0x54d8","to":"0x00000000000000000000000000000000deadbeef","input":"0x","calls":[{"from":"0x00000000000000000000000000000000deadbeef","gas":"0xe01a","gasUsed":"0x0","to":"0x00000000000000000000000000000000000000ff","input":"0x","value":"0x0","type":"CALL"}],"value":"0x0","type":"CALL"}`,
		},
		{
			name:   "Stack depletion in LOG0",
			code:   []byte{byte(vm.LOG3)},
			tracer: mkTracer("callTracer", json.RawMessage(`{ "withLog": true }`)),
			want:   `{"from":"0x000000000000000000000000000000000000feed","gas":"0x13880","gasUsed":"0x13880","to":"0x00000000000000000000000000000000deadbeef","input":"0x","error":"stack underflow (0 \u003c=\u003e 5)","value":"0x0","type":"CALL"}`,
		},
		{
			name: "Mem expansion in LOG0",
			code: []byte{
				byte(vm.PUSH1), 0x1,
				byte(vm.PUSH1), 0x0,
				byte(vm.MSTORE),
				byte(vm.PUSH1), 0xff,
				byte(vm.PUSH1), 0x0,
				byte(vm.LOG0),
			},
			tracer: mkTracer("callTracer", json.RawMessage(`{ "withLog": true }`)),
			want:   `{"from":"0x000000000000000000000000000000000000feed","gas":"0x13880","gasUsed":"0x5b9e","to":"0x00000000000000000000000000000000deadbeef","input":"0x","logs":[{"address":"0x00000000000000000000000000000000deadbeef","topics":[],"data":"0x000000000000000000000000000000000000000000000000000000000000000100000000000000000000000000000000000000000000000000000000000000000000000000000000000000000000000000000000000000000000000000000000000000000000000000000000000000000000000000000000000000000000000000000000000000000000000000000000000000000000000000000000000000000000000000000000000000000000000000000000000000000000000000000000000000000000000000000000000000000000000000000000000000000000000000000000000000000000000000000000000000000000000000000000000000"}],"value":"0x0","type":"CALL"}`,
		},
		{
			// Leads to OOM on the prestate tracer
			name: "Prestate-tracer - CREATE2 OOM",
			code: []byte{
				byte(vm.PUSH1), 0x1,
				byte(vm.PUSH1), 0x0,
				byte(vm.MSTORE),
				byte(vm.PUSH1), 0x1,
				byte(vm.PUSH5), 0xff, 0xff, 0xff, 0xff, 0xff,
				byte(vm.PUSH1), 0x1,
				byte(vm.PUSH1), 0x0,
				byte(vm.CREATE2),
				byte(vm.PUSH1), 0xff,
				byte(vm.PUSH1), 0x0,
				byte(vm.LOG0),
			},
			tracer: mkTracer("prestateTracer", nil),
			want:   `{"0x0000000000000000000000000000000000000000":{"balance":"0x0"},"0x000000000000000000000000000000000000feed":{"balance":"0x1c6bf52647880"},"0x00000000000000000000000000000000deadbeef":{"balance":"0x0","code":"0x6001600052600164ffffffffff60016000f560ff6000a0"}}`,
		},
		{
			// CREATE2 which requires padding memory by prestate tracer
			name: "Prestate-tracer - CREATE2 Memory padding",
			code: []byte{
				byte(vm.PUSH1), 0x1,
				byte(vm.PUSH1), 0x0,
				byte(vm.MSTORE),
				byte(vm.PUSH1), 0x1,
				byte(vm.PUSH1), 0xff,
				byte(vm.PUSH1), 0x1,
				byte(vm.PUSH1), 0x0,
				byte(vm.CREATE2),
				byte(vm.PUSH1), 0xff,
				byte(vm.PUSH1), 0x0,
				byte(vm.LOG0),
			},
			tracer: mkTracer("prestateTracer", nil),
			want:   `{"0x0000000000000000000000000000000000000000":{"balance":"0x0"},"0x000000000000000000000000000000000000feed":{"balance":"0x1c6bf52647880"},"0x00000000000000000000000000000000deadbeef":{"balance":"0x0","code":"0x6001600052600160ff60016000f560ff6000a0"},"0x91ff9a805d36f54e3e272e230f3e3f5c1b330804":{"balance":"0x0"}}`,
		},
	} {
		t.Run(tc.name, func(t *testing.T) {
			triedb, _, statedb := tests.MakePreState(rawdb.NewMemoryDatabase(),
				core.GenesisAlloc{
					to: core.GenesisAccount{
						Code: tc.code,
					},
					origin: core.GenesisAccount{
						Balance: big.NewInt(500000000000000),
					},
<<<<<<< HEAD
				}, false)
			// SYSCOIN
			evm := vm.NewEVM(context, txContext, statedb, params.MainnetChainConfigTest, vm.Config{Tracer: tc.tracer})
=======
				}, false, rawdb.HashScheme)
			defer triedb.Close()

			evm := vm.NewEVM(context, txContext, statedb, params.MainnetChainConfig, vm.Config{Tracer: tc.tracer})
>>>>>>> 32fde3f8
			msg := &core.Message{
				To:                &to,
				From:              origin,
				Value:             big.NewInt(0),
				GasLimit:          80000,
				GasPrice:          big.NewInt(0),
				GasFeeCap:         big.NewInt(0),
				GasTipCap:         big.NewInt(0),
				SkipAccountChecks: false,
			}
			st := core.NewStateTransition(evm, msg, new(core.GasPool).AddGas(msg.GasLimit))
			if _, err := st.TransitionDb(); err != nil {
				t.Fatalf("test %v: failed to execute transaction: %v", tc.name, err)
			}
			// Retrieve the trace result and compare against the expected
			res, err := tc.tracer.GetResult()
			if err != nil {
				t.Fatalf("test %v: failed to retrieve trace result: %v", tc.name, err)
			}
			if string(res) != tc.want {
				t.Errorf("test %v: trace mismatch\n have: %v\n want: %v\n", tc.name, string(res), tc.want)
			}
		})
	}
}<|MERGE_RESOLUTION|>--- conflicted
+++ resolved
@@ -374,16 +374,10 @@
 					origin: core.GenesisAccount{
 						Balance: big.NewInt(500000000000000),
 					},
-<<<<<<< HEAD
-				}, false)
-			// SYSCOIN
-			evm := vm.NewEVM(context, txContext, statedb, params.MainnetChainConfigTest, vm.Config{Tracer: tc.tracer})
-=======
 				}, false, rawdb.HashScheme)
 			defer triedb.Close()
-
-			evm := vm.NewEVM(context, txContext, statedb, params.MainnetChainConfig, vm.Config{Tracer: tc.tracer})
->>>>>>> 32fde3f8
+			// SYSCOIN			
+			evm := vm.NewEVM(context, txContext, statedb, params.MainnetChainConfigTest, vm.Config{Tracer: tc.tracer})
 			msg := &core.Message{
 				To:                &to,
 				From:              origin,
