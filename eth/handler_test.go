// Copyright 2015 The go-ethereum Authors
// This file is part of the go-ethereum library.
//
// The go-ethereum library is free software: you can redistribute it and/or modify
// it under the terms of the GNU Lesser General Public License as published by
// the Free Software Foundation, either version 3 of the License, or
// (at your option) any later version.
//
// The go-ethereum library is distributed in the hope that it will be useful,
// but WITHOUT ANY WARRANTY; without even the implied warranty of
// MERCHANTABILITY or FITNESS FOR A PARTICULAR PURPOSE. See the
// GNU Lesser General Public License for more details.
//
// You should have received a copy of the GNU Lesser General Public License
// along with the go-ethereum library. If not, see <http://www.gnu.org/licenses/>.

package eth

import (
	"math/big"
	"sort"
	"sync"

	"github.com/ethereum/go-ethereum/common"
	"github.com/ethereum/go-ethereum/consensus"
	"github.com/ethereum/go-ethereum/consensus/ethash"
	"github.com/ethereum/go-ethereum/core"
	"github.com/ethereum/go-ethereum/core/rawdb"
	"github.com/ethereum/go-ethereum/core/txpool"
	"github.com/ethereum/go-ethereum/core/types"
	"github.com/ethereum/go-ethereum/core/vm"
	"github.com/ethereum/go-ethereum/crypto"
	"github.com/ethereum/go-ethereum/eth/downloader"
	"github.com/ethereum/go-ethereum/ethdb"
	"github.com/ethereum/go-ethereum/event"
	"github.com/ethereum/go-ethereum/params"
)

var (
	// testKey is a private key to use for funding a tester account.
	testKey, _ = crypto.HexToECDSA("b71c71a67e1177ad4e901695e1b4b9ee17ae16c6668d313eac2f96dbcda3f291")

	// testAddr is the Ethereum address of the tester account.
	testAddr = crypto.PubkeyToAddress(testKey.PublicKey)
)

// testTxPool is a mock transaction pool that blindly accepts all transactions.
// Its goal is to get around setting up a valid statedb for the balance and nonce
// checks.
type testTxPool struct {
	pool map[common.Hash]*types.Transaction // Hash map of collected transactions

	txFeed event.Feed   // Notification feed to allow waiting for inclusion
	lock   sync.RWMutex // Protects the transaction pool
}

// newTestTxPool creates a mock transaction pool.
func newTestTxPool() *testTxPool {
	return &testTxPool{
		pool: make(map[common.Hash]*types.Transaction),
	}
}

// Has returns an indicator whether txpool has a transaction
// cached with the given hash.
func (p *testTxPool) Has(hash common.Hash) bool {
	p.lock.Lock()
	defer p.lock.Unlock()

	return p.pool[hash] != nil
}

// Get retrieves the transaction from local txpool with given
// tx hash.
func (p *testTxPool) Get(hash common.Hash) *txpool.Transaction {
	p.lock.Lock()
	defer p.lock.Unlock()

	if tx := p.pool[hash]; tx != nil {
		return &txpool.Transaction{Tx: tx}
	}
	return nil
}

<<<<<<< HEAD
// SYSCOIN
func (pool *testTxPool) GetChainConfig() *params.ChainConfig {
	return params.TestChainConfig
}

// AddRemotes appends a batch of transactions to the pool, and notifies any
=======
// Add appends a batch of transactions to the pool, and notifies any
>>>>>>> 8c288b52
// listeners if the addition channel is non nil
func (p *testTxPool) Add(txs []*txpool.Transaction, local bool, sync bool) []error {
	unwrapped := make([]*types.Transaction, len(txs))
	for i, tx := range txs {
		unwrapped[i] = tx.Tx
	}
	p.lock.Lock()
	defer p.lock.Unlock()

	for _, tx := range unwrapped {
		p.pool[tx.Hash()] = tx
	}

	p.txFeed.Send(core.NewTxsEvent{Txs: unwrapped})
	return make([]error, len(unwrapped))
}

// Pending returns all the transactions known to the pool
func (p *testTxPool) Pending(enforceTips bool) map[common.Address][]*types.Transaction {
	p.lock.RLock()
	defer p.lock.RUnlock()

	batches := make(map[common.Address][]*types.Transaction)
	for _, tx := range p.pool {
		from, _ := types.Sender(types.HomesteadSigner{}, tx)
		batches[from] = append(batches[from], tx)
	}
	for _, batch := range batches {
		sort.Sort(types.TxByNonce(batch))
	}
	return batches
}

// SubscribeNewTxsEvent should return an event subscription of NewTxsEvent and
// send events to the given channel.
func (p *testTxPool) SubscribeNewTxsEvent(ch chan<- core.NewTxsEvent) event.Subscription {
	return p.txFeed.Subscribe(ch)
}

// testHandler is a live implementation of the Ethereum protocol handler, just
// preinitialized with some sane testing defaults and the transaction pool mocked
// out.
type testHandler struct {
	db      ethdb.Database
	chain   *core.BlockChain
	txpool  *testTxPool
	handler *handler
}

// newTestHandler creates a new handler for testing purposes with no blocks.
func newTestHandler() *testHandler {
	return newTestHandlerWithBlocks(0)
}

// newTestHandlerWithBlocks creates a new handler for testing purposes, with a
// given number of initial blocks.
func newTestHandlerWithBlocks(blocks int) *testHandler {
	// Create a database pre-initialize with a genesis block
	db := rawdb.NewMemoryDatabase()
	gspec := &core.Genesis{
		Config: params.TestChainConfig,
		Alloc:  core.GenesisAlloc{testAddr: {Balance: big.NewInt(1000000)}},
	}
	chain, _ := core.NewBlockChain(db, nil, gspec, nil, ethash.NewFaker(), vm.Config{}, nil, nil)

	_, bs, _ := core.GenerateChainWithGenesis(gspec, ethash.NewFaker(), blocks, nil)
	if _, err := chain.InsertChain(bs); err != nil {
		panic(err)
	}
	txpool := newTestTxPool()

	handler, _ := newHandler(&handlerConfig{
		Database:   db,
		Chain:      chain,
		TxPool:     txpool,
		Merger:     consensus.NewMerger(rawdb.NewMemoryDatabase()),
		Network:    1,
		Sync:       downloader.SnapSync,
		BloomCache: 1,
	})
	handler.Start(1000)

	return &testHandler{
		db:      db,
		chain:   chain,
		txpool:  txpool,
		handler: handler,
	}
}

// close tears down the handler and all its internal constructs.
func (b *testHandler) close() {
	b.handler.Stop()
	b.chain.Stop()
}<|MERGE_RESOLUTION|>--- conflicted
+++ resolved
@@ -82,16 +82,7 @@
 	return nil
 }
 
-<<<<<<< HEAD
-// SYSCOIN
-func (pool *testTxPool) GetChainConfig() *params.ChainConfig {
-	return params.TestChainConfig
-}
-
-// AddRemotes appends a batch of transactions to the pool, and notifies any
-=======
 // Add appends a batch of transactions to the pool, and notifies any
->>>>>>> 8c288b52
 // listeners if the addition channel is non nil
 func (p *testTxPool) Add(txs []*txpool.Transaction, local bool, sync bool) []error {
 	unwrapped := make([]*types.Transaction, len(txs))
