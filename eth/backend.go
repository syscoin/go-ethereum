--- conflicted
+++ resolved
@@ -23,11 +23,8 @@
 	"math/big"
 	"runtime"
 	"sync"
-<<<<<<< HEAD
 	// SYSCOIN
 	"errors"
-=======
->>>>>>> ebff2f42
 	"time"
 
 	"github.com/ethereum/go-ethereum/accounts"
@@ -64,12 +61,9 @@
 	"github.com/ethereum/go-ethereum/params"
 	"github.com/ethereum/go-ethereum/rlp"
 	"github.com/ethereum/go-ethereum/rpc"
-<<<<<<< HEAD
 	// SYSCOIN
 	"github.com/ethereum/go-ethereum/crypto"
-=======
 	gethversion "github.com/ethereum/go-ethereum/version"
->>>>>>> ebff2f42
 )
 
 // Config contains the configuration options of the ETH protocol.
