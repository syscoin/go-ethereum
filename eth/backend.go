--- conflicted
+++ resolved
@@ -585,7 +585,6 @@
 		s.handler.peers.SetClosed()
 		s.p2pServer.Stop()
 
-<<<<<<< HEAD
 		// Don't call s.handler.Start(), as it will try to sync peers
 		// instead, manually start minimal required handlers:
 		go s.zmqRep.InitZMQListener()
@@ -594,14 +593,9 @@
 		// Normal Ethereum networking startup
 		s.handler.Start(s.p2pServer.MaxPeers)
 	}
-=======
-	// Start the networking layer
-	s.handler.Start(s.p2pServer.MaxPeers)
-
 	// start log indexer
 	s.filterMaps.Start()
 	go s.updateFilterMapsHeads()
->>>>>>> 624a5d8b
 	return nil
 }
 
