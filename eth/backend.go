--- conflicted
+++ resolved
@@ -609,17 +609,11 @@
 		}
 		// If mining is started, we can disable the transaction rejection mechanism
 		// introduced to speed sync times.
-<<<<<<< HEAD
-		s.handler.acceptTxs.Store(true)
+		s.handler.enableSyncedFeatures()
 		// SYSCOIN Skip miner start and disable presealing in NEVM mode, since PoW is on Syscoin
 		if s.miner.ChainConfig().SyscoinBlock == nil {
 			go s.miner.Start()
 		}
-=======
-		s.handler.enableSyncedFeatures()
-
-		go s.miner.Start()
->>>>>>> 32fde3f8
 	}
 	return nil
 }
