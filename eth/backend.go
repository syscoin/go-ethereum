// Copyright 2014 The go-ethereum Authors
// This file is part of the go-ethereum library.
//
// The go-ethereum library is free software: you can redistribute it and/or modify
// it under the terms of the GNU Lesser General Public License as published by
// the Free Software Foundation, either version 3 of the License, or
// (at your option) any later version.
//
// The go-ethereum library is distributed in the hope that it will be useful,
// but WITHOUT ANY WARRANTY; without even the implied warranty of
// MERCHANTABILITY or FITNESS FOR A PARTICULAR PURPOSE. See the
// GNU Lesser General Public License for more details.
//
// You should have received a copy of the GNU Lesser General Public License
// along with the go-ethereum library. If not, see <http://www.gnu.org/licenses/>.

// Package eth implements the Ethereum protocol.
package eth

import (
	"errors"
	"fmt"
	"math/big"
	"runtime"
	"sync"
<<<<<<< HEAD
	"sync/atomic"
	"time"
=======
>>>>>>> a865e28f

	"github.com/ethereum/go-ethereum/accounts"
	"github.com/ethereum/go-ethereum/common"
	"github.com/ethereum/go-ethereum/common/hexutil"
	"github.com/ethereum/go-ethereum/consensus"
	"github.com/ethereum/go-ethereum/consensus/beacon"
	"github.com/ethereum/go-ethereum/consensus/clique"
	"github.com/ethereum/go-ethereum/consensus/ethash"
	"github.com/ethereum/go-ethereum/core"
	"github.com/ethereum/go-ethereum/core/bloombits"
	"github.com/ethereum/go-ethereum/core/rawdb"
	"github.com/ethereum/go-ethereum/core/state/pruner"
	"github.com/ethereum/go-ethereum/core/txpool"
	"github.com/ethereum/go-ethereum/core/types"
	"github.com/ethereum/go-ethereum/core/vm"
	"github.com/ethereum/go-ethereum/eth/downloader"
	"github.com/ethereum/go-ethereum/eth/ethconfig"
	"github.com/ethereum/go-ethereum/eth/gasprice"
	"github.com/ethereum/go-ethereum/eth/protocols/eth"
	"github.com/ethereum/go-ethereum/eth/protocols/snap"
	"github.com/ethereum/go-ethereum/ethdb"
	"github.com/ethereum/go-ethereum/event"
	"github.com/ethereum/go-ethereum/internal/ethapi"
	"github.com/ethereum/go-ethereum/internal/shutdowncheck"
	"github.com/ethereum/go-ethereum/log"
	"github.com/ethereum/go-ethereum/miner"
	"github.com/ethereum/go-ethereum/node"
	"github.com/ethereum/go-ethereum/p2p"
	"github.com/ethereum/go-ethereum/p2p/dnsdisc"
	"github.com/ethereum/go-ethereum/p2p/enode"
	"github.com/ethereum/go-ethereum/params"
	"github.com/ethereum/go-ethereum/rlp"
	"github.com/ethereum/go-ethereum/rpc"
)

// Config contains the configuration options of the ETH protocol.
// Deprecated: use ethconfig.Config instead.
type Config = ethconfig.Config

// SYSCOIN
type NEVMCreateBlockFn func(*Ethereum) *types.Block
type NEVMAddBlockFn func(*types.NEVMBlockConnect, *Ethereum) error
type NEVMDeleteBlockFn func(string, *Ethereum) error

type NEVMIndex struct {
	// Callbacks
	CreateBlock NEVMCreateBlockFn // Mines a block locally
	AddBlock    NEVMAddBlockFn    // Connects a new NEVM block
	DeleteBlock NEVMDeleteBlockFn // Disconnects NEVM tip
}

// Ethereum implements the Ethereum full node service.
type Ethereum struct {
	config *ethconfig.Config

	// Handlers
	txPool             *txpool.TxPool
	blockchain         *core.BlockChain
	handler            *handler
	ethDialCandidates  enode.Iterator
	snapDialCandidates enode.Iterator
	merger             *consensus.Merger

	// DB interfaces
	chainDb ethdb.Database // Block chain database

	eventMux       *event.TypeMux
	engine         consensus.Engine
	accountManager *accounts.Manager

	bloomRequests     chan chan *bloombits.Retrieval // Channel receiving bloom data retrieval requests
	bloomIndexer      *core.ChainIndexer             // Bloom indexer operating during block imports
	closeBloomHandler chan struct{}

	APIBackend *EthAPIBackend

	miner     *miner.Miner
	gasPrice  *big.Int
	etherbase common.Address

	networkID     uint64
	netRPCService *ethapi.NetAPI

	p2pServer *p2p.Server

	lock            sync.RWMutex                   // Protects the variadic fields (e.g. gas price and etherbase)
	shutdownTracker *shutdowncheck.ShutdownTracker // Tracks if and when the node has shutdown ungracefully
	// SYSCOIN
	wgNEVM            sync.WaitGroup
	minedNEVMBlockSub *event.TypeMuxSubscription
	zmqRep            *ZMQRep
	timeLastBlock     int64
}

// New creates a new Ethereum object (including the
// initialisation of the common Ethereum object)
func New(stack *node.Node, config *ethconfig.Config) (*Ethereum, error) {
	// Ensure configuration values are compatible and sane
	if config.SyncMode == downloader.LightSync {
		return nil, errors.New("can't run eth.Ethereum in light sync mode, use les.LightEthereum")
	}
	if !config.SyncMode.IsValid() {
		return nil, fmt.Errorf("invalid sync mode %d", config.SyncMode)
	}
	if config.Miner.GasPrice == nil || config.Miner.GasPrice.Cmp(common.Big0) <= 0 {
		log.Warn("Sanitizing invalid miner gas price", "provided", config.Miner.GasPrice, "updated", ethconfig.Defaults.Miner.GasPrice)
		config.Miner.GasPrice = new(big.Int).Set(ethconfig.Defaults.Miner.GasPrice)
	}
	if config.NoPruning && config.TrieDirtyCache > 0 {
		if config.SnapshotCache > 0 {
			config.TrieCleanCache += config.TrieDirtyCache * 3 / 5
			config.SnapshotCache += config.TrieDirtyCache * 2 / 5
		} else {
			config.TrieCleanCache += config.TrieDirtyCache
		}
		config.TrieDirtyCache = 0
	}
	log.Info("Allocated trie memory caches", "clean", common.StorageSize(config.TrieCleanCache)*1024*1024, "dirty", common.StorageSize(config.TrieDirtyCache)*1024*1024)

	// Assemble the Ethereum object
	chainDb, err := stack.OpenDatabaseWithFreezer("chaindata", config.DatabaseCache, config.DatabaseHandles, config.DatabaseFreezer, "eth/db/chaindata/", false)
	if err != nil {
		return nil, err
	}
	if err := pruner.RecoverPruning(stack.ResolvePath(""), chainDb, stack.ResolvePath(config.TrieCleanCacheJournal)); err != nil {
		log.Error("Failed to recover state", "error", err)
	}
	// Transfer mining-related config to the ethash config.
	ethashConfig := config.Ethash
	ethashConfig.NotifyFull = config.Miner.NotifyFull
	cliqueConfig, err := core.LoadCliqueConfig(chainDb, config.Genesis)
	if err != nil {
		return nil, err
	}
	// SYSCOIN
	var chainID *big.Int = nil
	if config.Genesis != nil && config.Genesis.Config != nil && config.Genesis.Config.ChainID != nil {
		chainID = config.Genesis.Config.ChainID
	}
	engine := ethconfig.CreateConsensusEngine(stack, &ethashConfig, chainID, cliqueConfig, config.Miner.Notify, config.Miner.Noverify, chainDb)

	eth := &Ethereum{
		config:            config,
		merger:            consensus.NewMerger(chainDb),
		chainDb:           chainDb,
		eventMux:          stack.EventMux(),
		accountManager:    stack.AccountManager(),
		engine:            engine,
		closeBloomHandler: make(chan struct{}),
		networkID:         config.NetworkId,
		gasPrice:          config.Miner.GasPrice,
		etherbase:         config.Miner.Etherbase,
		bloomRequests:     make(chan chan *bloombits.Retrieval),
		bloomIndexer:      core.NewBloomIndexer(chainDb, params.BloomBitsBlocks, params.BloomConfirms),
		p2pServer:         stack.Server(),
		shutdownTracker:   shutdowncheck.NewShutdownTracker(chainDb),
	}

	bcVersion := rawdb.ReadDatabaseVersion(chainDb)
	var dbVer = "<nil>"
	if bcVersion != nil {
		dbVer = fmt.Sprintf("%d", *bcVersion)
	}
	log.Info("Initialising Ethereum protocol", "network", config.NetworkId, "dbversion", dbVer)

	if !config.SkipBcVersionCheck {
		if bcVersion != nil && *bcVersion > core.BlockChainVersion {
			return nil, fmt.Errorf("database version is v%d, Geth %s only supports v%d", *bcVersion, params.VersionWithMeta, core.BlockChainVersion)
		} else if bcVersion == nil || *bcVersion < core.BlockChainVersion {
			if bcVersion != nil { // only print warning on upgrade, not on init
				log.Warn("Upgrade blockchain database version", "from", dbVer, "to", core.BlockChainVersion)
			}
			rawdb.WriteDatabaseVersion(chainDb, core.BlockChainVersion)
		}
	}
	var (
		vmConfig = vm.Config{
			EnablePreimageRecording: config.EnablePreimageRecording,
		}
		cacheConfig = &core.CacheConfig{
			TrieCleanLimit:      config.TrieCleanCache,
			TrieCleanJournal:    stack.ResolvePath(config.TrieCleanCacheJournal),
			TrieCleanRejournal:  config.TrieCleanCacheRejournal,
			TrieCleanNoPrefetch: config.NoPrefetch,
			TrieDirtyLimit:      config.TrieDirtyCache,
			TrieDirtyDisabled:   config.NoPruning,
			TrieTimeLimit:       config.TrieTimeout,
			SnapshotLimit:       config.SnapshotCache,
			Preimages:           config.Preimages,
		}
	)
	// Override the chain config with provided settings.
	var overrides core.ChainOverrides
	if config.OverrideCancun != nil {
		overrides.OverrideCancun = config.OverrideCancun
	}
	eth.blockchain, err = core.NewBlockChain(chainDb, cacheConfig, config.Genesis, &overrides, eth.engine, vmConfig, eth.shouldPreserve, &config.TxLookupLimit)
	if err != nil {
		return nil, err
	}
	eth.bloomIndexer.Start(eth.blockchain)

	if config.TxPool.Journal != "" {
		config.TxPool.Journal = stack.ResolvePath(config.TxPool.Journal)
	}
	eth.txPool = txpool.NewTxPool(config.TxPool, eth.blockchain.Config(), eth.blockchain)

	// Permit the downloader to use the trie cache allowance during fast sync
	cacheLimit := cacheConfig.TrieCleanLimit + cacheConfig.TrieDirtyLimit + cacheConfig.SnapshotLimit
	if eth.handler, err = newHandler(&handlerConfig{
		Database:       chainDb,
		Chain:          eth.blockchain,
		TxPool:         eth.txPool,
		Merger:         eth.merger,
		Network:        config.NetworkId,
		Sync:           config.SyncMode,
		BloomCache:     uint64(cacheLimit),
		EventMux:       eth.eventMux,
		RequiredBlocks: config.RequiredBlocks,
	}); err != nil {
		return nil, err
	}

	eth.miner = miner.New(eth, &config.Miner, eth.blockchain.Config(), eth.EventMux(), eth.engine, eth.isLocalBlock)
	eth.miner.SetExtra(makeExtraData(config.Miner.ExtraData))
	eth.APIBackend = &EthAPIBackend{stack.Config().ExtRPCEnabled(), stack.Config().AllowUnprotectedTxs, eth, nil}
	if eth.APIBackend.allowUnprotectedTxs {
		log.Info("Unprotected transactions allowed")
	}
	gpoParams := config.GPO
	if gpoParams.Default == nil {
		gpoParams.Default = config.Miner.GasPrice
	}
	eth.APIBackend.gpo = gasprice.NewOracle(eth.APIBackend, gpoParams)

	// Setup DNS discovery iterators.
	dnsclient := dnsdisc.NewClient(dnsdisc.Config{})
	eth.ethDialCandidates, err = dnsclient.NewIterator(eth.config.EthDiscoveryURLs...)
	if err != nil {
		return nil, err
	}
	eth.snapDialCandidates, err = dnsclient.NewIterator(eth.config.SnapDiscoveryURLs...)
	if err != nil {
		return nil, err
	}

	// Start the RPC service
	eth.netRPCService = ethapi.NewNetAPI(eth.p2pServer, config.NetworkId)

	// Register the backend on the node
	stack.RegisterAPIs(eth.APIs())
	stack.RegisterProtocols(eth.Protocols())
	stack.RegisterLifecycle(eth)

	// Successful startup; push a marker and check previous unclean shutdowns.
	eth.shutdownTracker.MarkStartup()
	// SYSCOIN
	eth.minedNEVMBlockSub = eth.EventMux().Subscribe(core.NewMinedBlockEvent{})
	createBlock := func(eth *Ethereum) *types.Block {
		eth.wgNEVM.Add(1)
		defer eth.wgNEVM.Done()
		eth.miner.Start()
		for obj := range eth.minedNEVMBlockSub.Chan() {
			if ev, ok := obj.Data.(core.NewMinedBlockEvent); ok {
				eth.miner.Stop()
				return ev.Block
			}
		}
		return nil
	}
	addBlock := func(nevmBlockConnect *types.NEVMBlockConnect, eth *Ethereum) error {
		if nevmBlockConnect == nil {
			return errors.New("addBlock: Empty block")
		}
		current := eth.blockchain.CurrentBlock()
		currentNumber := current.Number.Uint64()
		currentHash := current.Hash()
		proposedBlockNumber := nevmBlockConnect.Block.NumberU64()
		proposedBlockParentHash := nevmBlockConnect.Block.ParentHash()
		proposedBlockHash := nevmBlockConnect.Block.Hash()
		if nevmBlockConnect.Block == nil {
			return errors.New("addBlock: empty block")
		}
		if currentNumber > 0 {
			if (proposedBlockNumber != (currentNumber + 1)) || (proposedBlockParentHash != currentHash) {
				log.Error("Non contiguous block insert", "number", proposedBlockNumber, "hash", proposedBlockHash,
					"parent", proposedBlockParentHash, "prevnumber", currentNumber, "prevhash", currentHash)
				return errors.New("addBlock: Non contiguous block insert")
			}
		}
		// special case where miner process includes validating block in pre-packaging stage on SYS node
		// the validation of this hash is done in ConnectNEVMCommitment() in Syscoin using fJustCheck
		sysBlockHash := common.BytesToHash([]byte(nevmBlockConnect.Sysblockhash))
		if sysBlockHash == (common.Hash{}) {
			// we need to write/delete between verifyheader because it depends on the mapping
			eth.blockchain.WriteNEVMMapping(proposedBlockHash)
			err := eth.engine.VerifyHeader(eth.blockchain, nevmBlockConnect.Block.Header(), false)
			eth.blockchain.DeleteNEVMMapping(proposedBlockHash)
			if err != nil {
				eth.miner.Close()
				eth.miner = miner.New(eth, &eth.config.Miner, eth.miner.ChainConfig(), eth.EventMux(), eth.engine, eth.isLocalBlock)
				eth.miner.SetExtra(makeExtraData(eth.config.Miner.ExtraData))
			}
			return err
		}
		// do before potentially inserting into chain (verifyHeader depends on the mapping), we will delete if anything is wrong
		eth.blockchain.WriteNEVMMapping(proposedBlockHash)
		_, err = eth.blockchain.InsertChain(types.Blocks([]*types.Block{nevmBlockConnect.Block}))
		if err != nil {
			eth.blockchain.DeleteNEVMMapping(proposedBlockHash)
			return err
		}
		eth.blockchain.WriteDataHashes(proposedBlockNumber, nevmBlockConnect.VersionHashes)
		eth.blockchain.WriteSYSHash(nevmBlockConnect.Sysblockhash, proposedBlockNumber)

		if !eth.handler.inited {
			eth.lock.Lock()
			eth.timeLastBlock = time.Now().Unix()
			eth.lock.Unlock()
		}
		return nil
	}
	// start networking sync once we start inserting chain meaning we are likely finished with IBD
	go func(eth *Ethereum) {
		sub := eth.eventMux.Subscribe(downloader.StartNetworkEvent{})
		defer sub.Unsubscribe()
		for {
			event := <-sub.Chan()
			if event == nil {
				continue
			}
			switch event.Data.(type) {
			case downloader.StartNetworkEvent:
				eth.lock.Lock()
				eth.timeLastBlock = time.Now().Unix()
				eth.lock.Unlock()
				log.Info("Attempt to start networking/peering...")
				for {
					time.Sleep(100 * time.Millisecond)
					eth.lock.Lock()
					if eth.handler.inited && eth.handler.peers.closed {
						log.Info("Networking stopped, return without starting peering...")
						eth.lock.Unlock()
						return
					}
					// ensure 5 seconds has passed between blocks before we start peering so we are sure sync has finished
					if time.Now().Unix()-eth.timeLastBlock >= 5 {
						log.Info("Networking and peering start...")
						eth.handler.Start(eth.handler.maxPeers)
						eth.handler.minedBlockSub.Unsubscribe() // quits blockBroadcastLoop
						eth.handler.peers.open()
						eth.Downloader().Peers().Open()
						eth.p2pServer.Start()
						eth.Downloader().DoneEvent()
						atomic.StoreUint32(&eth.handler.acceptTxs, 1)
						eth.lock.Unlock()
						return
					}
					eth.lock.Unlock()
				}
			}
		}
	}(eth)

	deleteBlock := func(sysBlockhash string, eth *Ethereum) error {
		current := eth.blockchain.CurrentBlock()
		currentNumber := current.Number.Uint64()
		if current.Number.Uint64() == 0 {
			log.Warn("Trying to disconnect block 0")
			return nil
		}
		parent := eth.blockchain.GetBlock(current.ParentHash, currentNumber-1)
		if parent == nil {
			return errors.New("deleteBlock: NEVM tip parent block not found")
		}
		err := eth.blockchain.WriteKnownBlock(parent)
		if err != nil {
			return err
		}
		if eth.blockchain.CurrentBlock().Number.Uint64() != (currentNumber - 1) {
			return errors.New("deleteBlock: Block number post-write does not match")
		}
		eth.blockchain.DeleteNEVMMapping(current.Hash())
		eth.blockchain.DeleteSYSHash(currentNumber)
		eth.blockchain.DeleteDataHashes(currentNumber)
		return nil
	}
	if ethashConfig.PowMode == ethash.ModeNEVM {
		eth.zmqRep = NewZMQRep(stack, eth, config.NEVMPubEP, NEVMIndex{createBlock, addBlock, deleteBlock})
	}
	return eth, nil
}

func makeExtraData(extra []byte) []byte {
	if len(extra) == 0 {
		// create default extradata
		extra, _ = rlp.EncodeToBytes([]interface{}{
			uint(params.VersionMajor<<16 | params.VersionMinor<<8 | params.VersionPatch),
			"geth",
			runtime.Version(),
			runtime.GOOS,
		})
	}
	if uint64(len(extra)) > params.MaximumExtraDataSize {
		log.Warn("Miner extra data exceed limit", "extra", hexutil.Bytes(extra), "limit", params.MaximumExtraDataSize)
		extra = nil
	}
	return extra
}

// APIs return the collection of RPC services the ethereum package offers.
// NOTE, some of these services probably need to be moved to somewhere else.
func (s *Ethereum) APIs() []rpc.API {
	apis := ethapi.GetAPIs(s.APIBackend)

	// Append any APIs exposed explicitly by the consensus engine
	apis = append(apis, s.engine.APIs(s.BlockChain())...)

	// Append all the local APIs and return
	return append(apis, []rpc.API{
		{
			Namespace: "eth",
			Service:   NewEthereumAPI(s),
		}, {
			Namespace: "miner",
			Service:   NewMinerAPI(s),
		}, {
			Namespace: "eth",
			Service:   downloader.NewDownloaderAPI(s.handler.downloader, s.eventMux),
		}, {
			Namespace: "admin",
			Service:   NewAdminAPI(s),
		}, {
			Namespace: "debug",
			Service:   NewDebugAPI(s),
		}, {
			Namespace: "net",
			Service:   s.netRPCService,
		},
	}...)
}

func (s *Ethereum) ResetWithGenesisBlock(gb *types.Block) {
	s.blockchain.ResetWithGenesisBlock(gb)
}

func (s *Ethereum) Etherbase() (eb common.Address, err error) {
	s.lock.RLock()
	etherbase := s.etherbase
	s.lock.RUnlock()

	if etherbase != (common.Address{}) {
		return etherbase, nil
	}
	return common.Address{}, fmt.Errorf("etherbase must be explicitly specified")
}

// isLocalBlock checks whether the specified block is mined
// by local miner accounts.
//
// We regard two types of accounts as local miner account: etherbase
// and accounts specified via `txpool.locals` flag.
func (s *Ethereum) isLocalBlock(header *types.Header) bool {
	author, err := s.engine.Author(header)
	if err != nil {
		log.Warn("Failed to retrieve block author", "number", header.Number.Uint64(), "hash", header.Hash(), "err", err)
		return false
	}
	// Check whether the given address is etherbase.
	s.lock.RLock()
	etherbase := s.etherbase
	s.lock.RUnlock()
	if author == etherbase {
		return true
	}
	// Check whether the given address is specified by `txpool.local`
	// CLI flag.
	for _, account := range s.config.TxPool.Locals {
		if account == author {
			return true
		}
	}
	return false
}

// shouldPreserve checks whether we should preserve the given block
// during the chain reorg depending on whether the author of block
// is a local account.
func (s *Ethereum) shouldPreserve(header *types.Header) bool {
	// The reason we need to disable the self-reorg preserving for clique
	// is it can be probable to introduce a deadlock.
	//
	// e.g. If there are 7 available signers
	//
	// r1   A
	// r2     B
	// r3       C
	// r4         D
	// r5   A      [X] F G
	// r6    [X]
	//
	// In the round5, the inturn signer E is offline, so the worst case
	// is A, F and G sign the block of round5 and reject the block of opponents
	// and in the round6, the last available signer B is offline, the whole
	// network is stuck.
	if _, ok := s.engine.(*clique.Clique); ok {
		return false
	}
	return s.isLocalBlock(header)
}

// SetEtherbase sets the mining reward address.
func (s *Ethereum) SetEtherbase(etherbase common.Address) {
	s.lock.Lock()
	s.etherbase = etherbase
	s.lock.Unlock()

	s.miner.SetEtherbase(etherbase)
}

// StartMining starts the miner with the given number of CPU threads. If mining
// is already running, this method adjust the number of threads allowed to use
// and updates the minimum price required by the transaction pool.
func (s *Ethereum) StartMining(threads int) error {
	// Update the thread count within the consensus engine
	type threaded interface {
		SetThreads(threads int)
	}
	if th, ok := s.engine.(threaded); ok {
		log.Info("Updated mining threads", "threads", threads)
		if threads == 0 {
			threads = -1 // Disable the miner from within
		}
		th.SetThreads(threads)
	}
	// If the miner was not running, initialize it
	if !s.IsMining() {
		// Propagate the initial price point to the transaction pool
		s.lock.RLock()
		price := s.gasPrice
		s.lock.RUnlock()
		s.txPool.SetGasPrice(price)

		// Configure the local mining address
		eb, err := s.Etherbase()
		if err != nil {
			log.Error("Cannot start mining without etherbase", "err", err)
			return fmt.Errorf("etherbase missing: %v", err)
		}
		var cli *clique.Clique
		if c, ok := s.engine.(*clique.Clique); ok {
			cli = c
		} else if cl, ok := s.engine.(*beacon.Beacon); ok {
			if c, ok := cl.InnerEngine().(*clique.Clique); ok {
				cli = c
			}
		}
		if cli != nil {
			wallet, err := s.accountManager.Find(accounts.Account{Address: eb})
			if wallet == nil || err != nil {
				log.Error("Etherbase account unavailable locally", "err", err)
				return fmt.Errorf("signer missing: %v", err)
			}
			cli.Authorize(eb, wallet.SignData)
		}
		// If mining is started, we can disable the transaction rejection mechanism
		// introduced to speed sync times.
<<<<<<< HEAD
		atomic.StoreUint32(&s.handler.acceptTxs, 1)
		// SYSCOIN Skip miner start and disable presealing in NEVM mode, since PoW is on Syscoin
		if s.miner.ChainConfig().SyscoinBlock == nil {
			go s.miner.Start()
		} else {
			log.Info("Disable mining presealer...")
			s.miner.DisablePreseal()
		}
=======
		s.handler.acceptTxs.Store(true)

		go s.miner.Start()
>>>>>>> a865e28f
	}
	return nil
}

// StopMining terminates the miner, both at the consensus engine level as well as
// at the block creation level.
func (s *Ethereum) StopMining() {
	// Update the thread count within the consensus engine
	type threaded interface {
		SetThreads(threads int)
	}
	if th, ok := s.engine.(threaded); ok {
		th.SetThreads(-1)
	}
	// Stop the block creating itself
	s.miner.Stop()
}

func (s *Ethereum) IsMining() bool      { return s.miner.Mining() }
func (s *Ethereum) Miner() *miner.Miner { return s.miner }

func (s *Ethereum) AccountManager() *accounts.Manager  { return s.accountManager }
func (s *Ethereum) BlockChain() *core.BlockChain       { return s.blockchain }
func (s *Ethereum) TxPool() *txpool.TxPool             { return s.txPool }
func (s *Ethereum) EventMux() *event.TypeMux           { return s.eventMux }
func (s *Ethereum) Engine() consensus.Engine           { return s.engine }
func (s *Ethereum) ChainDb() ethdb.Database            { return s.chainDb }
func (s *Ethereum) IsListening() bool                  { return true } // Always listening
func (s *Ethereum) Downloader() *downloader.Downloader { return s.handler.downloader }
func (s *Ethereum) Synced() bool                       { return s.handler.acceptTxs.Load() }
func (s *Ethereum) SetSynced()                         { s.handler.acceptTxs.Store(true) }
func (s *Ethereum) ArchiveMode() bool                  { return s.config.NoPruning }
func (s *Ethereum) BloomIndexer() *core.ChainIndexer   { return s.bloomIndexer }
func (s *Ethereum) Merger() *consensus.Merger          { return s.merger }
func (s *Ethereum) SyncMode() downloader.SyncMode {
	mode, _ := s.handler.chainSync.modeAndLocalHead()
	return mode
}

// Protocols returns all the currently configured
// network protocols to start.
func (s *Ethereum) Protocols() []p2p.Protocol {
	protos := eth.MakeProtocols((*ethHandler)(s.handler), s.networkID, s.ethDialCandidates)
	if s.config.SnapshotCache > 0 {
		protos = append(protos, snap.MakeProtocols((*snapHandler)(s.handler), s.snapDialCandidates)...)
	}
	return protos
}

// Start implements node.Lifecycle, starting all internal goroutines needed by the
// Ethereum protocol implementation.
func (s *Ethereum) Start() error {
	eth.StartENRUpdater(s.blockchain, s.p2pServer.LocalNode())

	// Start the bloom bits servicing goroutines
	s.startBloomHandlers(params.BloomBitsBlocks)

	// Regularly update shutdown marker
	s.shutdownTracker.Start()

	// Figure out a max peers count based on the server limits
	maxPeers := s.p2pServer.MaxPeers
	if s.config.LightServ > 0 {
		if s.config.LightPeers >= s.p2pServer.MaxPeers {
			return fmt.Errorf("invalid peer config: light peer count (%d) >= total peer count (%d)", s.config.LightPeers, s.p2pServer.MaxPeers)
		}
		maxPeers -= s.config.LightPeers
	}
	// SYSCOIN
	if s.miner.ChainConfig().SyscoinBlock != nil {
		log.Info("Skip networking and peering...")
		s.handler.maxPeers = maxPeers
		s.handler.peers.close()
		s.p2pServer.Stop()
		// mock the sync so it won't ever need to sync from peers
		s.Downloader().SynchroniseMock = func(string, common.Hash) error { return nil }
	} else {
		s.handler.Start(maxPeers)
	}
	return nil
}

// Stop implements node.Lifecycle, terminating all internal goroutines used by the
// Ethereum protocol.
func (s *Ethereum) Stop() error {
	// Stop all the peer-related stuff first.
	s.ethDialCandidates.Close()
	s.snapDialCandidates.Close()
	s.handler.Stop()

	// Then stop everything else.
	s.bloomIndexer.Close()
	close(s.closeBloomHandler)
	s.txPool.Stop()
	s.miner.Close()
	s.blockchain.Stop()
	s.engine.Close()

	// Clean shutdown marker as the last thing before closing db
	s.shutdownTracker.Stop()

	s.chainDb.Close()
	s.eventMux.Stop()
	// SYSCOIN
	s.minedNEVMBlockSub.Unsubscribe()
	s.wgNEVM.Wait()
	if s.zmqRep != nil {
		s.zmqRep.Close()
	}

	return nil
}<|MERGE_RESOLUTION|>--- conflicted
+++ resolved
@@ -23,11 +23,6 @@
 	"math/big"
 	"runtime"
 	"sync"
-<<<<<<< HEAD
-	"sync/atomic"
-	"time"
-=======
->>>>>>> a865e28f
 
 	"github.com/ethereum/go-ethereum/accounts"
 	"github.com/ethereum/go-ethereum/common"
@@ -595,8 +590,7 @@
 		}
 		// If mining is started, we can disable the transaction rejection mechanism
 		// introduced to speed sync times.
-<<<<<<< HEAD
-		atomic.StoreUint32(&s.handler.acceptTxs, 1)
+		s.handler.acceptTxs.Store(true)
 		// SYSCOIN Skip miner start and disable presealing in NEVM mode, since PoW is on Syscoin
 		if s.miner.ChainConfig().SyscoinBlock == nil {
 			go s.miner.Start()
@@ -604,11 +598,6 @@
 			log.Info("Disable mining presealer...")
 			s.miner.DisablePreseal()
 		}
-=======
-		s.handler.acceptTxs.Store(true)
-
-		go s.miner.Start()
->>>>>>> a865e28f
 	}
 	return nil
 }
