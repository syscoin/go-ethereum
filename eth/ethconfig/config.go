// Copyright 2021 The go-ethereum Authors
// This file is part of the go-ethereum library.
//
// The go-ethereum library is free software: you can redistribute it and/or modify
// it under the terms of the GNU Lesser General Public License as published by
// the Free Software Foundation, either version 3 of the License, or
// (at your option) any later version.
//
// The go-ethereum library is distributed in the hope that it will be useful,
// but WITHOUT ANY WARRANTY; without even the implied warranty of
// MERCHANTABILITY or FITNESS FOR A PARTICULAR PURPOSE. See the
// GNU Lesser General Public License for more details.
//
// You should have received a copy of the GNU Lesser General Public License
// along with the go-ethereum library. If not, see <http://www.gnu.org/licenses/>.

// Package ethconfig contains the configuration of the ETH and LES protocols.
package ethconfig

import (
	"fmt"
	"time"

	"github.com/ethereum/go-ethereum/common"
	"github.com/ethereum/go-ethereum/consensus"
	"github.com/ethereum/go-ethereum/consensus/beacon"
	"github.com/ethereum/go-ethereum/consensus/clique"
	"github.com/ethereum/go-ethereum/consensus/ethash"
	"github.com/ethereum/go-ethereum/core"
	"github.com/ethereum/go-ethereum/core/txpool/blobpool"
	"github.com/ethereum/go-ethereum/core/txpool/legacypool"
	"github.com/ethereum/go-ethereum/eth/gasprice"
	"github.com/ethereum/go-ethereum/ethdb"
	"github.com/ethereum/go-ethereum/log"
	"github.com/ethereum/go-ethereum/miner"
	"github.com/ethereum/go-ethereum/params"
)

// FullNodeGPO contains default gasprice oracle settings for full node.
var FullNodeGPO = gasprice.Config{
	Blocks:           20,
	Percentile:       60,
	MaxHeaderHistory: 1024,
	MaxBlockHistory:  1024,
	MaxPrice:         gasprice.DefaultMaxPrice,
	IgnorePrice:      gasprice.DefaultIgnorePrice,
}

// Defaults contains default settings for use on the Ethereum main net.
var Defaults = Config{
	HistoryMode:        AllHistory,
	SyncMode:           SnapSync,
	NetworkId:          0, // enable auto configuration of networkID == chainID
	TxLookupLimit:      2350000,
	TransactionHistory: 2350000,
	LogHistory:         2350000,
	StateHistory:       params.FullImmutabilityThreshold,
	DatabaseCache:      512,
	TrieCleanCache:     154,
	TrieDirtyCache:     256,
	TrieTimeout:        60 * time.Minute,
	SnapshotCache:      102,
	FilterLogCacheSize: 32,
	Miner:              miner.DefaultConfig,
	TxPool:             legacypool.DefaultConfig,
	BlobPool:           blobpool.DefaultConfig,
	RPCGasCap:          50000000,
	RPCEVMTimeout:      5 * time.Second,
	GPO:                FullNodeGPO,
	RPCTxFeeCap:        1, // 1 ether
}

//go:generate go run github.com/fjl/gencodec -type Config -formats toml -out gen_config.go

// Config contains configuration options for ETH and LES protocols.
type Config struct {
	// The genesis block, which is inserted if the database is empty.
	// If nil, the Ethereum main net block is used.
	Genesis *core.Genesis `toml:",omitempty"`

	// Network ID separates blockchains on the peer-to-peer networking level. When left
	// zero, the chain ID is used as network ID.
	NetworkId uint64
	SyncMode  SyncMode

	// HistoryMode configures chain history retention.
	HistoryMode HistoryMode

	// This can be set to list of enrtree:// URLs which will be queried for
	// nodes to connect to.
	EthDiscoveryURLs  []string
	SnapDiscoveryURLs []string

	// State options.
	NoPruning  bool // Whether to disable pruning and flush everything to disk
	NoPrefetch bool // Whether to disable prefetching and only load state on demand

	// Deprecated: use 'TransactionHistory' instead.
	TxLookupLimit uint64 `toml:",omitempty"` // The maximum number of blocks from head whose tx indices are reserved.

	TransactionHistory   uint64 `toml:",omitempty"` // The maximum number of blocks from head whose tx indices are reserved.
	LogHistory           uint64 `toml:",omitempty"` // The maximum number of blocks from head where a log search index is maintained.
	LogNoHistory         bool   `toml:",omitempty"` // No log search index is maintained.
	LogExportCheckpoints string // export log index checkpoints to file
	StateHistory         uint64 `toml:",omitempty"` // The maximum number of blocks from head whose state histories are reserved.

	// State scheme represents the scheme used to store ethereum states and trie
	// nodes on top. It can be 'hash', 'path', or none which means use the scheme
	// consistent with persistent state.
	StateScheme string `toml:",omitempty"`

	// RequiredBlocks is a set of block number -> hash mappings which must be in the
	// canonical chain of all remote peers. Setting the option makes geth verify the
	// presence of these blocks for every new peer connection.
	RequiredBlocks map[uint64]common.Hash `toml:"-"`

	// Database options
	SkipBcVersionCheck bool `toml:"-"`
	DatabaseHandles    int  `toml:"-"`
	DatabaseCache      int
	DatabaseFreezer    string

	TrieCleanCache int
	TrieDirtyCache int
	TrieTimeout    time.Duration
	SnapshotCache  int
	Preimages      bool

	// This is the number of blocks for which logs will be cached in the filter system.
	FilterLogCacheSize int

	// Mining options
	Miner miner.Config

	// Transaction pool options
	TxPool   legacypool.Config
	BlobPool blobpool.Config

	// Gas Price Oracle options
	GPO gasprice.Config

	// Enables tracking of SHA3 preimages in the VM
	EnablePreimageRecording bool

	// Enables VM tracing
	VMTrace           string
	VMTraceJsonConfig string

	// RPCGasCap is the global gas cap for eth-call variants.
	RPCGasCap uint64

	// RPCEVMTimeout is the global timeout for eth-call.
	RPCEVMTimeout time.Duration

	// RPCTxFeeCap is the global transaction fee(price * gaslimit) cap for
	// send-transaction variants. The unit is ether.
	RPCTxFeeCap float64

<<<<<<< HEAD
	// SYSCOIN
	NEVMPubEP string `toml:",omitempty"`

	// OverrideCancun (TODO: remove after the fork)
	OverrideCancun *uint64 `toml:",omitempty"`
=======
	// OverridePrague (TODO: remove after the fork)
	OverridePrague *uint64 `toml:",omitempty"`
>>>>>>> 624a5d8b

	// OverrideVerkle (TODO: remove after the fork)
	OverrideVerkle *uint64 `toml:",omitempty"`
}

// CreateConsensusEngine creates a consensus engine for the given chain config.
// Clique is allowed for now to live standalone, but ethash is forbidden and can
// only exist on already merged networks.
func CreateConsensusEngine(config *params.ChainConfig, db ethdb.Database) (consensus.Engine, error) {
	if config.TerminalTotalDifficulty == nil {
		log.Error("Geth only supports PoS networks. Please transition legacy networks using Geth v1.13.x.")
		return nil, fmt.Errorf("'terminalTotalDifficulty' is not set in genesis block")
	}
	// Wrap previously supported consensus engines into their post-merge counterpart
	if config.Clique != nil {
		return beacon.New(clique.New(config.Clique, db)), nil
	}
	return beacon.New(ethash.NewFaker()), nil
}<|MERGE_RESOLUTION|>--- conflicted
+++ resolved
@@ -156,16 +156,11 @@
 	// send-transaction variants. The unit is ether.
 	RPCTxFeeCap float64
 
-<<<<<<< HEAD
 	// SYSCOIN
 	NEVMPubEP string `toml:",omitempty"`
 
-	// OverrideCancun (TODO: remove after the fork)
-	OverrideCancun *uint64 `toml:",omitempty"`
-=======
 	// OverridePrague (TODO: remove after the fork)
 	OverridePrague *uint64 `toml:",omitempty"`
->>>>>>> 624a5d8b
 
 	// OverrideVerkle (TODO: remove after the fork)
 	OverrideVerkle *uint64 `toml:",omitempty"`
