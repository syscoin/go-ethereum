--- conflicted
+++ resolved
@@ -84,25 +84,12 @@
 	TrieTimeout:             60 * time.Minute,
 	SnapshotCache:           102,
 	FilterLogCacheSize:      32,
-<<<<<<< HEAD
-	Miner: miner.Config{
-		GasCeil:  8000000,
-		GasPrice: big.NewInt(100 * params.Wei),
-		Recommit: 3 * time.Second,
-	},
-	TxPool:        core.DefaultTxPoolConfig,
-	RPCGasCap:     50000000,
-	RPCEVMTimeout: 5 * time.Second,
-	GPO:           FullNodeGPO,
-	RPCTxFeeCap:   1, // 1 ether
-=======
 	Miner:                   miner.DefaultConfig,
 	TxPool:                  core.DefaultTxPoolConfig,
 	RPCGasCap:               50000000,
 	RPCEVMTimeout:           5 * time.Second,
 	GPO:                     FullNodeGPO,
 	RPCTxFeeCap:             1, // 1 ether
->>>>>>> fb75f11e
 }
 
 func init() {
