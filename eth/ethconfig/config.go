--- conflicted
+++ resolved
@@ -206,20 +206,11 @@
 	// CheckpointOracle is the configuration for checkpoint oracle.
 	CheckpointOracle *params.CheckpointOracleConfig `toml:",omitempty"`
 
-<<<<<<< HEAD
 	// SYSCOIN
 	NEVMPubEP string `toml:",omitempty"`
 
-
-	// OverrideTerminalTotalDifficulty (TODO: remove after the fork)
-	OverrideTerminalTotalDifficulty *big.Int `toml:",omitempty"`
-
-	// OverrideTerminalTotalDifficultyPassed (TODO: remove after the fork)
-	OverrideTerminalTotalDifficultyPassed *bool `toml:",omitempty"`
-=======
 	// OverrideShanghai (TODO: remove after the fork)
 	OverrideShanghai *big.Int `toml:",omitempty"`
->>>>>>> 21897730
 }
 
 // CreateConsensusEngine creates a consensus engine for the given chain configuration.
