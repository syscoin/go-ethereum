--- conflicted
+++ resolved
@@ -36,15 +36,6 @@
 
 	closeCh chan struct{}
 	wg      sync.WaitGroup // WaitGroup used to track all connected peers.
-<<<<<<< HEAD
-
-	// Hooks used in the testing
-	syncStart func(header *types.Header) // Hook called when the syncing is started
-	syncEnd   func(header *types.Header) // Hook called when the syncing is done
-	// SYSCOIN
-	inited bool
-=======
->>>>>>> d4d88f9b
 }
 
 func newClientHandler(backend *LightEthereum) *clientHandler {
@@ -53,39 +44,10 @@
 		backend:    backend,
 		closeCh:    make(chan struct{}),
 	}
-<<<<<<< HEAD
-	if ulcServers != nil {
-		ulc, err := newULC(ulcServers, ulcFraction)
-		if err != nil {
-			log.Error("Failed to initialize ultra light client")
-		}
-		handler.ulc = ulc
-		log.Info("Enable ultra light client mode")
-	}
-	handler.fetcher = newLightFetcher(backend.blockchain, backend.engine, backend.peers, handler.ulc, backend.chainDb, backend.reqDist, handler.synchronise)
-	handler.downloader = downloader.New(0, backend.chainDb, backend.eventMux, nil, backend.blockchain, handler.removePeer)
-	handler.backend.peers.subscribe((*downloaderPeerNotify)(handler))
-	// SYSCOIN
-	handler.inited = false
 	return handler
 }
 
-func (h *clientHandler) start() {
-	h.fetcher.start()
-	// SYSCOIN
-	h.inited = true
-}
-
-=======
-	return handler
-}
-
->>>>>>> d4d88f9b
 func (h *clientHandler) stop() {
-	// SYSCOIN
-	if !h.inited {
-		return
-	}
 	close(h.closeCh)
 	h.wg.Wait()
 }
