--- conflicted
+++ resolved
@@ -106,11 +106,7 @@
 	if err != nil {
 		return nil, err
 	}
-<<<<<<< HEAD
-	chainConfig, genesisHash, genesisErr := core.SetupGenesisBlockWithOverride(chainDb, config.Genesis, config.OverrideArrowGlacier)
-=======
 	chainConfig, genesisHash, genesisErr := core.SetupGenesisBlockWithOverride(chainDb, config.Genesis, config.OverrideArrowGlacier, config.OverrideTerminalTotalDifficulty)
->>>>>>> bc6bf1e1
 	if _, isCompat := genesisErr.(*params.ConfigCompatError); genesisErr != nil && !isCompat {
 		return nil, genesisErr
 	}
