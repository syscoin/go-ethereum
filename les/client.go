--- conflicted
+++ resolved
@@ -18,13 +18,7 @@
 package les
 
 import (
-<<<<<<< HEAD
-	// SYSCOIN
 	"errors"
-	"fmt"
-=======
-	"errors"
->>>>>>> 1816cdc9
 	"strings"
 	"sync"
 	"time"
