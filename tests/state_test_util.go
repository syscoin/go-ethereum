--- conflicted
+++ resolved
@@ -313,18 +313,13 @@
 		context.Random = &rnd
 		context.Difficulty = big.NewInt(0)
 	}
-<<<<<<< HEAD
 	// SYSCOIN
 	if !config.IsSyscoin(new(big.Int)) && config.IsCancun(new(big.Int), block.Time()) && t.json.Env.ExcessBlobGas != nil {
-		context.BlobBaseFee = eip4844.CalcBlobFee(*t.json.Env.ExcessBlobGas)
-=======
-	if config.IsCancun(new(big.Int), block.Time()) && t.json.Env.ExcessBlobGas != nil {
 		header := &types.Header{
 			Time:          block.Time(),
 			ExcessBlobGas: t.json.Env.ExcessBlobGas,
 		}
 		context.BlobBaseFee = eip4844.CalcBlobFee(config, header)
->>>>>>> ebff2f42
 	}
 
 	evm := vm.NewEVM(context, st.StateDB, config, vmconfig)
