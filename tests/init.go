--- conflicted
+++ resolved
@@ -284,12 +284,8 @@
 		ArrowGlacierBlock:       big.NewInt(0),
 		MergeNetsplitBlock:      big.NewInt(0),
 		TerminalTotalDifficulty: big.NewInt(0),
-<<<<<<< HEAD
 		RolluxBlock: 			 big.NewInt(0),
 		ShanghaiTime:            big.NewInt(0),
-=======
-		ShanghaiTime:            u64(0),
->>>>>>> 2a2b0419
 	},
 }
 
