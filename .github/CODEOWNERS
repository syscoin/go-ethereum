--- conflicted
+++ resolved
@@ -1,20 +1,6 @@
 # Lines starting with '#' are comments.
 # Each line is a file pattern followed by one or more owners.
 
-<<<<<<< HEAD
-accounts/usbwallet              @karalabe
-accounts/scwallet               @gballet
-accounts/abi                    @gballet @MariusVanDerWijden
-cmd/clef                        @holiman
-consensus                       @karalabe
-core/                           @karalabe @holiman @rjl493456442
-eth/                            @karalabe @holiman @rjl493456442
-eth/catalyst/                   @gballet
-eth/tracers/                    @s1na
-graphql/                        @s1na
-les/                            @zsfelfoldi @rjl493456442
-light/                          @zsfelfoldi @rjl493456442
-=======
 accounts/usbwallet/             @gballet
 accounts/scwallet/              @gballet
 accounts/abi/                   @gballet @MariusVanDerWijden
@@ -42,7 +28,6 @@
 internal/era/                   @lightclient
 metrics/                        @holiman
 miner/                          @MariusVanDerWijden @holiman @fjl @rjl493456442
->>>>>>> ebff2f42
 node/                           @fjl
 p2p/                            @fjl @zsfelfoldi
 rlp/                            @fjl
